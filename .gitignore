.vercel
.venv
.env

# Python
__pycache__
*.pyc
*.pyo
*.pyd
*.pyw
*.pyz

# Vercel
.vercel

# Railway
.railway

# Heroku
.heroku

# OpenRouter
.openrouter

# Supabase
.supabase

# FastAPI
.fastapi
<<<<<<< HEAD
=======
# md files
*.md
!docs/**/*.md

>>>>>>> 04b379c8
# sql files
*.sql



<|MERGE_RESOLUTION|>--- conflicted
+++ resolved
@@ -27,13 +27,11 @@
 
 # FastAPI
 .fastapi
-<<<<<<< HEAD
-=======
+
 # md files
 *.md
 !docs/**/*.md
 
->>>>>>> 04b379c8
 # sql files
 *.sql
 
