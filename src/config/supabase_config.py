--- conflicted
+++ resolved
@@ -20,7 +20,6 @@
     try:
         Config.validate()
 
-<<<<<<< HEAD
         # Additional runtime validation for SUPABASE_URL
         # Log the URL (masked) for debugging configuration issues
         url_value = Config.SUPABASE_URL
@@ -42,10 +41,9 @@
                 f"Current value: '{Config.SUPABASE_URL}'. "
                 f"Expected: 'https://{Config.SUPABASE_URL}'"
             )
-=======
+
         # Build the PostgREST base URL from the Supabase URL
         postgrest_base_url = f"{Config.SUPABASE_URL}/rest/v1"
->>>>>>> 79cc5f28
 
         # Configure HTTP client with better connection pooling for HTTP/2
         # This helps prevent connection resets under high concurrency
