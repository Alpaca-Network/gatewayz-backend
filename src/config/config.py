import os
from typing import Optional

from dotenv import load_dotenv

# Load environment variables from ..env file
load_dotenv()


def _derive_loki_query_url(push_url: Optional[str]) -> str:
    """
    Build a Loki query endpoint from the configured push endpoint.

    The Railway-provided URL typically ends with /loki/api/v1/push. When querying we need
    /loki/api/v1/query_range instead, but we want to preserve the scheme/host/custom base.
    """
    default_query = "http://loki:3100/loki/api/v1/query_range"
    if not push_url:
        return default_query

    normalized = push_url.rstrip("/")
    push_suffix = "/loki/api/v1/push"
    if normalized.endswith(push_suffix):
        normalized = normalized[: -len(push_suffix)]
    return f"{normalized}/loki/api/v1/query_range"


_default_loki_push_url = os.environ.get(
    "LOKI_PUSH_URL",
    "http://loki:3100/loki/api/v1/push",
)
_default_loki_query_url = os.environ.get("LOKI_QUERY_URL") or _derive_loki_query_url(
    _default_loki_push_url
)


class Config:
    """Configuration class for the application"""

    # Environment Detection
    APP_ENV = os.environ.get("APP_ENV", "development")  # development, staging, production
    IS_PRODUCTION = APP_ENV == "production"
    IS_STAGING = APP_ENV == "staging"
    IS_DEVELOPMENT = APP_ENV == "development"
    IS_TESTING = APP_ENV in {"testing", "test"} or os.environ.get("TESTING", "").lower() in {
        "1",
        "true",
        "yes",
    }

    # Supabase Configuration
    SUPABASE_URL = os.environ.get("SUPABASE_URL")
    SUPABASE_KEY = os.environ.get("SUPABASE_KEY")

    # OpenRouter Configuration
    OPENROUTER_API_KEY = os.environ.get("OPENROUTER_API_KEY")
    OPENROUTER_SITE_URL = os.environ.get("OPENROUTER_SITE_URL", "https://your-site.com")
    OPENROUTER_SITE_NAME = os.environ.get("OPENROUTER_SITE_NAME", "Openrouter AI Gateway")

    # DeepInfra Configuration (for direct API access)
    DEEPINFRA_API_KEY = os.environ.get("DEEPINFRA_API_KEY")
    XAI_API_KEY = os.environ.get("XAI_API_KEY")
    NOVITA_API_KEY = os.environ.get("NOVITA_API_KEY")
    NEBIUS_API_KEY = os.environ.get("NEBIUS_API_KEY")
    CEREBRAS_API_KEY = os.environ.get("CEREBRAS_API_KEY")
    HUG_API_KEY = os.environ.get("HUG_API_KEY")

    # Featherless.ai Configuration
    FEATHERLESS_API_KEY = os.environ.get("FEATHERLESS_API_KEY")

    # Anthropic / Autonomous Monitoring
    ANTHROPIC_API_KEY = os.environ.get("ANTHROPIC_API_KEY")

    # Chutes.ai Configuration
    CHUTES_API_KEY = os.environ.get("CHUTES_API_KEY")

    # Fireworks.ai Configuration
    FIREWORKS_API_KEY = os.environ.get("FIREWORKS_API_KEY")

    # Together.ai Configuration
    TOGETHER_API_KEY = os.environ.get("TOGETHER_API_KEY")

    # Groq Configuration
    GROQ_API_KEY = os.environ.get("GROQ_API_KEY")

    # AIMO Configuration
    AIMO_API_KEY = os.environ.get("AIMO_API_KEY")

    # Near AI Configuration
    NEAR_API_KEY = os.environ.get("NEAR_API_KEY")

    # Vercel AI Gateway Configuration
    VERCEL_AI_GATEWAY_API_KEY = os.environ.get("VERCEL_AI_GATEWAY_API_KEY")

    # Helicone AI Gateway Configuration
    HELICONE_API_KEY = os.environ.get("HELICONE_API_KEY")

    # Vercel AI SDK Configuration
    AI_SDK_API_KEY = os.environ.get("AI_SDK_API_KEY")

    # AiHubMix Configuration
    AIHUBMIX_API_KEY = os.environ.get("AIHUBMIX_API_KEY")
    AIHUBMIX_APP_CODE = os.environ.get("AIHUBMIX_APP_CODE")

    # Fal.ai Configuration
    FAL_API_KEY = os.environ.get("FAL_API_KEY")

    # Anannas Configuration
    ANANNAS_API_KEY = os.environ.get("ANANNAS_API_KEY")

    # Alpaca Network Configuration
    ALPACA_NETWORK_API_KEY = os.environ.get("ALPACA_NETWORK_API_KEY")

    # Alibaba Cloud Configuration
    ALIBABA_CLOUD_API_KEY = os.environ.get("ALIBABA_CLOUD_API_KEY")

    # Clarifai Configuration
    CLARIFAI_API_KEY = os.environ.get("CLARIFAI_API_KEY")
    CLARIFAI_USER_ID = os.environ.get("CLARIFAI_USER_ID")
    CLARIFAI_APP_ID = os.environ.get("CLARIFAI_APP_ID")

    # Google Vertex AI Configuration (for image generation & generative APIs)
    GOOGLE_PROJECT_ID = os.environ.get("GOOGLE_PROJECT_ID", "gatewayz-468519")
    GOOGLE_VERTEX_LOCATION = os.environ.get("GOOGLE_VERTEX_LOCATION", "us-central1")
    GOOGLE_VERTEX_ENDPOINT_ID = os.environ.get("GOOGLE_VERTEX_ENDPOINT_ID", "6072619212881264640")
    GOOGLE_APPLICATION_CREDENTIALS = os.environ.get("GOOGLE_APPLICATION_CREDENTIALS")
<<<<<<< HEAD
    GOOGLE_VERTEX_TRANSPORT = os.environ.get("GOOGLE_VERTEX_TRANSPORT", "auto").lower()
=======
    GOOGLE_VERTEX_TRANSPORT = os.environ.get("GOOGLE_VERTEX_TRANSPORT", "rest").lower()
    GOOGLE_VERTEX_TIMEOUT = float(os.environ.get("GOOGLE_VERTEX_TIMEOUT", "60"))
>>>>>>> 3eb3d823

    # OpenRouter Analytics Cookie (for transaction analytics API)
    OPENROUTER_COOKIE = os.environ.get("OPENROUTER_COOKIE")

    # Admin Configuration
    ADMIN_EMAIL = os.environ.get("ADMIN_EMAIL")
    GITHUB_TOKEN = os.environ.get("GITHUB_TOKEN")

    # ==================== Monitoring & Observability Configuration ====================

    # Sentry Configuration
    SENTRY_DSN = os.environ.get("SENTRY_DSN")
    SENTRY_ENABLED = os.environ.get("SENTRY_ENABLED", "true").lower() in {
        "1",
        "true",
        "yes",
    }
    SENTRY_ENVIRONMENT = os.environ.get("SENTRY_ENVIRONMENT", APP_ENV)
    SENTRY_TRACES_SAMPLE_RATE = float(os.environ.get("SENTRY_TRACES_SAMPLE_RATE", "1.0"))
    SENTRY_PROFILES_SAMPLE_RATE = float(os.environ.get("SENTRY_PROFILES_SAMPLE_RATE", "1.0"))

    # Prometheus Configuration
    PROMETHEUS_ENABLED = os.environ.get("PROMETHEUS_ENABLED", "true").lower() in {
        "1",
        "true",
        "yes",
    }
    PROMETHEUS_REMOTE_WRITE_URL = os.environ.get(
        "PROMETHEUS_REMOTE_WRITE_URL",
        "http://prometheus:9090/api/v1/write",
    )
    PROMETHEUS_SCRAPE_ENABLED = os.environ.get("PROMETHEUS_SCRAPE_ENABLED", "true").lower() in {
        "1",
        "true",
        "yes",
    }

    # Tempo/OpenTelemetry OTLP Configuration
    TEMPO_ENABLED = os.environ.get("TEMPO_ENABLED", "false").lower() in {
        "1",
        "true",
        "yes",
    }
    OTEL_SERVICE_NAME = os.environ.get("OTEL_SERVICE_NAME", "gatewayz-api")
    TEMPO_OTLP_HTTP_ENDPOINT = os.environ.get(
        "TEMPO_OTLP_HTTP_ENDPOINT",
        "http://tempo:4318",
    )
    TEMPO_OTLP_GRPC_ENDPOINT = os.environ.get(
        "TEMPO_OTLP_GRPC_ENDPOINT",
        "localhost:4317",
    )

    # Grafana Loki Configuration
    LOKI_ENABLED = os.environ.get("LOKI_ENABLED", "false").lower() in {
        "1",
        "true",
        "yes",
    }
    LOKI_PUSH_URL = _default_loki_push_url
    LOKI_QUERY_URL = _default_loki_query_url

    @classmethod
    def validate(cls):
        """Validate that all required environment variables are set"""
        # Skip validation in Vercel environment to prevent startup failures
        if os.environ.get("VERCEL"):
            return True

        missing_vars = []

        if not cls.SUPABASE_URL:
            missing_vars.append("SUPABASE_URL")
        if not cls.SUPABASE_KEY:
            missing_vars.append("SUPABASE_KEY")
        if not cls.OPENROUTER_API_KEY:
            missing_vars.append("OPENROUTER_API_KEY")

        if missing_vars:
            raise RuntimeError(
                f"Missing required environment variables: {', '.join(missing_vars)}\n"
                "Please create a .env file with the following variables:\n"
                "SUPABASE_URL=your_supabase_project_url\n"
                "SUPABASE_KEY=your_supabase_anon_key\n"
                "OPENROUTER_API_KEY=your_openrouter_api_key\n"
                "OPENROUTER_SITE_URL=your_site_url (optional)\n"
                "OPENROUTER_SITE_NAME=your_site_name (optional)"
            )

        return True

    @classmethod
    def get_supabase_config(cls):
        """Get Supabase configuration as a tuple"""
        return cls.SUPABASE_URL, cls.SUPABASE_KEY

    @classmethod
    def validate_critical_env_vars(cls) -> tuple[bool, list[str]]:
        """
        Validate that all critical environment variables are set.

        Returns:
            tuple: (is_valid, missing_vars)
                - is_valid: bool indicating if all critical vars are present
                - missing_vars: list of missing variable names
        """
        # Skip validation in Vercel environment to prevent startup failures
        if os.environ.get("VERCEL"):
            return True, []

        critical_vars = {
            "SUPABASE_URL": cls.SUPABASE_URL,
            "SUPABASE_KEY": cls.SUPABASE_KEY,
            "OPENROUTER_API_KEY": cls.OPENROUTER_API_KEY,
        }

        missing = [name for name, value in critical_vars.items() if not value]
        is_valid = len(missing) == 0

        return is_valid, missing<|MERGE_RESOLUTION|>--- conflicted
+++ resolved
@@ -124,12 +124,8 @@
     GOOGLE_VERTEX_LOCATION = os.environ.get("GOOGLE_VERTEX_LOCATION", "us-central1")
     GOOGLE_VERTEX_ENDPOINT_ID = os.environ.get("GOOGLE_VERTEX_ENDPOINT_ID", "6072619212881264640")
     GOOGLE_APPLICATION_CREDENTIALS = os.environ.get("GOOGLE_APPLICATION_CREDENTIALS")
-<<<<<<< HEAD
-    GOOGLE_VERTEX_TRANSPORT = os.environ.get("GOOGLE_VERTEX_TRANSPORT", "auto").lower()
-=======
     GOOGLE_VERTEX_TRANSPORT = os.environ.get("GOOGLE_VERTEX_TRANSPORT", "rest").lower()
     GOOGLE_VERTEX_TIMEOUT = float(os.environ.get("GOOGLE_VERTEX_TIMEOUT", "60"))
->>>>>>> 3eb3d823
 
     # OpenRouter Analytics Cookie (for transaction analytics API)
     OPENROUTER_COOKIE = os.environ.get("OPENROUTER_COOKIE")
