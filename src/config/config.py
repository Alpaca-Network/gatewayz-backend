import os
from pathlib import Path

from dotenv import load_dotenv

# Load environment variables from ..env file
load_dotenv()


def _get_env_var(name: str, default: str | None = None, *, strip: bool = True) -> str | None:
    """
    Fetch an environment variable with optional whitespace trimming.

    Args:
        name: Environment variable to look up.
        default: Value to return when the env var is unset or empty.
        strip: Whether to strip leading/trailing whitespace (default: True).

    Returns:
        The normalized string value or the provided default when empty.
    """
    value = os.environ.get(name)
    if value is None:
        return default

    if strip:
        value = value.strip()

    return value or default


def _derive_loki_query_url(push_url: str | None) -> str:
    """
    Build a Loki query endpoint from the configured push endpoint.

    The Railway-provided URL typically ends with /loki/api/v1/push. When querying we need
    /loki/api/v1/query_range instead, but we want to preserve the scheme/host/custom base.
    """
    default_query = "http://loki:3100/loki/api/v1/query_range"
    if not push_url:
        return default_query

    normalized = push_url.rstrip("/")
    push_suffix = "/loki/api/v1/push"
    if normalized.endswith(push_suffix):
        normalized = normalized[: -len(push_suffix)]
    return f"{normalized}/loki/api/v1/query_range"


_default_loki_push_url = os.environ.get(
    "LOKI_PUSH_URL",
    "http://loki:3100/loki/api/v1/push",
)
_default_loki_query_url = os.environ.get("LOKI_QUERY_URL") or _derive_loki_query_url(
    _default_loki_push_url
)

_project_root = Path(__file__).resolve().parents[2]
_src_root = Path(__file__).resolve().parents[1]

# Use /tmp for serverless environments (read-only file system), otherwise use src/data
def _get_data_dir() -> Path:
    """Get data directory, using /tmp in serverless environments."""
    # Check if we're in a serverless environment (read-only /var/task)
    if os.path.exists("/var/task") and not os.access("/var/task", os.W_OK):
        return Path("/tmp/gatewayz_data")
    return _src_root / "data"

_default_data_dir = _get_data_dir()


def _resolve_path_env(var_name: str, default: Path) -> Path:
    """Resolve a filesystem path from environment variables with fallback."""
    value = os.environ.get(var_name)
    if not value:
        return default
    return Path(value).expanduser().resolve()


def _ensure_directory(path: Path) -> Path:
    """Ensure a directory exists and return the path."""
    try:
        path.mkdir(parents=True, exist_ok=True)
    except (OSError, PermissionError) as e:
        # If we can't create the directory, use /tmp as fallback
        import logging
        logger = logging.getLogger(__name__)
        logger.warning(f"Failed to create directory {path}: {e}. Using /tmp fallback.")
        fallback = Path("/tmp") / path.name
        fallback.mkdir(parents=True, exist_ok=True)
        return fallback
    return path


_data_dir = _ensure_directory(_resolve_path_env("GATEWAYZ_DATA_DIR", _default_data_dir))
_pricing_history_dir = _ensure_directory(
    _resolve_path_env("PRICING_HISTORY_DIR", _data_dir / "pricing_history")
)
_pricing_backup_dir = _ensure_directory(
    _resolve_path_env("PRICING_BACKUP_DIR", _data_dir / "pricing_backups")
)
_pricing_sync_log_file = _resolve_path_env(
    "PRICING_SYNC_LOG_FILE", _data_dir / "pricing_sync.log"
)
_pricing_sync_log_file.parent.mkdir(parents=True, exist_ok=True)
_manual_pricing_file = _resolve_path_env(
    "MANUAL_PRICING_FILE", _data_dir / "manual_pricing.json"
)


class Config:
    """Configuration class for the application"""

    # Environment Detection
    APP_ENV = os.environ.get("APP_ENV", "development")  # development, staging, production
    IS_PRODUCTION = APP_ENV == "production"
    IS_STAGING = APP_ENV == "staging"
    IS_DEVELOPMENT = APP_ENV == "development"
    IS_TESTING = APP_ENV in {"testing", "test"} or os.environ.get("TESTING", "").lower() in {
        "1",
        "true",
        "yes",
    }

    # Supabase Configuration
    SUPABASE_URL = os.environ.get("SUPABASE_URL")
    SUPABASE_KEY = os.environ.get("SUPABASE_KEY")
    # Optional direct Postgres connection string for maintenance tasks
    SUPABASE_DB_DSN = os.environ.get("SUPABASE_DB_DSN")

    # OpenRouter Configuration
    OPENROUTER_API_KEY = _get_env_var("OPENROUTER_API_KEY")
    OPENROUTER_SITE_URL = _get_env_var("OPENROUTER_SITE_URL", "https://your-site.com")
    OPENROUTER_SITE_NAME = _get_env_var("OPENROUTER_SITE_NAME", "Openrouter AI Gateway")

    # OneRouter Configuration
    ONEROUTER_API_KEY = os.environ.get("ONEROUTER_API_KEY")

    # DeepInfra Configuration (for direct API access)
    DEEPINFRA_API_KEY = os.environ.get("DEEPINFRA_API_KEY")
    XAI_API_KEY = os.environ.get("XAI_API_KEY")
    NOVITA_API_KEY = os.environ.get("NOVITA_API_KEY")
    NEBIUS_API_KEY = os.environ.get("NEBIUS_API_KEY")
    CEREBRAS_API_KEY = os.environ.get("CEREBRAS_API_KEY")
    HUG_API_KEY = os.environ.get("HUG_API_KEY")

    # Featherless.ai Configuration
    FEATHERLESS_API_KEY = os.environ.get("FEATHERLESS_API_KEY")

    # Anthropic / Autonomous Monitoring
    ANTHROPIC_API_KEY = os.environ.get("ANTHROPIC_API_KEY")

    # Chutes.ai Configuration
    CHUTES_API_KEY = os.environ.get("CHUTES_API_KEY")

    # Fireworks.ai Configuration
    FIREWORKS_API_KEY = os.environ.get("FIREWORKS_API_KEY")

    # Together.ai Configuration
    TOGETHER_API_KEY = os.environ.get("TOGETHER_API_KEY")

    # Groq Configuration
    GROQ_API_KEY = os.environ.get("GROQ_API_KEY")

    # AIMO Configuration
    AIMO_API_KEY = os.environ.get("AIMO_API_KEY")
    AIMO_FETCH_TIMEOUT = float(os.environ.get("AIMO_FETCH_TIMEOUT", "5.0"))  # 5 second timeout
    AIMO_CONNECT_TIMEOUT = float(os.environ.get("AIMO_CONNECT_TIMEOUT", "3.0"))  # 3 second connect timeout
    AIMO_MAX_RETRIES = int(os.environ.get("AIMO_MAX_RETRIES", "2"))  # Retry up to 2 times
    AIMO_ENABLE_HTTP_FALLBACK = os.environ.get("AIMO_ENABLE_HTTP_FALLBACK", "true").lower() == "true"
    AIMO_BASE_URLS = [
        "https://devnet.aimo.network/api/v1",
        "https://aimo.network/api/v1",
    ]  # Primary and fallback URLs

    # Near AI Configuration
    NEAR_API_KEY = os.environ.get("NEAR_API_KEY")

    # Vercel AI Gateway Configuration
    VERCEL_AI_GATEWAY_API_KEY = os.environ.get("VERCEL_AI_GATEWAY_API_KEY")

    # Helicone AI Gateway Configuration
    HELICONE_API_KEY = os.environ.get("HELICONE_API_KEY")

    # Vercel AI SDK Configuration
    AI_SDK_API_KEY = os.environ.get("AI_SDK_API_KEY")

    # AiHubMix Configuration
    AIHUBMIX_API_KEY = os.environ.get("AIHUBMIX_API_KEY")
    AIHUBMIX_APP_CODE = os.environ.get("AIHUBMIX_APP_CODE")

    # Fal.ai Configuration
    FAL_API_KEY = os.environ.get("FAL_API_KEY")

<<<<<<< HEAD
    # ComfyUI Configuration
    COMFYUI_SERVER_URL = os.environ.get("COMFYUI_SERVER_URL")  # e.g., http://localhost:8188
    COMFYUI_ENABLED = os.environ.get("COMFYUI_ENABLED", "true").lower() in {"1", "true", "yes"}
=======
    # Resemble AI / Chatterbox TTS Configuration
    RESEMBLE_API_KEY = os.environ.get("RESEMBLE_API_KEY")
>>>>>>> a92af122

    # Anannas Configuration
    ANANNAS_API_KEY = os.environ.get("ANANNAS_API_KEY")

    # Alpaca Network Configuration
    ALPACA_NETWORK_API_KEY = os.environ.get("ALPACA_NETWORK_API_KEY")

    # Alibaba Cloud Configuration
    ALIBABA_CLOUD_API_KEY = os.environ.get("ALIBABA_CLOUD_API_KEY")
    ALIBABA_CLOUD_API_KEY_INTERNATIONAL = os.environ.get("ALIBABA_CLOUD_API_KEY_INTERNATIONAL")
    ALIBABA_CLOUD_API_KEY_CHINA = os.environ.get("ALIBABA_CLOUD_API_KEY_CHINA")
    ALIBABA_CLOUD_REGION = os.environ.get("ALIBABA_CLOUD_REGION", "international")  # 'international' or 'china'

    # Clarifai Configuration
    CLARIFAI_API_KEY = os.environ.get("CLARIFAI_API_KEY")
    CLARIFAI_USER_ID = os.environ.get("CLARIFAI_USER_ID")
    CLARIFAI_APP_ID = os.environ.get("CLARIFAI_APP_ID")

    # Akash ML Configuration
    AKASH_API_KEY = os.environ.get("AKASH_API_KEY")

    # Morpheus AI Gateway Configuration
    MORPHEUS_API_KEY = os.environ.get("MORPHEUS_API_KEY")

    # Cloudflare Workers AI Configuration
    CLOUDFLARE_API_TOKEN = os.environ.get("CLOUDFLARE_API_TOKEN")
    CLOUDFLARE_ACCOUNT_ID = os.environ.get("CLOUDFLARE_ACCOUNT_ID")

    # Google Vertex AI Configuration (for image generation & generative APIs)
    GOOGLE_PROJECT_ID = os.environ.get("GOOGLE_PROJECT_ID", "gatewayz-468519")
    GOOGLE_VERTEX_LOCATION = os.environ.get("GOOGLE_VERTEX_LOCATION", "us-central1")
    GOOGLE_VERTEX_ENDPOINT_ID = os.environ.get("GOOGLE_VERTEX_ENDPOINT_ID", "6072619212881264640")
    GOOGLE_APPLICATION_CREDENTIALS = os.environ.get("GOOGLE_APPLICATION_CREDENTIALS")
    GOOGLE_VERTEX_TRANSPORT = os.environ.get("GOOGLE_VERTEX_TRANSPORT", "rest").lower()
    GOOGLE_VERTEX_TIMEOUT = float(os.environ.get("GOOGLE_VERTEX_TIMEOUT", "60"))

    # OpenRouter Analytics Cookie (for transaction analytics API)
    OPENROUTER_COOKIE = os.environ.get("OPENROUTER_COOKIE")

    # Admin Configuration
    ADMIN_EMAIL = os.environ.get("ADMIN_EMAIL")
    GITHUB_TOKEN = os.environ.get("GITHUB_TOKEN")

    # ==================== Monitoring & Observability Configuration ====================

    # Sentry Configuration
    SENTRY_DSN = os.environ.get("SENTRY_DSN")
    SENTRY_ENABLED = os.environ.get("SENTRY_ENABLED", "true").lower() in {
        "1",
        "true",
        "yes",
    }
    SENTRY_ENVIRONMENT = os.environ.get("SENTRY_ENVIRONMENT", APP_ENV)
    SENTRY_TRACES_SAMPLE_RATE = float(os.environ.get("SENTRY_TRACES_SAMPLE_RATE", "1.0"))
    SENTRY_PROFILES_SAMPLE_RATE = float(os.environ.get("SENTRY_PROFILES_SAMPLE_RATE", "1.0"))
    # Release tracking - automatically inferred from version or environment variable
    SENTRY_RELEASE = os.environ.get("SENTRY_RELEASE", "2.0.3")
    # Version string for release tracking
    APP_VERSION = os.environ.get("APP_VERSION", "2.0.3")

    # Prometheus Configuration
    PROMETHEUS_ENABLED = os.environ.get("PROMETHEUS_ENABLED", "true").lower() in {
        "1",
        "true",
        "yes",
    }
    PROMETHEUS_REMOTE_WRITE_URL = os.environ.get(
        "PROMETHEUS_REMOTE_WRITE_URL",
        "http://prometheus:9090/api/v1/write",
    )
    PROMETHEUS_SCRAPE_ENABLED = os.environ.get("PROMETHEUS_SCRAPE_ENABLED", "true").lower() in {
        "1",
        "true",
        "yes",
    }

    # Tempo/OpenTelemetry OTLP Configuration
    TEMPO_ENABLED = os.environ.get("TEMPO_ENABLED", "false").lower() in {
        "1",
        "true",
        "yes",
    }
    OTEL_SERVICE_NAME = os.environ.get("OTEL_SERVICE_NAME", "gatewayz-api")
    TEMPO_OTLP_HTTP_ENDPOINT = os.environ.get(
        "TEMPO_OTLP_HTTP_ENDPOINT",
        "http://tempo:4318",
    )
    TEMPO_OTLP_GRPC_ENDPOINT = os.environ.get(
        "TEMPO_OTLP_GRPC_ENDPOINT",
        "localhost:4317",
    )

    # Grafana Loki Configuration
    LOKI_ENABLED = os.environ.get("LOKI_ENABLED", "false").lower() in {
        "1",
        "true",
        "yes",
    }
    LOKI_PUSH_URL = _default_loki_push_url
    LOKI_QUERY_URL = _default_loki_query_url

    # Grafana Cloud Configuration
    GRAFANA_CLOUD_ENABLED = os.environ.get("GRAFANA_CLOUD_ENABLED", "false").lower() in {
        "1",
        "true",
        "yes",
    }
    # Grafana Cloud Prometheus (Metrics)
    GRAFANA_PROMETHEUS_REMOTE_WRITE_URL = os.environ.get(
        "GRAFANA_PROMETHEUS_REMOTE_WRITE_URL"
    )
    GRAFANA_PROMETHEUS_USERNAME = os.environ.get("GRAFANA_PROMETHEUS_USERNAME")
    GRAFANA_PROMETHEUS_API_KEY = os.environ.get("GRAFANA_PROMETHEUS_API_KEY")

    # Grafana Cloud Loki (Logs)
    GRAFANA_LOKI_USERNAME = os.environ.get("GRAFANA_LOKI_USERNAME")
    GRAFANA_LOKI_API_KEY = os.environ.get("GRAFANA_LOKI_API_KEY")

    # Grafana Cloud Tempo (Traces)
    GRAFANA_TEMPO_USERNAME = os.environ.get("GRAFANA_TEMPO_USERNAME")
    GRAFANA_TEMPO_API_KEY = os.environ.get("GRAFANA_TEMPO_API_KEY")

    # Arize AI Observability Configuration
    ARIZE_ENABLED = os.environ.get("ARIZE_ENABLED", "false").lower() in {
        "1",
        "true",
        "yes",
    }
    ARIZE_SPACE_ID = os.environ.get("ARIZE_SPACE_ID")
    ARIZE_API_KEY = os.environ.get("ARIZE_API_KEY")
    ARIZE_PROJECT_NAME = os.environ.get("ARIZE_PROJECT_NAME", "GATEWAYZ")

    # Redis Configuration (for real-time metrics and rate limiting)
    REDIS_ENABLED = os.environ.get("REDIS_ENABLED", "true").lower() in {
        "1",
        "true",
        "yes",
    }
    REDIS_MAX_CONNECTIONS = int(os.environ.get("REDIS_MAX_CONNECTIONS", "50"))
    REDIS_SOCKET_TIMEOUT = int(os.environ.get("REDIS_SOCKET_TIMEOUT", "5"))
    REDIS_SOCKET_CONNECT_TIMEOUT = int(os.environ.get("REDIS_SOCKET_CONNECT_TIMEOUT", "5"))

    # Metrics Aggregation Configuration
    METRICS_AGGREGATION_ENABLED = os.environ.get("METRICS_AGGREGATION_ENABLED", "true").lower() in {
        "1",
        "true",
        "yes",
    }
    METRICS_AGGREGATION_INTERVAL_MINUTES = int(
        os.environ.get("METRICS_AGGREGATION_INTERVAL_MINUTES", "60")
    )
    METRICS_REDIS_RETENTION_HOURS = int(os.environ.get("METRICS_REDIS_RETENTION_HOURS", "2"))

    # ==================== Filesystem Paths ====================
    PROJECT_ROOT = _project_root
    SRC_ROOT = _src_root
    DATA_DIR = _data_dir
    PRICING_HISTORY_DIR = _pricing_history_dir
    PRICING_BACKUP_DIR = _pricing_backup_dir
    PRICING_SYNC_LOG_FILE = _pricing_sync_log_file
    MANUAL_PRICING_FILE = _manual_pricing_file

    @classmethod
    def validate(cls):
        """Validate that all required environment variables are set"""
        # In Vercel environment, only validate URL format (not presence of keys)
        # to prevent startup failures while still catching configuration errors
        is_vercel = os.environ.get("VERCEL")

        missing_vars = []
        invalid_vars = []

        # Always validate URL format, even in Vercel
        if cls.SUPABASE_URL and not cls.SUPABASE_URL.startswith(("http://", "https://")):
            url_preview = cls.SUPABASE_URL[:50] + "..." if len(cls.SUPABASE_URL) > 50 else cls.SUPABASE_URL
            invalid_vars.append(
                f"SUPABASE_URL must start with 'http://' or 'https://' (got: '{url_preview}'). "
                f"Example: https://{url_preview}"
            )

        # Skip presence validation in Vercel environment
        if is_vercel:
            if invalid_vars:
                raise RuntimeError(
                    "Invalid environment variables:\n" + "\n".join(f"  - {v}" for v in invalid_vars)
                )
            return True

        if not cls.SUPABASE_URL:
            missing_vars.append("SUPABASE_URL")
        if not cls.SUPABASE_KEY:
            missing_vars.append("SUPABASE_KEY")
        if not cls.OPENROUTER_API_KEY:
            missing_vars.append("OPENROUTER_API_KEY")

        error_messages = []
        if missing_vars:
            error_messages.append(
                f"Missing required environment variables: {', '.join(missing_vars)}\n"
                "Please create a .env file with the following variables:\n"
                "SUPABASE_URL=your_supabase_project_url\n"
                "SUPABASE_KEY=your_supabase_anon_key\n"
                "OPENROUTER_API_KEY=your_openrouter_api_key\n"
                "OPENROUTER_SITE_URL=your_site_url (optional)\n"
                "OPENROUTER_SITE_NAME=your_site_name (optional)"
            )
        if invalid_vars:
            error_messages.append(
                "Invalid environment variables:\n" + "\n".join(f"  - {v}" for v in invalid_vars)
            )

        if error_messages:
            raise RuntimeError("\n\n".join(error_messages))

        return True

    @classmethod
    def get_supabase_config(cls):
        """Get Supabase configuration as a tuple"""
        return cls.SUPABASE_URL, cls.SUPABASE_KEY

    @classmethod
    def validate_critical_env_vars(cls) -> tuple[bool, list[str]]:
        """
        Validate that all critical environment variables are set and valid.

        Returns:
            tuple: (is_valid, issues)
                - is_valid: bool indicating if all critical vars are present and valid
                - issues: list of missing or invalid variable descriptions
        """
        is_vercel = os.environ.get("VERCEL")
        issues = []

        # Always validate SUPABASE_URL format, even in Vercel
        if cls.SUPABASE_URL and not cls.SUPABASE_URL.startswith(("http://", "https://")):
            issues.append(
                f"SUPABASE_URL (missing http:// or https:// protocol - should be https://{cls.SUPABASE_URL})"
            )

        # Skip presence validation in Vercel environment to prevent startup failures
        if is_vercel:
            is_valid = len(issues) == 0
            return is_valid, issues

        critical_vars = {
            "SUPABASE_URL": cls.SUPABASE_URL,
            "SUPABASE_KEY": cls.SUPABASE_KEY,
            "OPENROUTER_API_KEY": cls.OPENROUTER_API_KEY,
        }

        issues.extend([name for name, value in critical_vars.items() if not value])

        is_valid = len(issues) == 0

        return is_valid, issues<|MERGE_RESOLUTION|>--- conflicted
+++ resolved
@@ -192,14 +192,12 @@
     # Fal.ai Configuration
     FAL_API_KEY = os.environ.get("FAL_API_KEY")
 
-<<<<<<< HEAD
     # ComfyUI Configuration
     COMFYUI_SERVER_URL = os.environ.get("COMFYUI_SERVER_URL")  # e.g., http://localhost:8188
     COMFYUI_ENABLED = os.environ.get("COMFYUI_ENABLED", "true").lower() in {"1", "true", "yes"}
-=======
+
     # Resemble AI / Chatterbox TTS Configuration
     RESEMBLE_API_KEY = os.environ.get("RESEMBLE_API_KEY")
->>>>>>> a92af122
 
     # Anannas Configuration
     ANANNAS_API_KEY = os.environ.get("ANANNAS_API_KEY")
