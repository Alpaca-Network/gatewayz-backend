--- conflicted
+++ resolved
@@ -1,13 +1,7 @@
 from enum import Enum
-<<<<<<< HEAD
 from typing import Annotated, Any, Literal, Union
 
-from pydantic import BaseModel, Discriminator, field_validator
-=======
-from typing import Any, Literal
-
-from pydantic import BaseModel, Field, field_validator
->>>>>>> 19fd6e56
+from pydantic import BaseModel, Discriminator, Field, field_validator
 
 ALLOWED_CHAT_ROLES = {"system", "user", "assistant", "tool", "function"}
 
@@ -15,13 +9,10 @@
 class Message(BaseModel):
     """
     Message format for OpenAI Chat Completions API.
-    Supports text content and tool/function message types.
+    Supports text content, multimodal content, and tool/function message types.
     """
 
     role: str
-<<<<<<< HEAD
-    content: str | list[dict[str, Any]]  # String or multimodal content array (for images, audio, etc.)
-=======
     content: str | list[dict[str, Any]] | None = None  # Can be null for tool calls
     name: str | None = None  # Optional name for function messages
     tool_calls: list[dict[str, Any]] | None = None  # Tool calls from assistant
@@ -29,7 +20,6 @@
 
     class Config:
         extra = "allow"
->>>>>>> 19fd6e56
 
     @field_validator("role")
     @classmethod
@@ -41,32 +31,11 @@
             )
         return role
 
-<<<<<<< HEAD
-    @field_validator("content")
-    @classmethod
-    def validate_content(cls, content: str | list[dict[str, Any]]) -> str | list[dict[str, Any]]:
-        if isinstance(content, str):
-            if not content.strip():
-                raise ValueError("Message content must be a non-empty string.")
-        elif isinstance(content, list):
-            if len(content) == 0:
-                raise ValueError("Message content array cannot be empty.")
-            # Validate that multimodal content has valid structure
-            for item in content:
-                if not isinstance(item, dict):
-                    raise ValueError("Each content item must be a dictionary.")
-                if "type" not in item:
-                    raise ValueError("Each content item must have a 'type' field.")
-        else:
-            raise ValueError("Message content must be a string or list of content objects.")
-        return content
-=======
 
 class StreamOptions(BaseModel):
     """Options for streaming response."""
 
     include_usage: bool | None = None  # Include usage statistics in streaming chunks
->>>>>>> 19fd6e56
 
 
 class ProxyRequest(BaseModel):
