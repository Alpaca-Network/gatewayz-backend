import asyncio
import logging
import os
import secrets

from fastapi import APIRouter, Depends, FastAPI, HTTPException, Request
from fastapi.middleware.cors import CORSMiddleware
from src.middleware.selective_gzip_middleware import SelectiveGZipMiddleware
from fastapi.responses import JSONResponse
from fastapi.security import HTTPAuthorizationCredentials, HTTPBearer
from prometheus_client import REGISTRY

from src.config import Config

# Initialize logging with Loki integration
from src.config.logging_config import configure_logging
from src.constants import FRONTEND_BETA_URL, FRONTEND_STAGING_URL
from src.services.startup import lifespan
from src.utils.validators import ensure_api_key_like, ensure_non_empty_string

configure_logging()
logger = logging.getLogger(__name__)

# Initialize Sentry for error monitoring with adaptive sampling
if Config.SENTRY_ENABLED and Config.SENTRY_DSN:
    import sentry_sdk

    def sentry_traces_sampler(sampling_context):
        """
        Adaptive sampling to control Sentry costs while maintaining visibility.

        Sampling strategy:
        - Development: 100% (all requests)
        - Health/metrics endpoints: 0% (skip monitoring endpoints)
        - Critical endpoints: 20% (chat, messages)
        - Other endpoints: 10%
        - Errors: Always sampled (parent_sampled)
        """
        # Always sample errors
        if sampling_context.get("parent_sampled") is not None:
            return 1.0

        # 100% sampling in development
        if Config.SENTRY_ENVIRONMENT == "development":
            return 1.0

        # Get endpoint path
        endpoint = ""
        if "wsgi_environ" in sampling_context:
            endpoint = sampling_context["wsgi_environ"].get("PATH_INFO", "")
        elif "asgi_scope" in sampling_context:
            endpoint = sampling_context["asgi_scope"].get("path", "")

        # Skip health check and monitoring endpoints (0%)
        if endpoint in ["/health", "/metrics", "/api/health", "/api/monitoring/health"]:
            return 0.0

        # Critical inference endpoints: 20% sampling
        if endpoint in ["/v1/chat/completions", "/v1/messages", "/v1/images/generations"]:
            return 0.2

        # Admin endpoints: 50% sampling (important but lower volume)
        if endpoint.startswith("/api/admin"):
            return 0.5

        # All other endpoints: 10% sampling
        return 0.1

    sentry_sdk.init(
        dsn=Config.SENTRY_DSN,
        # Add data like request headers and IP for users
        send_default_pii=True,
        # Enable sending logs to Sentry
        enable_logs=True,
        # Set environment (development, staging, production)
        environment=Config.SENTRY_ENVIRONMENT,
        # Release tracking for Sentry release management
        release=Config.SENTRY_RELEASE,
        # Adaptive sampling function (replaces static traces_sample_rate)
        traces_sampler=sentry_traces_sampler,
        # Reduced profiling: 5% (down from default)
        profiles_sample_rate=0.05,
        # Set profile_lifecycle to "trace" to run profiler during transactions
        profile_lifecycle="trace",
    )
    logger.info(
        f"✅ Sentry initialized with adaptive sampling "
        f"(environment: {Config.SENTRY_ENVIRONMENT}, release: {Config.SENTRY_RELEASE})"
    )
else:
    logger.info("⏭️  Sentry disabled (SENTRY_ENABLED=false or SENTRY_DSN not set)")

# Constants
ERROR_INVALID_ADMIN_API_KEY = "Invalid admin API key"

# Cache dictionaries for models and providers
_models_cache = {"data": None, "timestamp": None, "ttl": 3600}  # 1 hour TTL

_huggingface_cache = {"data": {}, "timestamp": None, "ttl": 3600}  # 1 hour TTL

_provider_cache = {"data": None, "timestamp": None, "ttl": 3600}  # 1 hour TTL


# Admin key validation
def get_admin_key(credentials: HTTPAuthorizationCredentials = Depends(HTTPBearer())):
    """Validate admin API key with security improvements"""
    admin_key = credentials.credentials

    # Input validation
    try:
        ensure_non_empty_string(admin_key, "admin API key")
        ensure_api_key_like(admin_key, field_name="admin API key", min_length=10)
    except ValueError:
        # Do not leak details; preserve current response contract
        raise HTTPException(status_code=401, detail=ERROR_INVALID_ADMIN_API_KEY) from None

    # Get expected key from environment
    expected_key = os.environ.get("ADMIN_API_KEY")

    # Ensure admin key is configured
    if not expected_key:
        raise HTTPException(status_code=401, detail=ERROR_INVALID_ADMIN_API_KEY)

    # Use constant-time comparison to prevent timing attacks
    if not secrets.compare_digest(admin_key, expected_key):
        raise HTTPException(status_code=401, detail=ERROR_INVALID_ADMIN_API_KEY)

    return admin_key


def create_app() -> FastAPI:
    app = FastAPI(
        title="Gatewayz Universal Inference API",
        description="Gateway for AI model access powered by Gatewayz",
        version="2.0.3",  # Multi-sort strategy for 1204 HuggingFace models + auto :hf-inference suffix
        lifespan=lifespan,
    )

    # Create v1 router for OpenAI-compatible endpoints
    # This allows users to use base_url="https://api.gatewayz.ai" (SDK appends /v1)
    # or base_url="https://api.gatewayz.ai/v1" directly
    v1_router = APIRouter(prefix="/v1")

    # Add CORS middleware
    # Note: When allow_credentials=True, allow_origins cannot be ["*"]
    # Must specify exact origins for security

    # Environment-aware CORS origins
    # Always include beta.gatewayz.ai for frontend access
    base_origins = [
        FRONTEND_BETA_URL,
        FRONTEND_STAGING_URL,
        "https://api.gatewayz.ai",  # Added for chat API access from frontend
        "https://docs.gatewayz.ai",  # Added for documentation site access
    ]

    if Config.IS_PRODUCTION:
        allowed_origins = [
            "https://gatewayz.ai",
            "https://www.gatewayz.ai",
        ] + base_origins
    elif Config.IS_STAGING:
        allowed_origins = [
            "http://localhost:3000",  # For testing against staging
            "http://localhost:3001",
        ] + base_origins
    else:  # development
        allowed_origins = [
            "http://localhost:3000",
            "http://localhost:3001",
            "http://127.0.0.1:3000",
            "http://127.0.0.1:3001",
        ] + base_origins

    # Explicitly allow modern tracing/debug headers to prevent CORS failures on mobile
    allowed_headers = [
        "Content-Type",
        "Authorization",
        "Accept",
        "Origin",
        "X-Requested-With",
        "X-Client-Version",
        "X-CSRF-Token",
        "X-Supabase-Key",
        "X-Supabase-Project",
        "sentry-trace",
        "baggage",
    ]

    # Log CORS configuration for debugging
    logger.info("🌐 CORS Configuration:")
    logger.info(f"   Environment: {Config.APP_ENV}")
    logger.info(f"   Allowed Origins: {allowed_origins}")
    logger.info(f"   Allowed Headers: {allowed_headers}")

    # OPTIMIZED: Add request timeout middleware first to prevent 504 Gateway Timeouts
    # Middleware order matters! Last added = first executed
    from src.middleware.request_timeout_middleware import RequestTimeoutMiddleware

    app.add_middleware(RequestTimeoutMiddleware, timeout_seconds=55.0)
    logger.info("  ⏱️  Request timeout middleware enabled (55s timeout to prevent 504 errors)")

    # Add trace context middleware for distributed tracing
    from src.middleware.trace_context_middleware import TraceContextMiddleware

    app.add_middleware(TraceContextMiddleware)
    logger.info("  🔗 Trace context middleware enabled (log-to-trace correlation)")

    # Add automatic Sentry error capture middleware (captures ALL route errors)
    if Config.SENTRY_ENABLED and Config.SENTRY_DSN:
        from src.middleware.auto_sentry_middleware import AutoSentryMiddleware

        app.add_middleware(AutoSentryMiddleware)
        logger.info("  🎯 Auto-Sentry middleware enabled (automatic error capture for all routes)")

    # Add CORS middleware second (must be early for OPTIONS requests)
    app.add_middleware(
        CORSMiddleware,
        allow_origins=allowed_origins,
        allow_credentials=True,
        allow_methods=["GET", "POST", "PUT", "DELETE", "OPTIONS"],
        allow_headers=allowed_headers,
    )

    # Add observability middleware for automatic metrics collection
    from src.middleware.observability_middleware import ObservabilityMiddleware

    app.add_middleware(ObservabilityMiddleware)
    logger.info("  📊 Observability middleware enabled (automatic metrics tracking)")

    # OPTIMIZED: Add GZip compression last (larger threshold = 10KB for better CPU efficiency)
    # Only compress large responses (model catalogs, large JSON payloads)
    # Uses SelectiveGZipMiddleware to skip compression for SSE streaming responses
    # This prevents buffering issues where SSE chunks get bundled together
    app.add_middleware(SelectiveGZipMiddleware, minimum_size=10000)
    logger.info("  🗜  Selective GZip compression middleware enabled (threshold: 10KB, skips SSE)")

    # Add staging security middleware (protects staging environment from unauthorized access)
    from src.middleware.staging_security import StagingSecurityMiddleware

    app.add_middleware(StagingSecurityMiddleware)
    logger.info("  🔒 Staging security middleware enabled")

    # Add deprecation middleware to warn users about legacy endpoints
    from src.middleware.deprecation import DeprecationMiddleware

    app.add_middleware(DeprecationMiddleware)
    logger.info("  ⚠️  Deprecation middleware enabled (legacy endpoint warnings)")

    # Security
    HTTPBearer()

    # ==================== Prometheus Metrics ====================
    logger.info("Setting up Prometheus metrics...")

    # Import metrics module to initialize all metrics
    from fastapi.responses import Response

    # Add Prometheus metrics endpoint
    from prometheus_client import generate_latest

    from src.services import prometheus_metrics  # noqa: F401

    @app.get("/metrics", tags=["monitoring"], include_in_schema=False)
    async def metrics():
        """
        Prometheus metrics endpoint for monitoring.

        Exposes metrics in Prometheus text format including:
        - HTTP request counts and durations
        - Model inference metrics (requests, latency, tokens)
        - Database query metrics
        - Cache hit/miss rates
        - Rate limiting metrics
        - Provider health metrics
        - Business metrics (credits, tokens, subscriptions)
        """
        return Response(generate_latest(REGISTRY), media_type="text/plain; charset=utf-8")

    logger.info("  [OK] Prometheus metrics endpoint at /metrics")

    # Add structured metrics endpoint (parses Prometheus metrics)
    @app.get("/api/metrics/parsed", tags=["monitoring"], include_in_schema=False)
    async def get_parsed_metrics():
        """
        Get parsed Prometheus metrics in structured JSON format.

        Returns metrics in the following structure:
        {
            "latency": {
                "/endpoint": {
                    "avg": 0.123,
                    "p50": 0.1,
                    "p95": 0.25,
                    "p99": 0.5
                }
            },
            "requests": {
                "/endpoint": {
                    "GET": 123,
                    "POST": 10
                }
            },
            "errors": {
                "/endpoint": {
                    "GET": 2,
                    "POST": 0
                }
            }
        }

        This endpoint reads from the /metrics endpoint and extracts:
        - Latency metrics (p50, p95, p99, average) from http_request_latency_seconds_*
        - Request counts by endpoint/method from http_requests_total
        - Error counts by endpoint/method from http_request_errors_total
        """
        from src.services.metrics_parser import get_metrics_parser

        # Get metrics from the local /metrics endpoint
        parser = get_metrics_parser("http://localhost:8000/metrics")
        metrics = await parser.get_metrics()
        return metrics

    logger.info("  [OK] Parsed metrics endpoint at /api/metrics/parsed")

    # ==================== Sentry Debug Endpoint ====================
    if Config.SENTRY_ENABLED and Config.SENTRY_DSN:
        @app.get("/sentry-debug", tags=["monitoring"], include_in_schema=False)
        async def trigger_sentry_error(raise_exception: bool = False):
            """
            Test endpoint to verify Sentry error tracking is working.
            When raise_exception is False (default) it will capture the error with Sentry but return HTTP 200.
            Pass raise_exception=true to surface the exception for full end-to-end testing.
            """
            import sentry_sdk

            # Send test logs to Sentry
            sentry_sdk.logger.info("Testing Sentry logging integration")
            sentry_sdk.logger.warning("This is a test warning message")
            sentry_sdk.logger.error("This is a test error message")

            def _trigger_zero_division() -> None:
                # Helper to ensure we get a real stack trace for Sentry
                _ = 1 / 0

            if raise_exception:
                # Preserve legacy behaviour for explicit testing
                _trigger_zero_division()

            try:
                _trigger_zero_division()
            except ZeroDivisionError as exc:
                sentry_sdk.capture_exception(exc)
                event_id = sentry_sdk.last_event_id()
                return {
                    "status": "Sentry exception captured",
                    "event_id": event_id,
                    "raised_exception": False,
                }

        logger.info("  [OK] Sentry debug endpoint at /sentry-debug")

    # ==================== Load All Routes ====================
    logger.info("Loading application routes...")

    # Write to file for debugging in CI
    try:
        with open("/tmp/route_loading_debug.txt", "w") as f:
            f.write("Starting route loading...\n")
            f.flush()
    except Exception:
        pass

    # Define v1 routes (OpenAI-compatible API endpoints)
    # These routes are mounted under /v1 prefix via v1_router
    # IMPORTANT: chat & messages must be before catalog to avoid /* being caught by /model/{provider}/{model}
    v1_routes_to_load = [
        ("chat", "Chat Completions"),
        ("messages", "Anthropic Messages API"),  # Claude-compatible endpoint
        ("images", "Image Generation"),  # Image generation endpoints
        ("tools", "Server-Side Tools"),  # TTS, calculator, code executor, etc.
        ("catalog", "Model Catalog"),
        ("model_health", "Model Health Tracking"),  # Model health monitoring and metrics
        ("status_page", "Public Status Page"),  # Public status page (no auth required)
    ]

    # Define non-v1 routes (loaded directly on app without prefix)
    non_v1_routes_to_load = [
        ("health", "Health Check"),
        ("availability", "Model Availability"),
        ("ping", "Ping Service"),
        ("monitoring", "Monitoring API"),  # Real-time metrics, health, analytics API
        ("instrumentation", "Instrumentation & Observability"),  # Loki and Tempo endpoints
        ("grafana_metrics", "Grafana Metrics"),  # Prometheus/Loki/Tempo metrics endpoints
        ("ai_sdk", "Vercel AI SDK"),  # AI SDK compatibility endpoint
        ("providers_management", "Providers Management"),  # Provider CRUD operations
        ("models_catalog_management", "Models Catalog Management"),  # Model CRUD operations
        ("model_sync", "Model Sync Service"),  # Dynamic model catalog synchronization
        ("system", "System & Health"),  # Cache management and health monitoring
        (
            "optimization_monitor",
            "Optimization Monitoring",
        ),  # Connection pool, cache, and priority stats
        ("error_monitor", "Error Monitoring"),  # Error detection and auto-fix system
        ("root", "Root/Home"),
        ("auth", "Authentication"),
        ("users", "User Management"),
        ("api_keys", "API Key Management"),
        ("admin", "Admin Operations"),
        ("credits", "Credits Management"),  # Credit operations (add, adjust, bulk-add, refund)
        ("audit", "Audit Logs"),
        ("notifications", "Notifications"),
        ("plans", "Subscription Plans"),
        ("rate_limits", "Rate Limiting"),
        ("payments", "Stripe Payments"),
        ("chat_history", "Chat History"),
        ("ranking", "Model Ranking"),
        ("activity", "Activity Tracking"),
        ("coupons", "Coupon Management"),
        ("referral", "Referral System"),
        ("roles", "Role Management"),
        ("transaction_analytics", "Transaction Analytics"),
        ("analytics", "Analytics Events"),  # Server-side Statsig integration
        ("pricing_audit", "Pricing Audit Dashboard"),
        ("pricing_sync", "Pricing Sync Service"),
    ]

    loaded_count = 0
    failed_count = 0

    def load_route(module_name: str, display_name: str, target_router):
        """Load a route module and attach it to the target router."""
        nonlocal loaded_count, failed_count
        try:
            # Import the route module
            logger.debug(f"  [LOADING] Importing src.routes.{module_name}...")
            module = __import__(f"src.routes.{module_name}", fromlist=["router"])

            if not hasattr(module, "router"):
                raise AttributeError(f"Module 'src.routes.{module_name}' has no 'router' attribute")

            router = module.router
            logger.debug(f"  [LOADING] Router found for {module_name}")

            # Include the router
            target_router.include_router(router)
            logger.debug(f"  [LOADING] Router included for {module_name}")

            # Log success
            success_msg = f"  [OK] {display_name} ({module_name})"
            logger.info(success_msg)
            loaded_count += 1

        except ImportError as e:
            error_msg = f"  [FAIL] {display_name} ({module_name}) - Import failed"
            logger.error(error_msg)
            logger.error(f"       Error: {str(e)}")
            logger.error(f"       Type: {type(e).__name__}")
            import traceback

            tb = traceback.format_exc()
            logger.error(f"       Traceback:\n{tb}")
            failed_count += 1

            # For critical routes, log more details
            if module_name in ["chat", "messages", "catalog", "health"]:
                logger.error(f"       [CRITICAL] Failed to load critical route: {module_name}")

        except AttributeError as e:
            error_msg = f"  [FAIL] {display_name} ({module_name}) - No router found"
            logger.error(error_msg)
            logger.error(f"       Error: {str(e)}")
            import traceback

            logger.error(f"       Traceback:\n{traceback.format_exc()}")
            failed_count += 1

        except Exception as e:
            error_msg = f"  [FAIL] {display_name} ({module_name}) - Unexpected error"
            logger.error(error_msg)
            logger.error(f"       Error: {str(e)}")
            logger.error(f"       Type: {type(e).__name__}")
            import traceback

            logger.error(f"       Traceback:\n{traceback.format_exc()}")
            failed_count += 1

    # Load v1 routes (mounted under /v1 prefix)
    logger.info("Loading v1 API routes (OpenAI-compatible)...")
    for module_name, display_name in v1_routes_to_load:
        load_route(module_name, display_name, v1_router)

    # Mount v1 router on app
    app.include_router(v1_router)
    logger.info("  [OK] v1 router mounted at /v1")

    # Add /models route at root for backwards compatibility
    # Only mount the specific /models endpoint, not the entire catalog router
    try:
        from src.routes.catalog import get_all_models

        app.get("/models", tags=["models"])(get_all_models)
        logger.info("  [OK] /models route added at root (backwards compatibility)")
    except ImportError as e:
        logger.warning(f"  [WARN] Could not add /models route for backwards compatibility: {e}")

    # Load non-v1 routes (mounted directly on app)
    logger.info("Loading non-v1 routes...")
    for module_name, display_name in non_v1_routes_to_load:
        load_route(module_name, display_name, app)

    # Log summary
    logger.info("\nRoute Loading Summary:")
    logger.info(f"   [OK] Loaded: {loaded_count}")
    if failed_count > 0:
        logger.warning(f"   [FAIL] Failed: {failed_count}")
    logger.info(f"   Total: {loaded_count + failed_count}")

    # ==================== Sentry Tunnel Router ====================
<<<<<<< HEAD
    # ==================== Prometheus Metrics Endpoints ====================
    # Explicitly load prometheus_endpoints to ensure /prometheus/metrics/* routes are available
    try:
        from src.routes.prometheus_endpoints import router as prometheus_router

        app.include_router(prometheus_router)
        logger.info("  [OK] Prometheus Endpoints (/prometheus/metrics/*)")
        logger.info("       - /prometheus/metrics/all (all metrics)")
        logger.info("       - /prometheus/metrics/summary (JSON summary)")
        logger.info("       - /prometheus/metrics/system (HTTP metrics)")
        logger.info("       - /prometheus/metrics/providers (provider health)")
        logger.info("       - /prometheus/metrics/models (model performance)")
        logger.info("       - /prometheus/metrics/business (cost & subscriptions)")
        logger.info("       - /prometheus/metrics/performance (latency metrics)")
        logger.info("       - /prometheus/metrics/docs (endpoint documentation)")
    except ImportError as e:
        logger.error(f"  [FAIL] Prometheus Endpoints router not loaded: {e}")
        logger.error(f"         This is CRITICAL - /prometheus/metrics/* endpoints will be unavailable")
    except Exception as e:
        logger.error(f"  [FAIL] Unexpected error loading Prometheus Endpoints: {e}")

    # ==================== Chat Metrics Endpoints ====================
    # Load chat metrics router for tokens-per-second metrics
    try:
        from src.routes.chat_metrics import router as chat_metrics_router

        app.include_router(chat_metrics_router)
        logger.info("  [OK] Chat Metrics (/v1/chat/completions/metrics/*)")
        logger.info("       - /v1/chat/completions/metrics/tokens-per-second/all (all time)")
        logger.info("       - /v1/chat/completions/metrics/tokens-per-second (time-filtered)")
    except ImportError as e:
        logger.error(f"  [FAIL] Chat Metrics router not loaded: {e}")
    except Exception as e:
        logger.error(f"  [FAIL] Unexpected error loading Chat Metrics: {e}")

=======
>>>>>>> e4ee5b28
    # Load Sentry tunnel router separately (at root /monitoring path)
    try:
        from src.routes.monitoring import sentry_tunnel_router

        app.include_router(sentry_tunnel_router)
        logger.info("  [OK] Sentry Tunnel (POST /monitoring)")
    except ImportError as e:
        logger.warning(f"  [SKIP] Sentry tunnel router not loaded: {e}")

    # ==================== Exception Handler ====================

    @app.exception_handler(Exception)
    async def global_exception_handler(request: Request, exc: Exception):
        logger.error(f"Unhandled exception: {exc}", exc_info=True)

        # Capture exception in PostHog for error tracking
        try:
            from src.services.posthog_service import posthog_service

            # Extract user info from request if available
            distinct_id = "system"
            properties = {
                "path": request.url.path,
                "method": request.method,
                "error_type": type(exc).__name__,
                "error_message": str(exc),
            }

            # Try to get user ID from request state or headers
            if hasattr(request.state, "user_id"):
                distinct_id = request.state.user_id
            elif "authorization" in request.headers:
                # Use a hash of the auth header as distinct_id if no user_id available
                import hashlib
                auth_hash = hashlib.sha256(
                    request.headers["authorization"].encode()
                ).hexdigest()[:16]
                distinct_id = f"user_{auth_hash}"

            posthog_service.capture_exception(
                exception=exc,
                distinct_id=distinct_id,
                properties=properties
            )
        except Exception as posthog_error:
            logger.warning(f"Failed to capture exception in PostHog: {posthog_error}")

        return JSONResponse(status_code=500, content={"detail": "Internal server error"})

    # ==================== Startup Event ====================

    # In the on_startup event, add this after database initialization:

    @app.on_event("startup")
    async def on_startup():
        logger.info("\n🔧 Initializing application...")

        try:
            # Initialize OpenTelemetry tracing
            try:
                from src.config.opentelemetry_config import OpenTelemetryConfig

                OpenTelemetryConfig.initialize()
                OpenTelemetryConfig.instrument_fastapi(app)
            except Exception as otel_e:
                logger.warning(f"    OpenTelemetry initialization warning: {otel_e}")

            # Validate configuration
            logger.info("    Validating configuration...")
            Config.validate()
            logger.info("  [OK] Configuration validated")

            # Warn if admin key is missing in production (don't fail startup)
            if Config.IS_PRODUCTION and not os.environ.get("ADMIN_API_KEY"):
                logger.warning(
                    "  [WARN] ADMIN_API_KEY is not set in production. Admin endpoints will be inaccessible."
                )
                logger.warning(
                    "        Set ADMIN_API_KEY environment variable to enable admin functionality."
                )

            # Initialize database
            try:
                logger.info("    Initializing database...")
                from src.config.supabase_config import init_db

                init_db()
                logger.info("   Database initialized")

            except Exception as db_e:
                logger.warning(f"    Database initialization warning: {db_e}")

            # Set default admin user in background (don't block startup)
            async def setup_admin_user_background():
                try:
                    from src.config.supabase_config import get_supabase_client
                    from src.db.roles import UserRole, update_user_role

                    ADMIN_EMAIL = Config.ADMIN_EMAIL

                    if not ADMIN_EMAIL:
                        logger.debug("ADMIN_EMAIL not configured - skipping admin setup")
                        return

                    client = get_supabase_client()
                    result = (
                        client.table("users").select("id, role").eq("email", ADMIN_EMAIL).execute()
                    )

                    if result.data:
                        user = result.data[0]
                        current_role = user.get("role", "user")

                        if current_role != UserRole.ADMIN:
                            update_user_role(
                                user_id=user["id"],
                                new_role=UserRole.ADMIN,
                                reason="Default admin setup on startup",
                            )
                            logger.info(f"   Set {ADMIN_EMAIL} as admin")
                        else:
                            logger.debug(f"{ADMIN_EMAIL} is already admin")

                except Exception as admin_e:
                    logger.warning(f"Admin setup warning: {admin_e}")

            asyncio.create_task(setup_admin_user_background())

            # Initialize analytics services (Statsig, PostHog, and Braintrust)
            try:
                logger.info("   Initializing analytics services...")

                # Initialize Statsig
                from src.services.statsig_service import statsig_service

                await statsig_service.initialize()
                logger.info("   Statsig analytics initialized")

                # Initialize PostHog
                from src.services.posthog_service import posthog_service

                posthog_service.initialize()
                logger.info("   PostHog analytics initialized")

                # Initialize Braintrust
                try:
                    from braintrust import init_logger

                    init_logger(project="Gatewayz Backend")
                    logger.info("   Braintrust tracing initialized")
                except Exception as bt_e:
                    logger.warning(f"    Braintrust initialization warning: {bt_e}")

            except Exception as analytics_e:
                logger.warning(f"    Analytics initialization warning: {analytics_e}")

            # OPTIMIZED: Warm model caches asynchronously (non-blocking startup)
            async def warm_caches_async():
                """Background task to warm model caches without blocking startup."""
                try:
                    logger.info("  🔥 Warming model caches asynchronously...")
                    from src.services.models import get_cached_models

                    # Warm critical provider caches
                    await asyncio.to_thread(get_cached_models, "hug")
                    logger.info("   ✅ HuggingFace models cache warmed")

                except Exception as cache_e:
                    logger.warning(f"    Cache warming warning: {cache_e}")

            # Start cache warming in background (don't block startup)
            asyncio.create_task(warm_caches_async())
            logger.info("  🔥 Cache warming started in background (non-blocking)")

            # NOTE: Health monitoring is handled by the dedicated health-service container
            # The main API reads health data from Redis cache populated by health-service
            # See: health-service/main.py and DISABLE_ACTIVE_HEALTH_MONITORING env var
            logger.info("   Health monitoring handled by dedicated health-service container")

        except Exception as e:
            logger.error(f"   Startup initialization failed: {e}")

        logger.info("\n🎉 Application startup complete!")
        logger.info(" API Documentation: http://localhost:8000/docs")
        logger.info(" Health Check: http://localhost:8000/health")
        logger.info(" Public Status Page: http://localhost:8000/v1/status\n")

    # ==================== Shutdown Event ====================

    @app.on_event("shutdown")
    async def on_shutdown():
        logger.info("🛑 Shutting down application...")

        # NOTE: Health monitoring is handled by the dedicated health-service container
        # No health monitor shutdown needed in main API
        logger.info("   Health monitoring handled by health-service (no shutdown needed)")

        # Shutdown OpenTelemetry
        try:
            from src.config.opentelemetry_config import OpenTelemetryConfig

            OpenTelemetryConfig.shutdown()
        except Exception as e:
            logger.warning(f"    OpenTelemetry shutdown warning: {e}")

        # Shutdown analytics services gracefully
        try:
            from src.services.statsig_service import statsig_service

            await statsig_service.shutdown()
            logger.info("   Statsig shutdown complete")
        except Exception as e:
            logger.warning(f"    Statsig shutdown warning: {e}")

        try:
            from src.services.posthog_service import posthog_service

            posthog_service.shutdown()
            logger.info("   PostHog shutdown complete")
        except Exception as e:
            logger.warning(f"    PostHog shutdown warning: {e}")

    return app


# Export a default app instance for environments that import `app`
app = create_app()

# Vercel/CLI entry point
if __name__ == "__main__":
    import uvicorn

    logger.info(" Starting Gatewayz API server...")
    uvicorn.run("src.main:app", host="0.0.0.0", port=8000, reload=True)<|MERGE_RESOLUTION|>--- conflicted
+++ resolved
@@ -517,44 +517,6 @@
     logger.info(f"   Total: {loaded_count + failed_count}")
 
     # ==================== Sentry Tunnel Router ====================
-<<<<<<< HEAD
-    # ==================== Prometheus Metrics Endpoints ====================
-    # Explicitly load prometheus_endpoints to ensure /prometheus/metrics/* routes are available
-    try:
-        from src.routes.prometheus_endpoints import router as prometheus_router
-
-        app.include_router(prometheus_router)
-        logger.info("  [OK] Prometheus Endpoints (/prometheus/metrics/*)")
-        logger.info("       - /prometheus/metrics/all (all metrics)")
-        logger.info("       - /prometheus/metrics/summary (JSON summary)")
-        logger.info("       - /prometheus/metrics/system (HTTP metrics)")
-        logger.info("       - /prometheus/metrics/providers (provider health)")
-        logger.info("       - /prometheus/metrics/models (model performance)")
-        logger.info("       - /prometheus/metrics/business (cost & subscriptions)")
-        logger.info("       - /prometheus/metrics/performance (latency metrics)")
-        logger.info("       - /prometheus/metrics/docs (endpoint documentation)")
-    except ImportError as e:
-        logger.error(f"  [FAIL] Prometheus Endpoints router not loaded: {e}")
-        logger.error(f"         This is CRITICAL - /prometheus/metrics/* endpoints will be unavailable")
-    except Exception as e:
-        logger.error(f"  [FAIL] Unexpected error loading Prometheus Endpoints: {e}")
-
-    # ==================== Chat Metrics Endpoints ====================
-    # Load chat metrics router for tokens-per-second metrics
-    try:
-        from src.routes.chat_metrics import router as chat_metrics_router
-
-        app.include_router(chat_metrics_router)
-        logger.info("  [OK] Chat Metrics (/v1/chat/completions/metrics/*)")
-        logger.info("       - /v1/chat/completions/metrics/tokens-per-second/all (all time)")
-        logger.info("       - /v1/chat/completions/metrics/tokens-per-second (time-filtered)")
-    except ImportError as e:
-        logger.error(f"  [FAIL] Chat Metrics router not loaded: {e}")
-    except Exception as e:
-        logger.error(f"  [FAIL] Unexpected error loading Chat Metrics: {e}")
-
-=======
->>>>>>> e4ee5b28
     # Load Sentry tunnel router separately (at root /monitoring path)
     try:
         from src.routes.monitoring import sentry_tunnel_router
