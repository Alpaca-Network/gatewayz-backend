--- conflicted
+++ resolved
@@ -4,32 +4,23 @@
 Endpoints for handling Stripe webhooks and payment operations
 """
 
+import inspect
 import logging
-from typing import Any
-
-from fastapi import APIRouter, Depends, Header, HTTPException, Request
+from typing import Dict, Any
+from fastapi import APIRouter, HTTPException, Request, Header, Depends
 from fastapi.responses import JSONResponse
 
-from src.db.payments import get_payment, get_user_payments
-from src.schemas.payments import (
-    CreateCheckoutSessionRequest,
-    CreatePaymentIntentRequest,
-    CreateRefundRequest,
-    CreateSubscriptionCheckoutRequest,
-    WebhookProcessingResult,
-)
+from src.schemas.payments import WebhookProcessingResult, CreateCheckoutSessionRequest, CreatePaymentIntentRequest, \
+    CreateRefundRequest, CreateSubscriptionCheckoutRequest
+from src.services.payments import StripeService
+
 from src.security import deps as security_deps
 from src.security.deps import security as bearer_security
-<<<<<<< HEAD
-from src.services.payments import StripeService
-from src.utils.dependency_utils import execute_override
-=======
 from src.db.payments import (
     get_user_payments,
     get_payment,
 )
 from src.utils.security_validators import sanitize_for_logging
->>>>>>> 0c7881b1
 
 logger = logging.getLogger(__name__)
 
@@ -37,12 +28,23 @@
 
 # Initialize Stripe service
 stripe_service = StripeService()
+
+
+async def _execute_user_override(override, request: Request):
+    try:
+        result = override(request)
+    except TypeError:
+        result = override()
+
+    if inspect.isawaitable(result):
+        return await result
+    return result
 
 
 async def _get_current_user_dependency(request: Request):
     override = globals().get("get_current_user")
     if override is not _get_current_user_dependency:
-        return await execute_override(override, request)
+        return await _execute_user_override(override, request)
 
     credentials = await bearer_security(request)
     api_key = await security_deps.get_api_key(credentials=credentials, request=request)
@@ -55,10 +57,10 @@
 
 # ==================== Webhook Endpoint ====================
 
-
 @router.post("/webhook", status_code=200)
 async def stripe_webhook(
-    request: Request, stripe_signature: str = Header(None, alias="stripe-signature")
+        request: Request,
+        stripe_signature: str = Header(None, alias="stripe-signature")
 ):
     """
     Stripe webhook endpoint - handles all Stripe events
@@ -102,14 +104,20 @@
 
         if not stripe_signature:
             logger.error("Missing Stripe signature header")
-            raise HTTPException(status_code=400, detail="Missing stripe-signature header")
+            raise HTTPException(
+                status_code=400,
+                detail="Missing stripe-signature header"
+            )
 
         # Process webhook through Stripe service
         result: WebhookProcessingResult = stripe_service.handle_webhook(
-            payload=payload, signature=stripe_signature
-        )
-
-        logger.info(f"Webhook processed: {result.event_type} - {result.message}")
+            payload=payload,
+            signature=stripe_signature
+        )
+
+        logger.info(
+            f"Webhook processed: {result.event_type} - {result.message}"
+        )
 
         return JSONResponse(
             status_code=200,
@@ -118,8 +126,8 @@
                 "event_type": result.event_type,
                 "event_id": result.event_id,
                 "message": result.message,
-                "processed_at": result.processed_at.isoformat(),
-            },
+                "processed_at": result.processed_at.isoformat()
+            }
         )
 
     except HTTPException:
@@ -128,19 +136,25 @@
     except ValueError as e:
         # Signature verification failed
         logger.error(f"Webhook signature verification failed: {e}")
-        raise HTTPException(status_code=400, detail=f"Invalid signature: {str(e)}") from e
+        raise HTTPException(
+            status_code=400,
+            detail=f"Invalid signature: {str(e)}"
+        )
 
     except Exception as e:
         logger.error(f"Webhook processing error: {e}")
-        raise HTTPException(status_code=500, detail=f"Webhook processing failed: {str(e)}") from e
+        raise HTTPException(
+            status_code=500,
+            detail=f"Webhook processing failed: {str(e)}"
+        )
 
 
 # ==================== Checkout Sessions ====================
 
-
-@router.post("/checkout-session", response_model=dict[str, Any])
+@router.post("/checkout-session", response_model=Dict[str, Any])
 async def create_checkout_session(
-    request: CreateCheckoutSessionRequest, current_user: dict[str, Any] = Depends(get_current_user)
+        request: CreateCheckoutSessionRequest,
+        current_user: Dict[str, Any] = Depends(get_current_user)
 ):
     """
     Create a Stripe checkout session for hosted payment page
@@ -165,16 +179,6 @@
     }
     """
     try:
-<<<<<<< HEAD
-        user_id = current_user["id"]
-        logger.info(
-            f"Creating checkout session for user {user_id}, amount: {request.amount}, currency: {request.currency}"
-        )
-
-        session = stripe_service.create_checkout_session(user_id=user_id, request=request)
-
-        logger.info(f"Checkout session created for user {user_id}: {session.session_id}")
-=======
         user_id = current_user['id']
         logger.info("Creating checkout session for user %s, amount: %s, currency: %s", sanitize_for_logging(str(user_id)), sanitize_for_logging(str(request.amount)), sanitize_for_logging(request.currency))
 
@@ -184,7 +188,6 @@
         )
 
         logger.info("Checkout session created for user %s: %s", sanitize_for_logging(str(user_id)), sanitize_for_logging(session.session_id))
->>>>>>> 0c7881b1
 
         return {
             "session_id": session.session_id,
@@ -193,23 +196,25 @@
             "status": session.status.value,
             "amount": session.amount,
             "currency": session.currency,
-            "expires_at": session.expires_at.isoformat(),
+            "expires_at": session.expires_at.isoformat()
         }
 
     except ValueError as e:
         logger.error(f"Validation error creating checkout session: {e}", exc_info=True)
-        raise HTTPException(status_code=400, detail=str(e)) from e
+        raise HTTPException(status_code=400, detail=str(e))
 
     except Exception as e:
         logger.error(f"Error creating checkout session: {e}", exc_info=True)
         raise HTTPException(
-            status_code=500, detail=f"Failed to create checkout session: {str(e)}"
-        ) from e
+            status_code=500,
+            detail=f"Failed to create checkout session: {str(e)}"
+        )
 
 
 @router.get("/checkout-session/{session_id}")
 async def get_checkout_session(
-    session_id: str, current_user: dict[str, Any] = Depends(get_current_user)
+        session_id: str,
+        current_user: Dict[str, Any] = Depends(get_current_user)
 ):
     """
     Retrieve checkout session details
@@ -225,25 +230,25 @@
         session = stripe_service.retrieve_checkout_session(session_id)
 
         return {
-            "session_id": session["id"],
-            "payment_status": session["payment_status"],
-            "status": session["status"],
-            "amount_total": session["amount_total"],
-            "currency": session["currency"],
-            "customer_email": session["customer_email"],
+            "session_id": session['id'],
+            "payment_status": session['payment_status'],
+            "status": session['status'],
+            "amount_total": session['amount_total'],
+            "currency": session['currency'],
+            "customer_email": session['customer_email']
         }
 
     except Exception as e:
         logger.error(f"Error retrieving checkout session: {e}")
-        raise HTTPException(status_code=404, detail=str(e)) from e
+        raise HTTPException(status_code=404, detail=str(e))
 
 
 # ==================== Payment Intents ====================
 
-
-@router.post("/payment-intent", response_model=dict[str, Any])
+@router.post("/payment-intent", response_model=Dict[str, Any])
 async def create_payment_intent(
-    request: CreatePaymentIntentRequest, current_user: dict[str, Any] = Depends(get_current_user)
+        request: CreatePaymentIntentRequest,
+        current_user: Dict[str, Any] = Depends(get_current_user)
 ):
     """
     Create a Stripe payment intent for custom payment flows
@@ -267,9 +272,12 @@
     }
     """
     try:
-        user_id = current_user["id"]
-
-        intent = stripe_service.create_payment_intent(user_id=user_id, request=request)
+        user_id = current_user['id']
+
+        intent = stripe_service.create_payment_intent(
+            user_id=user_id,
+            request=request
+        )
 
         logger.info(f"Payment intent created for user {user_id}: {intent.payment_intent_id}")
 
@@ -280,23 +288,25 @@
             "status": intent.status.value,
             "amount": intent.amount,
             "currency": intent.currency,
-            "next_action": intent.next_action,
+            "next_action": intent.next_action
         }
 
     except ValueError as e:
         logger.error(f"Validation error creating payment intent: {e}")
-        raise HTTPException(status_code=400, detail=str(e)) from e
+        raise HTTPException(status_code=400, detail=str(e))
 
     except Exception as e:
         logger.error(f"Error creating payment intent: {e}")
         raise HTTPException(
-            status_code=500, detail=f"Failed to create payment intent: {str(e)}"
-        ) from e
+            status_code=500,
+            detail=f"Failed to create payment intent: {str(e)}"
+        )
 
 
 @router.get("/payment-intent/{payment_intent_id}")
 async def get_payment_intent(
-    payment_intent_id: str, current_user: dict[str, Any] = Depends(get_current_user)
+        payment_intent_id: str,
+        current_user: Dict[str, Any] = Depends(get_current_user)
 ):
     """
     Retrieve payment intent details
@@ -312,21 +322,20 @@
         intent = stripe_service.retrieve_payment_intent(payment_intent_id)
 
         return {
-            "payment_intent_id": intent["id"],
-            "status": intent["status"],
-            "amount": intent["amount"],
-            "currency": intent["currency"],
-            "customer": intent["customer"],
-            "payment_method": intent["payment_method"],
+            "payment_intent_id": intent['id'],
+            "status": intent['status'],
+            "amount": intent['amount'],
+            "currency": intent['currency'],
+            "customer": intent['customer'],
+            "payment_method": intent['payment_method']
         }
 
     except Exception as e:
         logger.error(f"Error retrieving payment intent: {e}")
-        raise HTTPException(status_code=404, detail=str(e)) from e
+        raise HTTPException(status_code=404, detail=str(e))
 
 
 # ==================== Credit Packages ====================
-
 
 @router.get("/credit-packages")
 async def get_credit_packages():
@@ -364,7 +373,7 @@
                     "description": pkg.description,
                     "features": pkg.features,
                     "popular": pkg.popular,
-                    "discount_percentage": pkg.discount_percentage,
+                    "discount_percentage": pkg.discount_percentage
                 }
                 for pkg in packages.packages
             ]
@@ -372,15 +381,15 @@
 
     except Exception as e:
         logger.error(f"Error getting credit packages: {e}")
-        raise HTTPException(status_code=500, detail=str(e)) from e
+        raise HTTPException(status_code=500, detail=str(e))
 
 
 # ==================== Refunds ====================
 
-
-@router.post("/refund", response_model=dict[str, Any])
+@router.post("/refund", response_model=Dict[str, Any])
 async def create_refund(
-    request: CreateRefundRequest, current_user: dict[str, Any] = Depends(get_current_user)
+        request: CreateRefundRequest,
+        current_user: Dict[str, Any] = Depends(get_current_user)
 ):
     """
     Create a refund for a payment (admin only)
@@ -394,8 +403,11 @@
     """
     try:
         # Check if user is admin (implement your admin check logic)
-        if not current_user.get("is_admin", False):
-            raise HTTPException(status_code=403, detail="Only administrators can create refunds")
+        if not current_user.get('is_admin', False):
+            raise HTTPException(
+                status_code=403,
+                detail="Only administrators can create refunds"
+            )
 
         refund = stripe_service.create_refund(request)
 
@@ -408,22 +420,23 @@
             "currency": refund.currency,
             "status": refund.status,
             "reason": refund.reason,
-            "created_at": refund.created_at.isoformat(),
+            "created_at": refund.created_at.isoformat()
         }
 
     except HTTPException:
         raise
     except Exception as e:
         logger.error(f"Error creating refund: {e}")
-        raise HTTPException(status_code=500, detail=str(e)) from e
+        raise HTTPException(status_code=500, detail=str(e))
 
 
 # ==================== Payment History ====================
-
 
 @router.get("/payments")
 async def get_payment_history(
-    limit: int = 50, offset: int = 0, current_user: dict[str, Any] = Depends(get_current_user)
+        limit: int = 50,
+        offset: int = 0,
+        current_user: Dict[str, Any] = Depends(get_current_user)
 ):
     """
     Get payment history for the authenticated user
@@ -437,37 +450,38 @@
         List of user's payment records
     """
     try:
-        user_id = current_user["id"]
+        user_id = current_user['id']
         payments = get_user_payments(user_id, limit=limit, offset=offset)
 
         return {
             "payments": [
                 {
-                    "id": payment["id"],
-                    "amount": payment.get("amount_usd", payment.get("amount", 0)),
-                    "currency": payment["currency"],
-                    "status": payment["status"],
-                    "payment_method": payment["payment_method"],
-                    "stripe_payment_intent_id": payment.get("stripe_payment_intent_id"),
-                    "created_at": payment["created_at"],
-                    "completed_at": payment.get("completed_at"),
-                    "metadata": payment.get("metadata", {}),
+                    "id": payment['id'],
+                    "amount": payment.get('amount_usd', payment.get('amount', 0)),
+                    "currency": payment['currency'],
+                    "status": payment['status'],
+                    "payment_method": payment['payment_method'],
+                    "stripe_payment_intent_id": payment.get('stripe_payment_intent_id'),
+                    "created_at": payment['created_at'],
+                    "completed_at": payment.get('completed_at'),
+                    "metadata": payment.get('metadata', {})
                 }
                 for payment in payments
             ],
             "total": len(payments),
             "limit": limit,
-            "offset": offset,
+            "offset": offset
         }
 
     except Exception as e:
         logger.error(f"Error getting payment history: {e}")
-        raise HTTPException(status_code=500, detail=str(e)) from e
+        raise HTTPException(status_code=500, detail=str(e))
 
 
 @router.get("/payments/{payment_id}")
 async def get_payment_details(
-    payment_id: int, current_user: dict[str, Any] = Depends(get_current_user)
+        payment_id: int,
+        current_user: Dict[str, Any] = Depends(get_current_user)
 ):
     """
     Get details of a specific payment
@@ -486,41 +500,41 @@
             raise HTTPException(status_code=404, detail="Payment not found")
 
         # Verify payment belongs to user
-        if payment["user_id"] != current_user["id"]:
+        if payment['user_id'] != current_user['id']:
             raise HTTPException(
-                status_code=403, detail="You don't have permission to view this payment"
+                status_code=403,
+                detail="You don't have permission to view this payment"
             )
 
         return {
-            "id": payment["id"],
-            "amount": payment.get("amount_usd", payment.get("amount", 0)),
-            "currency": payment["currency"],
-            "status": payment["status"],
-            "payment_method": payment["payment_method"],
-            "stripe_payment_intent_id": payment.get("stripe_payment_intent_id"),
-            "stripe_session_id": payment.get("stripe_session_id"),
-            "stripe_customer_id": payment.get("stripe_customer_id"),
-            "created_at": payment["created_at"],
-            "updated_at": payment.get("updated_at"),
-            "completed_at": payment.get("completed_at"),
-            "failed_at": payment.get("failed_at"),
-            "metadata": payment.get("metadata", {}),
+            "id": payment['id'],
+            "amount": payment.get('amount_usd', payment.get('amount', 0)),
+            "currency": payment['currency'],
+            "status": payment['status'],
+            "payment_method": payment['payment_method'],
+            "stripe_payment_intent_id": payment.get('stripe_payment_intent_id'),
+            "stripe_session_id": payment.get('stripe_session_id'),
+            "stripe_customer_id": payment.get('stripe_customer_id'),
+            "created_at": payment['created_at'],
+            "updated_at": payment.get('updated_at'),
+            "completed_at": payment.get('completed_at'),
+            "failed_at": payment.get('failed_at'),
+            "metadata": payment.get('metadata', {})
         }
 
     except HTTPException:
         raise
     except Exception as e:
         logger.error(f"Error getting payment details: {e}")
-        raise HTTPException(status_code=500, detail=str(e)) from e
+        raise HTTPException(status_code=500, detail=str(e))
 
 
 # ==================== Subscription Checkout ====================
 
-
-@router.post("/subscription-checkout", response_model=dict[str, Any])
+@router.post("/subscription-checkout", response_model=Dict[str, Any])
 async def create_subscription_checkout(
-    request: CreateSubscriptionCheckoutRequest,
-    current_user: dict[str, Any] = Depends(get_current_user),
+        request: CreateSubscriptionCheckoutRequest,
+        current_user: Dict[str, Any] = Depends(get_current_user)
 ):
     """
     Create a Stripe checkout session for subscription
@@ -554,30 +568,30 @@
     }
     """
     try:
-        user_id = current_user["id"]
-        logger.info(
-            f"Creating subscription checkout for user {user_id}, price_id: {request.price_id}, product_id: {request.product_id}"
-        )
-
-        session = stripe_service.create_subscription_checkout(user_id=user_id, request=request)
-
-        logger.info(
-            f"Subscription checkout session created for user {user_id}: {session.session_id}"
-        )
+        user_id = current_user['id']
+        logger.info(f"Creating subscription checkout for user {user_id}, price_id: {request.price_id}, product_id: {request.product_id}")
+
+        session = stripe_service.create_subscription_checkout(
+            user_id=user_id,
+            request=request
+        )
+
+        logger.info(f"Subscription checkout session created for user {user_id}: {session.session_id}")
 
         return {
             "session_id": session.session_id,
             "url": session.url,
             "customer_id": session.customer_id,
-            "status": session.status,
+            "status": session.status
         }
 
     except ValueError as e:
         logger.error(f"Validation error creating subscription checkout: {e}", exc_info=True)
-        raise HTTPException(status_code=400, detail=str(e)) from e
+        raise HTTPException(status_code=400, detail=str(e))
 
     except Exception as e:
         logger.error(f"Error creating subscription checkout: {e}", exc_info=True)
         raise HTTPException(
-            status_code=500, detail=f"Failed to create subscription checkout: {str(e)}"
-        ) from e+            status_code=500,
+            detail=f"Failed to create subscription checkout: {str(e)}"
+        )