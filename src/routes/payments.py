--- conflicted
+++ resolved
@@ -7,11 +7,6 @@
 import inspect
 import logging
 from typing import Any
-<<<<<<< HEAD
-
-from fastapi import APIRouter, Depends, Header, HTTPException, Request
-from fastapi.responses import JSONResponse
-=======
 from fastapi import APIRouter, HTTPException, Request, Header, Depends
 from fastapi.responses import JSONResponse
 
@@ -23,22 +18,13 @@
     CreateSubscriptionCheckoutRequest,
 )
 from src.services.payments import StripeService
->>>>>>> b5d2a65e
-
-from src.db.payments import (
-    get_payment,
-    get_user_payments,
-)
-from src.schemas.payments import (
-    CreateCheckoutSessionRequest,
-    CreatePaymentIntentRequest,
-    CreateRefundRequest,
-    CreateSubscriptionCheckoutRequest,
-    WebhookProcessingResult,
-)
+
 from src.security import deps as security_deps
 from src.security.deps import security as bearer_security
-from src.services.payments import StripeService
+from src.db.payments import (
+    get_user_payments,
+    get_payment,
+)
 from src.utils.security_validators import sanitize_for_logging
 
 logger = logging.getLogger(__name__)
