--- conflicted
+++ resolved
@@ -27,10 +27,6 @@
 from src.config import Config
 from src.services.huggingface_models import fetch_models_from_hug
 from src.services.models import (
-<<<<<<< HEAD
-    fetch_models_from_aihubmix,
-=======
->>>>>>> 01ce3fd8
     fetch_models_from_chutes,
     fetch_models_from_featherless,
     fetch_models_from_fireworks,
@@ -918,10 +914,6 @@
             "groq",
             "fireworks",
             "together",
-<<<<<<< HEAD
-            "aihubmix",
-=======
->>>>>>> 01ce3fd8
         ]
 
         for gateway in gateways:
@@ -1041,10 +1033,6 @@
             "fireworks",
             "together",
             "huggingface",
-<<<<<<< HEAD
-            "aihubmix",
-=======
->>>>>>> 01ce3fd8
         ]
 
         if gateway not in valid_gateways:
@@ -1093,10 +1081,6 @@
             "fireworks": fetch_models_from_fireworks,
             "together": fetch_models_from_together,
             "huggingface": fetch_models_from_hug,
-<<<<<<< HEAD
-            "aihubmix": fetch_models_from_aihubmix,
-=======
->>>>>>> 01ce3fd8
         }
 
         fetch_func = fetch_functions.get(gateway)
@@ -1149,14 +1133,8 @@
 
 @router.post("/cache/clear", tags=["cache"])
 async def clear_all_caches(
-<<<<<<< HEAD
-    gateway: str | None = Query(
-        None, description="Specific gateway to clear, or all if not specified"
-    )
-=======
     gateway: str
     | None = Query(None, description="Specific gateway to clear, or all if not specified")
->>>>>>> 01ce3fd8
 ):
     """
     Clear cache for all gateways or a specific gateway.
@@ -1184,10 +1162,6 @@
                 "groq",
                 "fireworks",
                 "together",
-<<<<<<< HEAD
-                "aihubmix",
-=======
->>>>>>> 01ce3fd8
             ]
             for gw in gateways:
                 clear_models_cache(gw)
@@ -1293,21 +1267,6 @@
                     else {}
                 ),
             },
-<<<<<<< HEAD
-            "aihubmix": {
-                "url": "https://aihubmix.com/v1/models",
-                "api_key": os.environ.get("AIHUBMIX_API_KEY"),
-                "headers": (
-                    {
-                        "Authorization": f"Bearer {os.environ.get('AIHUBMIX_API_KEY')}",
-                        "APP-Code": os.environ.get("AIHUBMIX_APP_CODE", ""),
-                    }
-                    if os.environ.get("AIHUBMIX_API_KEY")
-                    else {}
-                ),
-            },
-=======
->>>>>>> 01ce3fd8
         }
 
         # Check each gateway
