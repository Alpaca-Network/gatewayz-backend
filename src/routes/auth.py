import logging
from datetime import datetime, timezone

from fastapi import APIRouter, BackgroundTasks, HTTPException
from postgrest import APIError

import src.config.supabase_config as supabase_config
import src.db.users as users_module
import src.enhanced_notification_service as notif_module
from src.db.activity import log_activity
from src.schemas import (
    AuthMethod,
    PrivyAuthRequest,
    PrivyAuthResponse,
    SubscriptionStatus,
    UserRegistrationRequest,
    UserRegistrationResponse,
)

# Initialize logging
logger = logging.getLogger(__name__)

router = APIRouter()


def _resolve_account_email(account) -> str | None:
    """Return the first valid email value exposed by a Privy linked account."""
    possible_values = [
        getattr(account, "email", None),
        getattr(account, "address", None),
    ]
    for value in possible_values:
        if value and "@" in value:
            return value
    return None


# Background task functions for non-blocking operations
# ISSUE FIX #6: Improved background task error handling with better logging


def _send_welcome_email_background(user_id: str, username: str, email: str, credits: float):
    """Send welcome email in background for existing users"""
    try:
        logger.info(f"Background task: Sending welcome email to user {user_id}")
        if not email or "@" not in email:
            logger.warning(f"Background task: Invalid email '{email}' for user {user_id}, skipping")
            return

        success = notif_module.enhanced_notification_service.send_welcome_email_if_needed(
            user_id=user_id, username=username, email=email, credits=credits
        )
        if success:
            logger.info(f"Background task: Welcome email sent successfully to user {user_id}")
        else:
            logger.warning(
                f"Background task: Welcome email service returned false for user {user_id}"
            )
    except Exception as e:
        logger.error(
            f"Background task: Failed to send welcome email to existing user {user_id}: {e}",
            exc_info=True,
        )


def _send_new_user_welcome_email_background(
    user_id: str, username: str, email: str, credits: float
):
    """Send welcome email in background for new users"""
    try:
        logger.info(f"Background task: Sending welcome email to new user {user_id}")
        if not email or "@" not in email:
            logger.warning(
                f"Background task: Invalid email '{email}' for new user {user_id}, skipping"
            )
            return

        success = notif_module.enhanced_notification_service.send_welcome_email(
            user_id=user_id, username=username, email=email, credits=credits
        )
        if success:
            try:
                from src.db.users import mark_welcome_email_sent

                mark_welcome_email_sent(user_id)
                logger.info(
                    f"Background task: Welcome email sent and marked for new user {user_id}"
                )
            except Exception as mark_error:
                logger.error(
                    f"Background task: Failed to mark welcome email as sent for user {user_id}: "
                    f"{mark_error}"
                )
        else:
            logger.warning(
                f"Background task: Welcome email service returned false for new user {user_id}"
            )
    except Exception as e:
        logger.error(
            f"Background task: Failed to send welcome email for new user {user_id}: {e}",
            exc_info=True,
        )


def _log_auth_activity_background(
    user_id: str, auth_method: AuthMethod, privy_user_id: str, is_new_user: bool
):
    """Log authentication activity in background"""
    try:
        # Convert user_id to int if it's a string
        try:
            user_id_int = int(user_id) if isinstance(user_id, str) else user_id
        except (ValueError, TypeError) as conv_error:
            logger.error(
                f"Background task: Failed to convert user_id '{user_id}' to int: {conv_error}"
            )
            return

        log_activity(
            user_id=user_id_int,
            model="auth",
            provider="Privy",
            tokens=0,
            cost=0.0,
            speed=0.0,
            finish_reason="login",
            app="Auth",
            metadata={
                "action": "login",
                "auth_method": (
                    auth_method.value if hasattr(auth_method, "value") else str(auth_method)
                ),
                "privy_user_id": privy_user_id,
                "is_new_user": is_new_user,
            },
        )
        logger.debug(f"Background task: Auth activity logged for user {user_id}")
    except Exception as e:
        logger.error(
            f"Background task: Failed to log auth activity for user {user_id}: {e}",
            exc_info=True,
        )


def _log_registration_activity_background(user_id: str, metadata: dict):
    """Log registration activity in background"""
    try:
        # Convert user_id to int if it's a string
        try:
            user_id_int = int(user_id) if isinstance(user_id, str) else user_id
        except (ValueError, TypeError) as conv_error:
            logger.error(
                f"Background task: Failed to convert user_id '{user_id}' to int: {conv_error}"
            )
            return

        log_activity(
            user_id=user_id_int,
            model="auth",
            provider="Privy",
            tokens=0,
            cost=0.0,
            speed=0.0,
            finish_reason="register",
            app="Auth",
            metadata=metadata,
        )
        logger.debug(f"Background task: Registration activity logged for user {user_id}")
    except Exception as e:
        logger.error(
            f"Background task: Failed to log registration activity for user {user_id}: {e}",
            exc_info=True,
        )


@router.post("/auth", response_model=PrivyAuthResponse, tags=["authentication"])
async def privy_auth(request: PrivyAuthRequest, background_tasks: BackgroundTasks):
    """Authenticate user via Privy and return API key"""
    try:
        logger.info(f"Privy auth request for user: {request.user.id}")
        if request.referral_code:
            logger.info(f"Referral code provided in auth request: {request.referral_code}")
        logger.info(f"is_new_user flag: {request.is_new_user}")

        # ISSUE FIX #2: Validate Privy request structure before accessing nested fields
        if not request.user or not request.user.id:
            raise ValueError("Invalid Privy user data: user ID is required")

        if not isinstance(request.user.linked_accounts, list):
            logger.warning(
                f"Invalid linked_accounts structure for user {request.user.id}, "
                "defaulting to empty list"
            )
            request.user.linked_accounts = []

        # Extract user info from Privy linked accounts
        # Priority: 1) Top-level email from request, 2) Email from linked accounts, 3) Fallback
        email = request.email  # Start with top-level email if provided by frontend
        display_name = None
        auth_method = AuthMethod.EMAIL  # Default

        # Try to extract from linked accounts if not provided at top level
        if not email and request.user.linked_accounts:
            for account in request.user.linked_accounts:
                try:
                    account_email = _resolve_account_email(account)
                    if account.type == "email" and account_email:
                        email = account_email
                        auth_method = AuthMethod.EMAIL
                        logger.debug(f"Extracted email from email account: {email}")
                        break
                    elif account.type == "google_oauth" and account_email:
                        email = account_email
                        display_name = account.name
                        auth_method = AuthMethod.GOOGLE
                        logger.debug(
                            f"Extracted email from Google OAuth: {email}, "
                            f"display_name: {display_name}"
                        )
                        break
                    elif account.type == "github" and account.name:
                        display_name = account.name
                        auth_method = AuthMethod.GITHUB
                        logger.debug(f"Extracted GitHub username: {display_name}")
                        # GitHub doesn't provide email in this field, will use fallback
                except Exception as account_error:
                    logger.warning(
                        f"Error processing linked account for user {request.user.id}: "
                        f"{account_error}"
                    )
                    continue

        # ISSUE FIX #3: Improved email extraction with better logging
        if not email and request.token:
            logger.warning(
                f"No email found from linked accounts for user {request.user.id}, "
                "using fallback email format"
            )
            # Use a fallback email format instead of calling external API
            email = f"{request.user.id}@privy.user"
        elif not email:
            logger.error(
                f"Failed to extract any email for user {request.user.id} and no token provided"
            )
            raise ValueError(
                "Unable to extract email from Privy user data and no fallback available"
            )

        logger.info(
            f"Email extraction completed for user {request.user.id}: {email}, "
            f"auth_method: {auth_method}"
        )

        # Generate username from email or privy ID (for fallback check)
        username = email.split("@")[0] if email else f"user_{request.user.id[:8]}"
        logger.debug(f"Generated username for user {request.user.id}: {username}")

        # Check if user already exists by privy_user_id
        existing_user = users_module.get_user_by_privy_id(request.user.id)

        # Fallback: check by username if privy_user_id lookup failed
        if not existing_user:
            existing_user = users_module.get_user_by_username(username)
            if existing_user:
                logger.warning(
                    f"User found by username '{username}' but not by privy_user_id. Updating privy_user_id..."
                )
                # Update the existing user with the privy_user_id
                try:
                    client = supabase_config.get_supabase_client()
                    client.table("users").update({"privy_user_id": request.user.id}).eq(
                        "id", existing_user["id"]
                    ).execute()
                    existing_user["privy_user_id"] = request.user.id
                    logger.info(f"Updated user {existing_user['id']} with privy_user_id")
                except Exception as e:
                    logger.error(f"Failed to update privy_user_id: {e}")

        if existing_user:
            # Existing user - return their info
            logger.info(f"Existing Privy user found: {existing_user['id']}")
            logger.info(
                f"User welcome email status: {existing_user.get('welcome_email_sent', 'Not set')}"
            )
            logger.info(
                f"User credits at login: {existing_user.get('credits', 'NOT_FOUND')} (type: {type(existing_user.get('credits')).__name__})"
            )

            # ISSUE FIX #1: Get API key with a single query and proper sorting
            # Multiple order() calls should be chained - Supabase applies them in sequence
            client = supabase_config.get_supabase_client()

            api_key_to_return = existing_user["api_key"]  # Default fallback

            try:
                # Get all active keys, ordered by: 1) primary first (desc), 2) creation date (asc)
                all_keys_result = (
                    client.table("api_keys_new")
                    .select("api_key, is_primary, created_at")
                    .eq("user_id", existing_user["id"])
                    .eq("is_active", True)
                    .order("is_primary", desc=True)
                    .order("created_at", desc=False)
                    .execute()
                )

                if all_keys_result.data and len(all_keys_result.data) > 0:
                    # Sort in Python to ensure correct ordering
                    # Primary keys first, then by creation date ascending
                    sorted_keys = sorted(
                        all_keys_result.data,
                        key=lambda k: (
                            not k.get(
                                "is_primary", False
                            ),  # False sorts before True (primary first)
                            k.get("created_at", ""),  # Then by creation date
                        ),
                    )
                    api_key_to_return = sorted_keys[0]["api_key"]
                    key_type = "primary" if sorted_keys[0].get("is_primary") else "active"
                    logger.info(
                        f"Returning {key_type} API key for user {existing_user['id']} "
                        f"from {len(sorted_keys)} active keys"
                    )
                else:
                    logger.warning(
                        f"No API keys found in api_keys_new for user {existing_user['id']}, "
                        "using legacy key from users table"
                    )
            except Exception as key_error:
                logger.error(
                    f"Error retrieving API keys for user {existing_user['id']}: {key_error}, "
                    "falling back to legacy key"
                )

            # ISSUE FIX #4: Ensure credits is a float value with error handling
            # Normalize credits BEFORE passing to background tasks to ensure consistency
            user_credits = existing_user.get("credits")
            try:
                if user_credits is None:
                    logger.warning(
                        f"User {existing_user['id']} has None/null credits, defaulting to 0.0"
                    )
                    user_credits = 0.0
                else:
                    # Try to convert to float
                    user_credits = float(user_credits)
                    logger.debug(
                        f"Normalized user {existing_user['id']} credits to float: {user_credits}"
                    )
            except (ValueError, TypeError) as credits_error:
                logger.error(
                    f"Failed to convert credits for user {existing_user['id']} "
                    f"(value: {user_credits}, type: {type(user_credits).__name__}): {credits_error}, "
                    "defaulting to 0.0"
                )
                user_credits = 0.0

            # OPTIMIZATION: Send welcome email in background to avoid blocking the response
            user_email = existing_user.get("email") or email
            logger.info(
                f"Welcome email check - User ID: {existing_user['id']}, Welcome sent: {existing_user.get('welcome_email_sent', 'Not set')}"
            )

            if user_email:
                # Send email in background with normalized credits
                background_tasks.add_task(
                    _send_welcome_email_background,
                    user_id=existing_user["id"],
                    username=existing_user.get("username") or display_name,
                    email=user_email,
                    credits=user_credits,
                )
            else:
                logger.warning(
                    f"No email found for user {existing_user['id']}, skipping welcome email"
                )

            # OPTIMIZATION: Log authentication activity in background to avoid blocking
            background_tasks.add_task(
                _log_auth_activity_background,
                user_id=existing_user["id"],
                auth_method=auth_method,
                privy_user_id=request.user.id,
                is_new_user=False,
            )

            logger.info(f"Returning login response with credits: {user_credits}")

            return PrivyAuthResponse(
                success=True,
                message="Login successful",
                user_id=existing_user["id"],
                api_key=api_key_to_return,
                auth_method=auth_method,
                privy_user_id=request.user.id,
                is_new_user=False,
                display_name=existing_user.get("username") or display_name,
                email=existing_user.get("email") or email,
                credits=user_credits,
                timestamp=datetime.now(timezone.utc),
            )
        else:
            # New user - create account
            logger.info(f"Creating new Privy user: {request.user.id}")

            # Create user with Privy ID (username already generated above)
            try:
                # Convert auth_method enum to string for create_enhanced_user
                auth_method_str = (
                    auth_method.value if hasattr(auth_method, "value") else str(auth_method)
                )
                user_data = users_module.create_enhanced_user(
                    username=username,
                    email=email or f"{request.user.id}@privy.user",
                    auth_method=auth_method_str,
                    privy_user_id=request.user.id,
                    credits=10,  # Users start with $10 trial credits for 3 days
                )
            except Exception as creation_error:
                logger.warning(
                    "create_enhanced_user failed (%s); falling back to manual creation: %s",
                    creation_error,
                    str(creation_error),
                )

                client = supabase_config.get_supabase_client()

                fallback_email = email or f"{request.user.id}@privy.user"
                user_payload = {
                    "username": username,
                    "email": fallback_email,
                    "credits": 10,
                    "privy_user_id": request.user.id,
                    "auth_method": (
                        auth_method.value if hasattr(auth_method, "value") else str(auth_method)
                    ),
                    "created_at": datetime.now(timezone.utc).isoformat(),
                    "welcome_email_sent": False,
                }

<<<<<<< HEAD
                  try:
                      created_user = None
                      created_new_user = False
                      try:
                          user_insert = client.table("users").insert(user_payload).execute()
                          if not user_insert.data:
                              raise HTTPException(
                                  status_code=500, detail="Failed to create user account"
                              ) from creation_error
                          created_user = user_insert.data[0]
                          created_new_user = True
                      except APIError as insert_error:
                          if getattr(insert_error, "code", None) == "23505":
                              logger.warning(
                                  "Fallback user insert encountered duplicate username/email (%s); "
                                  "retrieving existing record instead",
                                  insert_error.message if hasattr(insert_error, "message") else str(insert_error),
                              )
                              existing_user = (
                                  client.table("users")
                                  .select("*")
                                  .eq("username", username)
                                  .limit(1)
                                  .execute()
                              )
                              if not existing_user.data:
                                  existing_user = (
                                      client.table("users")
                                      .select("*")
                                      .eq("email", fallback_email)
                                      .limit(1)
                                      .execute()
                                  )
                              if not existing_user.data:
                                  raise HTTPException(
                                      status_code=500, detail="Failed to fetch existing user after duplicate insert"
                                  ) from insert_error
                              created_user = existing_user.data[0]
                          else:
                              raise

                      if created_user is None:
                          raise HTTPException(status_code=500, detail="Failed to create user account") from creation_error

                      # ISSUE FIX #5: Ensure environment_tag is valid before using it
                      env_tag = getattr(request, "environment_tag", None) or "live"
                      if env_tag not in {"live", "test", "development"}:
                          logger.warning(
                              f"Invalid environment_tag '{env_tag}' for user {created_user['id']}, "
                              "defaulting to 'live'"
                          )
                          env_tag = "live"

                      # Determine API key value, preferring existing records when available
                      api_key_value = created_user.get("api_key") or f"gw_live_{username}_fallback"
                      existing_primary_key = (
                          client.table("api_keys_new")
                          .select("id, api_key")
                          .eq("user_id", created_user["id"])
                          .eq("is_primary", True)
                          .limit(1)
                          .execute()
                      )
                      if existing_primary_key.data:
                          api_key_value = existing_primary_key.data[0].get("api_key") or api_key_value
                          logger.info(
                              f"Reusing existing primary API key for user {created_user['id']} via fallback path"
                          )
                      else:
                          try:
                              client.table("api_keys_new").insert(
                                  {
                                      "user_id": created_user["id"],
                                      "api_key": api_key_value,
                                      "key_name": "Primary API Key",
                                      "is_primary": True,
                                      "is_active": True,
                                      "environment_tag": env_tag,
                                  }
                              ).execute()
                              logger.info(
                                  f"Created API key for fallback user {created_user['id']} "
                                  f"with environment_tag: {env_tag}"
                              )
                          except Exception as api_key_error:
                              logger.error(
                                  f"Failed to create API key for user {created_user['id']}: "
                                  f"{api_key_error}, proceeding without API key in api_keys_new table"
                              )

                      user_data = {
                          "user_id": created_user["id"],
                          "username": created_user.get("username", username),
                          "email": created_user.get("email", fallback_email),
                          "credits": created_user.get("credits", 10),
                          "primary_api_key": api_key_value,
                          "api_key": api_key_value,
                          "scope_permissions": created_user.get("scope_permissions", {}),
                      }
                      logger.info(
                          (
                              "Successfully created fallback user %s with username %s"
                              if created_new_user
                              else "Successfully reused existing user %s for fallback signup (username=%s)"
                          ),
                          created_user["id"],
                          username,
                      )
                  except Exception as fallback_error:
                      logger.error(f"Fallback user creation failed: {fallback_error}", exc_info=True)
                      raise HTTPException(
                          status_code=500, detail="Failed to create user account"
                      ) from fallback_error
=======
                try:
                    # Detect partially created user records from failed enhanced creation
                    partial_user = users_module.get_user_by_privy_id(
                        request.user.id
                    ) or users_module.get_user_by_username(username)

                    created_user = None
                    if partial_user:
                        logger.warning(
                            "Detected partially created user %s after create_enhanced_user failure; reusing existing record",
                            partial_user.get("id"),
                        )
                        update_fields = {
                            field: value
                            for field, value in user_payload.items()
                            if field != "created_at" and partial_user.get(field) != value
                        }
                        if update_fields:
                            update_fields["updated_at"] = datetime.now(timezone.utc).isoformat()
                            updated_result = (
                                client.table("users")
                                .update(update_fields)
                                .eq("id", partial_user["id"])
                                .execute()
                            )
                            if updated_result.data:
                                partial_user = updated_result.data[0]
                            else:
                                partial_user.update(update_fields)
                        created_user = partial_user
                    else:
                        user_insert = client.table("users").insert(user_payload).execute()
                        if not user_insert.data:
                            raise HTTPException(
                                status_code=500, detail="Failed to create user account"
                            ) from creation_error
                        created_user = user_insert.data[0]

                    api_key_value = None

                    # ISSUE FIX #5: Ensure environment_tag is valid before using it
                    env_tag = request.environment_tag or "live"
                    if env_tag not in {"live", "test", "development"}:
                        logger.warning(
                            f"Invalid environment_tag '{env_tag}' for user {created_user['id']}, "
                            "defaulting to 'live'"
                        )
                        env_tag = "live"

                    try:
                        existing_key_result = (
                            client.table("api_keys_new")
                            .select("api_key")
                            .eq("user_id", created_user["id"])
                            .eq("is_active", True)
                            .order("is_primary", desc=True)
                            .order("created_at", desc=False)
                            .limit(1)
                            .execute()
                        )
                        if existing_key_result.data:
                            api_key_value = existing_key_result.data[0]["api_key"]
                            logger.info(
                                f"Reusing existing API key for fallback user {created_user['id']}"
                            )
                        else:
                            api_key_value = f"gw_live_{username}_fallback"
                            client.table("api_keys_new").insert(
                                {
                                    "user_id": created_user["id"],
                                    "api_key": api_key_value,
                                    "key_name": "Primary API Key",
                                    "is_primary": True,
                                    "is_active": True,
                                    "environment_tag": env_tag,
                                }
                            ).execute()
                            logger.info(
                                f"Created API key for fallback user {created_user['id']} "
                                f"with environment_tag: {env_tag}"
                            )
                    except Exception as api_key_error:
                        if not api_key_value:
                            api_key_value = f"gw_live_{username}_fallback"
                        logger.error(
                            f"Failed to create API key for user {created_user['id']}: "
                            f"{api_key_error}, proceeding without API key in api_keys_new table"
                        )

                    try:
                        client.table("users").update({"api_key": api_key_value}).eq(
                            "id", created_user["id"]
                        ).execute()
                    except Exception as api_key_update_error:
                        logger.warning(
                            f"Failed to update users.api_key for fallback user {created_user['id']}: "
                            f"{api_key_update_error}"
                        )

                    user_data = {
                        "user_id": created_user["id"],
                        "username": created_user.get("username", username),
                        "email": created_user.get("email", fallback_email),
                        "credits": created_user.get("credits", 10),
                        "primary_api_key": api_key_value,
                        "api_key": api_key_value,
                        "scope_permissions": created_user.get("scope_permissions", {}),
                    }
                    logger.info(
                        f"Successfully created fallback user {created_user['id']} "
                        f"with username {username}"
                    )
                except Exception as fallback_error:
                    logger.error(f"Fallback user creation failed: {fallback_error}", exc_info=True)
                    raise HTTPException(
                        status_code=500, detail="Failed to create user account"
                    ) from fallback_error
>>>>>>> 97adfef9

            # Process referral code if provided
            referral_code_valid = False
            if request.referral_code:
                try:
                    from src.services.referral import (
                        send_referral_signup_notification,
                        track_referral_signup,
                    )

                    client = supabase_config.get_supabase_client()

                    # Track referral signup and store referred_by_code
                    success, error_msg, referrer = track_referral_signup(
                        request.referral_code, user_data["user_id"]
                    )

                    if success and referrer:
                        referral_code_valid = True
                        logger.info(
                            f"Valid referral code provided during signup: {request.referral_code}"
                        )

                        # Store referral code for the new user
                        try:
                            client.table("users").update(
                                {"referred_by_code": request.referral_code}
                            ).eq("id", user_data["user_id"]).execute()
                            logger.info(
                                f"Stored referral code {request.referral_code} for new user {user_data['user_id']}"
                            )

                            # OPTIMIZATION: Send notification to referrer in background
                            if referrer.get("email"):
                                background_tasks.add_task(
                                    send_referral_signup_notification,
                                    referrer_id=referrer["id"],
                                    referrer_email=referrer["email"],
                                    referrer_username=referrer.get("username", "User"),
                                    referee_username=username,
                                )
                        except Exception as e:
                            logger.error(
                                f"Failed to store referral code or send notification for new user: {e}"
                            )
                    else:
                        logger.warning(
                            f"Invalid referral code provided during signup: {request.referral_code} - {error_msg}"
                        )
                except Exception as e:
                    logger.error(f"Error processing referral code: {e}")

            # OPTIMIZATION: Send welcome email in background for new users
            if email:
                background_tasks.add_task(
                    _send_new_user_welcome_email_background,
                    user_id=user_data["user_id"],
                    username=user_data["username"],
                    email=email,
                    credits=user_data["credits"],
                )

            logger.info(f"New Privy user created: {user_data['user_id']}")
            logger.info(
                f"Referral code processing result for new user {user_data['user_id']}: valid={referral_code_valid}"
            )

            # OPTIMIZATION: Log registration activity in background
            activity_metadata = {
                "action": "register",
                "auth_method": (
                    auth_method.value if hasattr(auth_method, "value") else str(auth_method)
                ),
                "privy_user_id": request.user.id,
                "is_new_user": True,
                "initial_credits": user_data["credits"],
                "referral_code": request.referral_code,
                "referral_code_valid": referral_code_valid,
            }
            background_tasks.add_task(
                _log_registration_activity_background,
                user_id=user_data["user_id"],
                metadata=activity_metadata,
            )

            # ISSUE FIX #4: Ensure credits is a float value with error handling for new users
            try:
                new_user_credits = float(user_data["credits"])
                logger.debug(
                    f"Normalized new user {user_data['user_id']} credits to float: {new_user_credits}"
                )
            except (ValueError, TypeError) as credits_error:
                logger.error(
                    f"Failed to convert new user credits (value: {user_data['credits']}, "
                    f"type: {type(user_data['credits']).__name__}): {credits_error}, "
                    "defaulting to 10.0"
                )
                new_user_credits = 10.0
            logger.info(f"Returning registration response with credits: {new_user_credits}")

            return PrivyAuthResponse(
                success=True,
                message="Account created successfully",
                user_id=user_data["user_id"],
                api_key=user_data["primary_api_key"],
                auth_method=auth_method,
                privy_user_id=request.user.id,
                is_new_user=True,
                display_name=display_name or user_data["username"],
                email=email,
                credits=new_user_credits,
                timestamp=datetime.now(timezone.utc),
            )

    except Exception as e:
        logger.error(f"Privy authentication failed: {e}")
        raise HTTPException(status_code=500, detail=f"Authentication failed: {str(e)}") from e


@router.post("/auth/register", response_model=UserRegistrationResponse, tags=["authentication"])
async def register_user(request: UserRegistrationRequest):
    """Register a new user with username and email"""
    try:
        logger.info(f"Registration request for user: {request.username}")

        client = supabase_config.get_supabase_client()

        # Check if email already exists
        existing_email = client.table("users").select("id").eq("email", request.email).execute()
        if existing_email.data:
            raise HTTPException(status_code=400, detail="User with this email already exists")

        # Check if username already exists
        existing_username = (
            client.table("users").select("id").eq("username", request.username).execute()
        )
        if existing_username.data:
            raise HTTPException(status_code=400, detail="Username already taken")

        # Create user first
        try:
            # Convert auth_method enum to string for create_enhanced_user
            auth_method_str = (
                request.auth_method.value
                if hasattr(request.auth_method, "value")
                else str(request.auth_method)
            )
            user_data = users_module.create_enhanced_user(
                username=request.username,
                email=request.email,
                auth_method=auth_method_str,
                privy_user_id=None,  # No Privy for direct registration
                credits=10,
            )
        except Exception as creation_error:
            logger.warning(
                "create_enhanced_user failed during registration (%s); using manual fallback: %s",
                creation_error,
                str(creation_error),
            )

            fallback_payload = {
                "username": request.username,
                "email": request.email,
                "credits": 10,
                "privy_user_id": None,
                "auth_method": (
                    request.auth_method.value
                    if hasattr(request.auth_method, "value")
                    else str(request.auth_method)
                ),
                "created_at": datetime.now(timezone.utc).isoformat(),
                "welcome_email_sent": False,
            }

            try:
                user_insert = client.table("users").insert(fallback_payload).execute()
                if not user_insert.data:
                    raise HTTPException(
                        status_code=500, detail="Failed to create user account"
                    ) from creation_error

                created_user = user_insert.data[0]
                api_key_value = f"gw_live_{request.username}_fallback"

                # Apply same fixes as privy_auth: validate environment_tag
                env_tag = request.environment_tag or "live"
                if env_tag not in {"live", "test", "development"}:
                    logger.warning(
                        f"Invalid environment_tag '{env_tag}' for registration, defaulting to 'live'"
                    )
                    env_tag = "live"

                try:
                    client.table("api_keys_new").insert(
                        {
                            "user_id": created_user["id"],
                            "api_key": api_key_value,
                            "key_name": request.key_name,
                            "is_primary": True,
                            "is_active": True,
                            "environment_tag": env_tag,
                        }
                    ).execute()
                    logger.info(
                        f"Created API key for fallback registration user {created_user['id']} "
                        f"with environment_tag: {env_tag}"
                    )
                except Exception as api_key_error:
                    logger.error(
                        f"Failed to create API key for registration user {created_user['id']}: "
                        f"{api_key_error}, proceeding without API key in api_keys_new table"
                    )

                user_data = {
                    "user_id": created_user["id"],
                    "username": created_user.get("username", request.username),
                    "email": created_user.get("email", request.email),
                    "credits": created_user.get("credits", 10),
                    "primary_api_key": api_key_value,
                    "api_key": api_key_value,
                    "scope_permissions": created_user.get("scope_permissions", {}),
                }
                logger.info(
                    f"Successfully created fallback registration user {created_user['id']} "
                    f"with username {request.username}"
                )
            except Exception as fallback_error:
                logger.error(
                    f"Fallback registration user creation failed: {fallback_error}", exc_info=True
                )
                raise HTTPException(
                    status_code=500, detail="Failed to create user account"
                ) from fallback_error

        # Validate and track referral code if provided
        if request.referral_code:
            try:
                from src.services.referral import (
                    send_referral_signup_notification,
                    track_referral_signup,
                )

                # Track referral signup and store referred_by_code
                success, error_msg, referrer = track_referral_signup(
                    request.referral_code, user_data["user_id"]
                )

                if success and referrer:
                    logger.info(f"Valid referral code provided: {request.referral_code}")

                    # Store referral code for the new user
                    try:
                        client.table("users").update(
                            {"referred_by_code": request.referral_code}
                        ).eq("id", user_data["user_id"]).execute()
                        logger.info(
                            f"Stored referral code {request.referral_code} for user {user_data['user_id']}"
                        )

                        # Send notification to referrer
                        if referrer.get("email"):
                            send_referral_signup_notification(
                                referrer_id=referrer["id"],
                                referrer_email=referrer["email"],
                                referrer_username=referrer.get("username", "User"),
                                referee_username=request.username,
                            )
                    except Exception as e:
                        logger.error(f"Failed to store referral code or send notification: {e}")
                else:
                    logger.warning(
                        f"Invalid referral code provided: {request.referral_code} - {error_msg}"
                    )
            except Exception as e:
                logger.error(f"Error processing referral code: {e}")

        # Send welcome email
        try:
            success = notif_module.enhanced_notification_service.send_welcome_email(
                user_id=user_data["user_id"],
                username=user_data["username"],
                email=request.email,
                credits=user_data["credits"],
            )

            if success:
                from src.db.users import mark_welcome_email_sent

                mark_welcome_email_sent(user_data["user_id"])
                logger.info(f"Welcome email sent for user {user_data['user_id']}")
        except Exception as e:
            logger.warning(f"Failed to send welcome email: {e}")

        logger.info(f"User registered successfully: {user_data['user_id']}")

        return UserRegistrationResponse(
            user_id=user_data["user_id"],
            username=user_data["username"],
            email=request.email,
            api_key=user_data["primary_api_key"],
            credits=user_data["credits"],
            environment_tag=request.environment_tag,
            scope_permissions=user_data.get("scope_permissions", {}),
            auth_method=request.auth_method,
            subscription_status=SubscriptionStatus.TRIAL,
            message="Account created successfully",
            timestamp=datetime.now(timezone.utc),
        )

    except HTTPException:
        raise
    except Exception as e:
        logger.error(f"Registration failed: {e}")
        raise HTTPException(status_code=500, detail=f"Registration failed: {str(e)}") from e


@router.post("/auth/password-reset", tags=["authentication"])
async def request_password_reset(email: str):
    """Request password reset email"""
    try:
        # Find the user by email
        client = supabase_config.get_supabase_client()
        user_result = (
            client.table("users").select("id", "username", "email").eq("email", email).execute()
        )

        if not user_result.data:
            # Don't reveal if email exists or not for security
            return {
                "message": "If an account with that email exists, a password reset link has been sent."
            }

        user = user_result.data[0]

        # Send password reset email
        reset_token = notif_module.enhanced_notification_service.send_password_reset_email(
            user_id=user["id"], username=user["username"], email=user["email"]
        )

        if reset_token:
            return {"message": "Password reset email sent successfully"}
        else:
            raise HTTPException(status_code=500, detail="Failed to send password reset email")

    except HTTPException:
        raise
    except Exception as e:
        logger.error(f"Error requesting password reset: {e}")
        raise HTTPException(status_code=500, detail="Internal server error") from e


@router.post("/auth/reset-password", tags=["authentication"])
async def reset_password(token: str):
    """Reset password using token"""
    try:
        client = supabase_config.get_supabase_client()

        # Verify token
        token_result = (
            client.table("password_reset_tokens")
            .select("*")
            .eq("token", token)
            .eq("used", False)
            .execute()
        )

        if not token_result.data:
            raise HTTPException(status_code=400, detail="Invalid or expired reset token")

        token_data = token_result.data[0]
        expires_at = datetime.fromisoformat(token_data["expires_at"].replace("Z", "+00:00"))

        if datetime.now(timezone.utc).replace(tzinfo=expires_at.tzinfo) > expires_at:
            raise HTTPException(status_code=400, detail="Reset token has expired")

        # Update password (in a real app, you'd hash this)
        # For now, we'll just mark the token as used
        client.table("password_reset_tokens").update({"used": True}).eq(
            "id", token_data["id"]
        ).execute()

        return {"message": "Password reset successfully"}

    except HTTPException:
        raise
    except Exception as e:
        logger.error(f"Error resetting password: {e}")
        raise HTTPException(status_code=500, detail="Internal server error") from e<|MERGE_RESOLUTION|>--- conflicted
+++ resolved
@@ -439,239 +439,163 @@
                     "welcome_email_sent": False,
                 }
 
-<<<<<<< HEAD
-                  try:
-                      created_user = None
-                      created_new_user = False
-                      try:
-                          user_insert = client.table("users").insert(user_payload).execute()
-                          if not user_insert.data:
-                              raise HTTPException(
-                                  status_code=500, detail="Failed to create user account"
-                              ) from creation_error
-                          created_user = user_insert.data[0]
-                          created_new_user = True
-                      except APIError as insert_error:
-                          if getattr(insert_error, "code", None) == "23505":
-                              logger.warning(
-                                  "Fallback user insert encountered duplicate username/email (%s); "
-                                  "retrieving existing record instead",
-                                  insert_error.message if hasattr(insert_error, "message") else str(insert_error),
-                              )
-                              existing_user = (
-                                  client.table("users")
-                                  .select("*")
-                                  .eq("username", username)
-                                  .limit(1)
-                                  .execute()
-                              )
-                              if not existing_user.data:
-                                  existing_user = (
-                                      client.table("users")
-                                      .select("*")
-                                      .eq("email", fallback_email)
-                                      .limit(1)
-                                      .execute()
-                                  )
-                              if not existing_user.data:
-                                  raise HTTPException(
-                                      status_code=500, detail="Failed to fetch existing user after duplicate insert"
-                                  ) from insert_error
-                              created_user = existing_user.data[0]
-                          else:
-                              raise
-
-                      if created_user is None:
-                          raise HTTPException(status_code=500, detail="Failed to create user account") from creation_error
-
-                      # ISSUE FIX #5: Ensure environment_tag is valid before using it
-                      env_tag = getattr(request, "environment_tag", None) or "live"
-                      if env_tag not in {"live", "test", "development"}:
-                          logger.warning(
-                              f"Invalid environment_tag '{env_tag}' for user {created_user['id']}, "
-                              "defaulting to 'live'"
-                          )
-                          env_tag = "live"
-
-                      # Determine API key value, preferring existing records when available
-                      api_key_value = created_user.get("api_key") or f"gw_live_{username}_fallback"
-                      existing_primary_key = (
-                          client.table("api_keys_new")
-                          .select("id, api_key")
-                          .eq("user_id", created_user["id"])
-                          .eq("is_primary", True)
-                          .limit(1)
-                          .execute()
-                      )
-                      if existing_primary_key.data:
-                          api_key_value = existing_primary_key.data[0].get("api_key") or api_key_value
-                          logger.info(
-                              f"Reusing existing primary API key for user {created_user['id']} via fallback path"
-                          )
-                      else:
-                          try:
-                              client.table("api_keys_new").insert(
-                                  {
-                                      "user_id": created_user["id"],
-                                      "api_key": api_key_value,
-                                      "key_name": "Primary API Key",
-                                      "is_primary": True,
-                                      "is_active": True,
-                                      "environment_tag": env_tag,
-                                  }
-                              ).execute()
-                              logger.info(
-                                  f"Created API key for fallback user {created_user['id']} "
-                                  f"with environment_tag: {env_tag}"
-                              )
-                          except Exception as api_key_error:
-                              logger.error(
-                                  f"Failed to create API key for user {created_user['id']}: "
-                                  f"{api_key_error}, proceeding without API key in api_keys_new table"
-                              )
-
-                      user_data = {
-                          "user_id": created_user["id"],
-                          "username": created_user.get("username", username),
-                          "email": created_user.get("email", fallback_email),
-                          "credits": created_user.get("credits", 10),
-                          "primary_api_key": api_key_value,
-                          "api_key": api_key_value,
-                          "scope_permissions": created_user.get("scope_permissions", {}),
-                      }
-                      logger.info(
-                          (
-                              "Successfully created fallback user %s with username %s"
-                              if created_new_user
-                              else "Successfully reused existing user %s for fallback signup (username=%s)"
-                          ),
-                          created_user["id"],
-                          username,
-                      )
-                  except Exception as fallback_error:
-                      logger.error(f"Fallback user creation failed: {fallback_error}", exc_info=True)
-                      raise HTTPException(
-                          status_code=500, detail="Failed to create user account"
-                      ) from fallback_error
-=======
-                try:
-                    # Detect partially created user records from failed enhanced creation
-                    partial_user = users_module.get_user_by_privy_id(
-                        request.user.id
-                    ) or users_module.get_user_by_username(username)
-
-                    created_user = None
-                    if partial_user:
-                        logger.warning(
-                            "Detected partially created user %s after create_enhanced_user failure; reusing existing record",
-                            partial_user.get("id"),
-                        )
-                        update_fields = {
-                            field: value
-                            for field, value in user_payload.items()
-                            if field != "created_at" and partial_user.get(field) != value
-                        }
-                        if update_fields:
-                            update_fields["updated_at"] = datetime.now(timezone.utc).isoformat()
-                            updated_result = (
-                                client.table("users")
-                                .update(update_fields)
-                                .eq("id", partial_user["id"])
-                                .execute()
+                    try:
+                        created_user = None
+                        created_new_user = False
+
+                        # Detect partially created user records before attempting an insert
+                        partial_user = None
+                        try:
+                            partial_user = users_module.get_user_by_privy_id(
+                                request.user.id
+                            ) or users_module.get_user_by_username(username)
+                        except Exception as lookup_error:
+                            logger.warning(
+                                "Failed to lookup partially created user prior to fallback insert: %s",
+                                sanitize_for_logging(str(lookup_error)),
                             )
-                            if updated_result.data:
-                                partial_user = updated_result.data[0]
-                            else:
-                                partial_user.update(update_fields)
-                        created_user = partial_user
-                    else:
-                        user_insert = client.table("users").insert(user_payload).execute()
-                        if not user_insert.data:
+
+                        if partial_user:
+                            logger.warning(
+                                "Detected partially created user %s after create_enhanced_user failure; reusing existing record",
+                                partial_user.get("id"),
+                            )
+                            update_fields = {
+                                field: value
+                                for field, value in user_payload.items()
+                                if field != "created_at" and partial_user.get(field) != value
+                            }
+                            if update_fields:
+                                update_fields["updated_at"] = datetime.now(timezone.utc).isoformat()
+                                updated_result = (
+                                    client.table("users")
+                                    .update(update_fields)
+                                    .eq("id", partial_user["id"])
+                                    .execute()
+                                )
+                                if updated_result.data:
+                                    partial_user = updated_result.data[0]
+                                else:
+                                    partial_user.update(update_fields)
+                            created_user = partial_user
+                        else:
+                            try:
+                                user_insert = client.table("users").insert(user_payload).execute()
+                                if not user_insert.data:
+                                    raise HTTPException(
+                                        status_code=500, detail="Failed to create user account"
+                                    ) from creation_error
+                                created_user = user_insert.data[0]
+                                created_new_user = True
+                            except APIError as insert_error:
+                                if getattr(insert_error, "code", None) == "23505":
+                                    logger.warning(
+                                        "Fallback user insert encountered duplicate username/email (%s); retrieving existing record instead",
+                                        insert_error.message
+                                        if hasattr(insert_error, "message")
+                                        else str(insert_error),
+                                    )
+                                    existing_user = (
+                                        client.table("users")
+                                        .select("*")
+                                        .eq("username", username)
+                                        .limit(1)
+                                        .execute()
+                                    )
+                                    if not existing_user.data:
+                                        existing_user = (
+                                            client.table("users")
+                                            .select("*")
+                                            .eq("email", fallback_email)
+                                            .limit(1)
+                                            .execute()
+                                        )
+                                    if not existing_user.data:
+                                        raise HTTPException(
+                                            status_code=500,
+                                            detail="Failed to fetch existing user after duplicate insert",
+                                        ) from insert_error
+                                    created_user = existing_user.data[0]
+                                else:
+                                    raise
+
+                        if created_user is None:
                             raise HTTPException(
                                 status_code=500, detail="Failed to create user account"
                             ) from creation_error
-                        created_user = user_insert.data[0]
-
-                    api_key_value = None
-
-                    # ISSUE FIX #5: Ensure environment_tag is valid before using it
-                    env_tag = request.environment_tag or "live"
-                    if env_tag not in {"live", "test", "development"}:
-                        logger.warning(
-                            f"Invalid environment_tag '{env_tag}' for user {created_user['id']}, "
-                            "defaulting to 'live'"
-                        )
-                        env_tag = "live"
-
-                    try:
-                        existing_key_result = (
-                            client.table("api_keys_new")
-                            .select("api_key")
-                            .eq("user_id", created_user["id"])
-                            .eq("is_active", True)
-                            .order("is_primary", desc=True)
-                            .order("created_at", desc=False)
-                            .limit(1)
-                            .execute()
-                        )
-                        if existing_key_result.data:
-                            api_key_value = existing_key_result.data[0]["api_key"]
-                            logger.info(
-                                f"Reusing existing API key for fallback user {created_user['id']}"
+
+                        # ISSUE FIX #5: Ensure environment_tag is valid before using it
+                        env_tag = getattr(request, "environment_tag", None) or "live"
+                        if env_tag not in {"live", "test", "development"}:
+                            logger.warning(
+                                f"Invalid environment_tag '{env_tag}' for user {created_user['id']}, defaulting to 'live'"
                             )
-                        else:
-                            api_key_value = f"gw_live_{username}_fallback"
-                            client.table("api_keys_new").insert(
-                                {
-                                    "user_id": created_user["id"],
-                                    "api_key": api_key_value,
-                                    "key_name": "Primary API Key",
-                                    "is_primary": True,
-                                    "is_active": True,
-                                    "environment_tag": env_tag,
-                                }
-                            ).execute()
-                            logger.info(
-                                f"Created API key for fallback user {created_user['id']} "
-                                f"with environment_tag: {env_tag}"
+                            env_tag = "live"
+
+                        api_key_value = created_user.get("api_key")
+                        try:
+                            existing_key_result = (
+                                client.table("api_keys_new")
+                                .select("api_key")
+                                .eq("user_id", created_user["id"])
+                                .eq("is_active", True)
+                                .order("is_primary", desc=True)
+                                .order("created_at", desc=True)
+                                .limit(1)
+                                .execute()
                             )
-                    except Exception as api_key_error:
+                            if existing_key_result.data:
+                                api_key_value = existing_key_result.data[0]["api_key"]
+                                logger.info(
+                                    f"Reusing existing API key for fallback user {created_user['id']}"
+                                )
+                        except Exception as api_key_lookup_error:
+                            logger.error(
+                                "Failed to check existing API keys for fallback user %s: %s",
+                                created_user["id"],
+                                api_key_lookup_error,
+                            )
+
                         if not api_key_value:
                             api_key_value = f"gw_live_{username}_fallback"
-                        logger.error(
-                            f"Failed to create API key for user {created_user['id']}: "
-                            f"{api_key_error}, proceeding without API key in api_keys_new table"
+                            try:
+                                client.table("api_keys_new").insert(
+                                    {
+                                        "user_id": created_user["id"],
+                                        "api_key": api_key_value,
+                                        "key_name": "Primary API Key",
+                                        "is_primary": True,
+                                        "is_active": True,
+                                        "environment_tag": env_tag,
+                                    }
+                                ).execute()
+                                logger.info(
+                                    f"Created API key for fallback user {created_user['id']} with environment_tag: {env_tag}"
+                                )
+                            except Exception as api_key_error:
+                                logger.error(
+                                    f"Failed to create API key for fallback user {created_user['id']}: {api_key_error}"
+                                )
+
+                        user_data = {
+                            "user_id": created_user["id"],
+                            "username": created_user.get("username", username),
+                            "email": created_user.get("email", fallback_email),
+                            "credits": created_user.get("credits", 10),
+                            "primary_api_key": api_key_value,
+                            "api_key": api_key_value,
+                            "scope_permissions": created_user.get("scope_permissions", {}),
+                        }
+                        logger.info(
+                            (
+                                "Successfully created fallback user %s with username %s"
+                                if created_new_user
+                                else "Successfully reused existing user %s for fallback signup (username=%s)"
+                            ),
+                            created_user["id"],
+                            username,
                         )
 
-                    try:
-                        client.table("users").update({"api_key": api_key_value}).eq(
-                            "id", created_user["id"]
-                        ).execute()
-                    except Exception as api_key_update_error:
-                        logger.warning(
-                            f"Failed to update users.api_key for fallback user {created_user['id']}: "
-                            f"{api_key_update_error}"
-                        )
-
-                    user_data = {
-                        "user_id": created_user["id"],
-                        "username": created_user.get("username", username),
-                        "email": created_user.get("email", fallback_email),
-                        "credits": created_user.get("credits", 10),
-                        "primary_api_key": api_key_value,
-                        "api_key": api_key_value,
-                        "scope_permissions": created_user.get("scope_permissions", {}),
-                    }
-                    logger.info(
-                        f"Successfully created fallback user {created_user['id']} "
-                        f"with username {username}"
-                    )
-                except Exception as fallback_error:
-                    logger.error(f"Fallback user creation failed: {fallback_error}", exc_info=True)
-                    raise HTTPException(
-                        status_code=500, detail="Failed to create user account"
-                    ) from fallback_error
->>>>>>> 97adfef9
 
             # Process referral code if provided
             referral_code_valid = False
