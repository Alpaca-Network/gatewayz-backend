import asyncio
import json
import logging
import time

import httpx
from fastapi import APIRouter, Depends, HTTPException, Query, Request
from fastapi.responses import StreamingResponse

# Make braintrust optional for test environments
try:
    from braintrust import current_span, start_span, traced

    BRAINTRUST_AVAILABLE = True
except ImportError:
    BRAINTRUST_AVAILABLE = False

    # Create no-op decorators and functions when braintrust is not available
    def traced(name=None, type=None):
        def decorator(func):
            return func

        return decorator

    class MockSpan:
        def log(self, *args, **kwargs):
            pass

        def end(self):
            pass

    def start_span(name=None, type=None):
        return MockSpan()

    def current_span():
        return MockSpan()


import importlib

import src.db.activity as activity_module
import src.db.api_keys as api_keys_module
import src.db.chat_history as chat_history_module
import src.db.plans as plans_module
import src.db.rate_limits as rate_limits_module
import src.db.users as users_module
import src.services.rate_limiting as rate_limiting_service
import src.services.trial_validation as trial_module
from src.config import Config
from src.schemas import ProxyRequest, ResponseRequest
from src.security.deps import get_api_key
from src.services.aimo_client import (
    make_aimo_request_openai,
    make_aimo_request_openai_stream,
    process_aimo_response,
)
from src.services.chutes_client import (
    make_chutes_request_openai,
    make_chutes_request_openai_stream,
    process_chutes_response,
)
from src.services.featherless_client import (
    make_featherless_request_openai,
    make_featherless_request_openai_stream,
    process_featherless_response,
)
from src.services.fireworks_client import (
    make_fireworks_request_openai,
    make_fireworks_request_openai_stream,
    process_fireworks_response,
)
from src.services.google_vertex_client import (
    make_google_vertex_request_openai,
    make_google_vertex_request_openai_stream,
    process_google_vertex_response,
)
from src.services.huggingface_client import (
    make_huggingface_request_openai,
    make_huggingface_request_openai_stream,
    process_huggingface_response,
)
from src.services.model_transformations import detect_provider_from_model_id, transform_model_id
from src.services.near_client import (
    make_near_request_openai,
    make_near_request_openai_stream,
    process_near_response,
)
from src.services.openrouter_client import (
    make_openrouter_request_openai,
    make_openrouter_request_openai_stream,
    process_openrouter_response,
)
<<<<<<< HEAD
from src.services.aihubmix_client import (
    make_aihubmix_request_openai,
    process_aihubmix_response,
    make_aihubmix_request_openai_stream,
)
from src.services.model_transformations import detect_provider_from_model_id, transform_model_id
=======
from src.services.portkey_client import (
    make_portkey_request_openai,
    make_portkey_request_openai_stream,
    process_portkey_response,
)
from src.services.pricing import calculate_cost
>>>>>>> 93f93637
from src.services.provider_failover import (
    build_provider_failover_chain,
    map_provider_error,
    should_failover,
)
from src.services.together_client import (
    make_together_request_openai,
    make_together_request_openai_stream,
    process_together_response,
)
from src.services.vercel_ai_gateway_client import (
    make_vercel_ai_gateway_request_openai,
    make_vercel_ai_gateway_request_openai_stream,
    process_vercel_ai_gateway_response,
)
from src.services.xai_client import (
    make_xai_request_openai,
    make_xai_request_openai_stream,
    process_xai_response,
)
from src.utils.security_validators import sanitize_for_logging


# Backwards compatibility wrappers for test patches
def increment_api_key_usage(*args, **kwargs):
    return api_keys_module.increment_api_key_usage(*args, **kwargs)


def enforce_plan_limits(*args, **kwargs):
    return plans_module.enforce_plan_limits(*args, **kwargs)


def create_rate_limit_alert(*args, **kwargs):
    return rate_limits_module.create_rate_limit_alert(*args, **kwargs)


def update_rate_limit_usage(*args, **kwargs):
    return rate_limits_module.update_rate_limit_usage(*args, **kwargs)


def get_user(*args, **kwargs):
    return users_module.get_user(*args, **kwargs)


def deduct_credits(*args, **kwargs):
    return users_module.deduct_credits(*args, **kwargs)


def log_api_usage_transaction(*args, **kwargs):
    return users_module.log_api_usage_transaction(*args, **kwargs)


def record_usage(*args, **kwargs):
    return users_module.record_usage(*args, **kwargs)


def create_chat_session(*args, **kwargs):
    return chat_history_module.create_chat_session(*args, **kwargs)


def save_chat_message(*args, **kwargs):
    return chat_history_module.save_chat_message(*args, **kwargs)


def get_chat_session(*args, **kwargs):
    return chat_history_module.get_chat_session(*args, **kwargs)


def log_activity(*args, **kwargs):
    return activity_module.log_activity(*args, **kwargs)


def get_provider_from_model(*args, **kwargs):
    return activity_module.get_provider_from_model(*args, **kwargs)


def get_rate_limit_manager(*args, **kwargs):
    return rate_limiting_service.get_rate_limit_manager(*args, **kwargs)


def validate_trial_access(*args, **kwargs):
    return trial_module.validate_trial_access(*args, **kwargs)


def track_trial_usage(*args, **kwargs):
    return trial_module.track_trial_usage(*args, **kwargs)


logger = logging.getLogger(__name__)
router = APIRouter()

DEFAULT_PROVIDER_TIMEOUT = 30
PROVIDER_TIMEOUTS = {
    "huggingface": 120,
}


def mask_key(k: str) -> str:
    return f"...{k[-4:]}" if k and len(k) >= 4 else "****"


async def _to_thread(func, *args, **kwargs):
    return await asyncio.to_thread(func, *args, **kwargs)


def _fallback_get_user(api_key: str):
    try:
        supabase_module = importlib.import_module("src.config.supabase_config")
        client = supabase_module.get_supabase_client()
        result = client.table("users").select("*").eq("api_key", api_key).execute()
        if result.data:
            logging.getLogger(__name__).debug("Fallback user lookup succeeded for %s", api_key)
            return result.data[0]
        logging.getLogger(__name__).debug(
            "Fallback lookup found no data; table snapshot=%s",
            client.table("users").select("*").execute().data,
        )
    except Exception as exc:
        logging.getLogger(__name__).debug(
            "Fallback user lookup error for %s: %s", mask_key(api_key), exc
        )
        return None
    return None


async def stream_generator(
    stream,
    user,
    api_key,
    model,
    trial,
    environment_tag,
    session_id,
    messages,
    rate_limit_mgr=None,
    provider="openrouter",
):
    """Generate SSE stream from OpenAI stream response with thinking tag support"""
    accumulated_content = ""
    accumulated_thinking = ""
    prompt_tokens = 0
    completion_tokens = 0
    total_tokens = 0
    start_time = time.monotonic()
    rate_limit_mgr is not None and not trial.get("is_trial", False)
    has_thinking = False

    try:
        chunk_count = 0
        for chunk in stream:
            chunk_count += 1
            logger.debug(f"[STREAM] Processing chunk {chunk_count} for model {model}")

            # Extract chunk data
            chunk_dict = {
                "id": chunk.id,
                "object": chunk.object,
                "created": chunk.created,
                "model": chunk.model,
                "choices": [],
            }

            for choice in chunk.choices:
                choice_dict = {
                    "index": choice.index,
                    "delta": {},
                    "finish_reason": choice.finish_reason,
                }

                if hasattr(choice.delta, "role") and choice.delta.role:
                    choice_dict["delta"]["role"] = choice.delta.role
                if hasattr(choice.delta, "content") and choice.delta.content:
                    content = choice.delta.content
                    choice_dict["delta"]["content"] = content
                    accumulated_content += content
                    logger.debug(
                        f"[STREAM] Chunk {chunk_count}: Added {len(content)} characters of content"
                    )

                    # Detect thinking tags for debug logging
                    if "<thinking>" in content or "[THINKING" in content or "thinking>" in content:
                        has_thinking = True
                        accumulated_thinking += content
                        # Log when we first detect thinking
                        if accumulated_thinking.count("<thinking>") == 1:
                            logger.info(
                                f"[THINKING DEBUG] Detected thinking tag in stream for model {model}"
                            )
                else:
                    logger.debug(f"[STREAM] Chunk {chunk_count}: No content in delta")

                chunk_dict["choices"].append(choice_dict)

            logger.debug(
                f"[STREAM] Chunk {chunk_count} dict: {json.dumps(chunk_dict, default=str)}"
            )

            # Check for usage in chunk (some providers send it in final chunk)
            if hasattr(chunk, "usage") and chunk.usage:
                prompt_tokens = chunk.usage.prompt_tokens
                completion_tokens = chunk.usage.completion_tokens
                total_tokens = chunk.usage.total_tokens

            # Send SSE event with potential debug info
            if has_thinking and not accumulated_thinking.endswith("DEBUG_LOGGED"):
                logger.debug(
                    f"[THINKING DEBUG] Streaming chunk with thinking content: {json.dumps(choice_dict)}"
                )

            yield f"data: {json.dumps(chunk_dict)}\n\n"

        logger.info(
            f"[STREAM] Stream completed with {chunk_count} chunks, accumulated content length: {len(accumulated_content)}"
        )

        # If no usage was provided, estimate based on content
        if total_tokens == 0:
            # Rough estimate: 1 token ≈ 4 characters
            completion_tokens = max(1, len(accumulated_content) // 4)
            prompt_tokens = max(1, sum(len(m.get("content", "")) for m in messages) // 4)
            total_tokens = prompt_tokens + completion_tokens

        elapsed = max(0.001, time.monotonic() - start_time)

        # Post-stream processing: plan limits, usage tracking, credits
        post_plan = await _to_thread(enforce_plan_limits, user["id"], total_tokens, environment_tag)
        if not post_plan.get("allowed", False):
            error_chunk = {
                "error": {
                    "message": f"Plan limit exceeded: {post_plan.get('reason', 'unknown')}",
                    "type": "plan_limit_exceeded",
                }
            }
            yield f"data: {json.dumps(error_chunk)}\n\n"
            yield "data: [DONE]\n\n"
            return

        if trial.get("is_trial") and not trial.get("is_expired"):
            try:
                await _to_thread(track_trial_usage, api_key, total_tokens, 1)
            except Exception as e:
                logger.warning("Failed to track trial usage: %s", e)

        cost = calculate_cost(model, prompt_tokens, completion_tokens)
        is_trial = trial.get("is_trial", False)

        if is_trial:
            # Log transaction for trial users (with $0 cost)
            try:
                await _to_thread(
                    log_api_usage_transaction,
                    api_key,
                    0.0,
                    f"API usage - {model} (Trial)",
                    {
                        "model": model,
                        "total_tokens": total_tokens,
                        "prompt_tokens": prompt_tokens,
                        "completion_tokens": completion_tokens,
                        "cost_usd": 0.0,
                        "is_trial": True,
                    },
                    True,
                )
            except Exception as e:
                logger.error(f"Failed to log trial API usage transaction: {e}", exc_info=True)
        else:
            # For non-trial users, deduct credits
            try:
                await _to_thread(
                    deduct_credits,
                    api_key,
                    cost,
                    f"API usage - {model}",
                    {
                        "model": model,
                        "total_tokens": total_tokens,
                        "prompt_tokens": prompt_tokens,
                        "completion_tokens": completion_tokens,
                        "cost_usd": cost,
                    },
                )
                await _to_thread(
                    record_usage,
                    user["id"],
                    api_key,
                    model,
                    total_tokens,
                    cost,
                    int(elapsed * 1000),
                )
                await _to_thread(update_rate_limit_usage, api_key, total_tokens)
            except ValueError as e:
                error_chunk = {"error": {"message": str(e), "type": "insufficient_credits"}}
                yield f"data: {json.dumps(error_chunk)}\n\n"
                yield "data: [DONE]\n\n"
                return
            except Exception as e:
                logger.error("Usage recording error: %s", e)

        await _to_thread(increment_api_key_usage, api_key)

        # Log activity for streaming
        try:
            provider_name = get_provider_from_model(model)
            speed = total_tokens / elapsed if elapsed > 0 else 0
            cost = (
                calculate_cost(model, prompt_tokens, completion_tokens)
                if not trial.get("is_trial", False)
                else 0.0
            )
            await _to_thread(
                log_activity,
                user_id=user["id"],
                model=model,
                provider=provider_name,
                tokens=total_tokens,
                cost=cost,
                speed=speed,
                finish_reason="stop",
                app="API",
                metadata={
                    "prompt_tokens": prompt_tokens,
                    "completion_tokens": completion_tokens,
                    "endpoint": "/v1/chat/completions",
                    "stream": True,
                    "session_id": session_id,
                    "gateway": provider,  # Track which gateway was used
                },
            )
        except Exception as e:
            logger.error(
                f"Failed to log activity for user {user['id']}, model {model}: {e}", exc_info=True
            )

        # Save chat history
        if session_id:
            try:
                session = await _to_thread(get_chat_session, session_id, user["id"])
                if session:
                    last_user = None
                    for m in reversed(messages):
                        if m.get("role") == "user":
                            last_user = m
                            break
                    if last_user:
                        # Extract text content from multimodal content if needed
                        user_content = last_user.get("content", "")
                        if isinstance(user_content, list):
                            # Extract text from multimodal content
                            text_parts = []
                            for item in user_content:
                                if isinstance(item, dict) and item.get("type") == "text":
                                    text_parts.append(item.get("text", ""))
                            user_content = (
                                " ".join(text_parts) if text_parts else "[multimodal content]"
                            )

                        await _to_thread(
                            save_chat_message,
                            session_id,
                            "user",
                            user_content,
                            model,
                            0,
                            user["id"],
                        )

                    if accumulated_content:
                        await _to_thread(
                            save_chat_message,
                            session_id,
                            "assistant",
                            accumulated_content,
                            model,
                            total_tokens,
                            user["id"],
                        )
            except Exception as e:
                logger.error(
                    f"Failed to save chat history for session {session_id}, user {user['id']}: {e}",
                    exc_info=True,
                )

        # Send final done message
        yield "data: [DONE]\n\n"

    except Exception as e:
        logger.error(f"Streaming error: {e}")
        error_chunk = {"error": {"message": "Streaming error occurred", "type": "stream_error"}}
        yield f"data: {json.dumps(error_chunk)}\n\n"
        yield "data: [DONE]\n\n"


@router.post("/v1/chat/completions", tags=["chat"])
@traced(name="chat_completions", type="llm")
async def chat_completions(
    req: ProxyRequest,
    api_key: str = Depends(get_api_key),
    session_id: int | None = Query(None, description="Chat session ID to save messages to"),
    request: Request = None,
):
    # === 0) Setup / sanity ===
    # Never print keys; log masked
    if Config.IS_TESTING and request:
        auth_header = request.headers.get("Authorization")
        if auth_header and auth_header.lower().startswith("bearer "):
            api_key = auth_header.split(" ", 1)[1].strip()

    logger.info("chat_completions start (api_key=%s, model=%s)", mask_key(api_key), req.model)

    # Start Braintrust span for this request
    span = start_span(name=f"chat_{req.model}", type="llm")

    try:
        # === 1) User + plan/trial prechecks (DB calls on thread) ===
        user = await _to_thread(get_user, api_key)
        if not user and Config.IS_TESTING:
            logger.debug("Fallback user lookup invoked for %s", mask_key(api_key))
            user = await _to_thread(_fallback_get_user, api_key)
        if not user:
            logger.warning("Invalid API key or user not found for key %s", mask_key(api_key))
            raise HTTPException(status_code=401, detail="Invalid API key")

        environment_tag = user.get("environment_tag", "live")

        pre_plan = await _to_thread(enforce_plan_limits, user["id"], 0, environment_tag)
        if not pre_plan.get("allowed", False):
            # For streaming requests, return SSE formatted error immediately
            if req.stream:

                async def error_stream():
                    error_chunk = {
                        "error": {
                            "message": f"Plan limit exceeded: {pre_plan.get('reason', 'unknown')}",
                            "type": "plan_limit_exceeded",
                        }
                    }
                    yield f"data: {json.dumps(error_chunk)}\n\n"
                    yield "data: [DONE]\n\n"

                return StreamingResponse(error_stream(), media_type="text/event-stream")
            else:
                raise HTTPException(
                    status_code=429,
                    detail=f"Plan limit exceeded: {pre_plan.get('reason', 'unknown')}",
                )

        trial = await _to_thread(validate_trial_access, api_key)
        if not trial.get("is_valid", False):
            if trial.get("is_trial") and trial.get("is_expired"):
                raise HTTPException(
                    status_code=403,
                    detail=trial["error"],
                    headers={
                        "X-Trial-Expired": "true",
                        "X-Trial-End-Date": trial.get("trial_end_date", ""),
                    },
                )
            elif trial.get("is_trial"):
                headers = {}
                for k in ("remaining_tokens", "remaining_requests", "remaining_credits"):
                    if k in trial:
                        headers[f"X-Trial-{k.replace('_','-').title()}"] = str(trial[k])
                raise HTTPException(status_code=429, detail=trial["error"], headers=headers)
            else:
                raise HTTPException(status_code=403, detail=trial.get("error", "Access denied"))

        rate_limit_mgr = get_rate_limit_manager()
        should_release_concurrency = not trial.get("is_trial", False)
        if should_release_concurrency:
            rl_pre = await rate_limit_mgr.check_rate_limit(api_key, tokens_used=0)
            if not rl_pre.allowed:
                await _to_thread(
                    create_rate_limit_alert,
                    api_key,
                    "rate_limit_exceeded",
                    {
                        "reason": rl_pre.reason,
                        "retry_after": rl_pre.retry_after,
                        "remaining_requests": rl_pre.remaining_requests,
                        "remaining_tokens": rl_pre.remaining_tokens,
                    },
                )
                raise HTTPException(
                    status_code=429,
                    detail=f"Rate limit exceeded: {rl_pre.reason}",
                    headers=(
                        {"Retry-After": str(rl_pre.retry_after)} if rl_pre.retry_after else None
                    ),
                )

        if not trial.get("is_trial", False) and user.get("credits", 0.0) <= 0:
            raise HTTPException(status_code=402, detail="Insufficient credits")

        # === 2) Build upstream request ===
        messages = [m.model_dump() for m in req.messages]

        # === 2.1) Inject conversation history if session_id provided ===
        if session_id:
            try:
                # Fetch the session with its message history
                session = await _to_thread(get_chat_session, session_id, user["id"])

                if session and session.get("messages"):
                    # Transform DB messages to OpenAI format and prepend to current messages
                    history_messages = [
                        {"role": msg["role"], "content": msg["content"]}
                        for msg in session["messages"]
                    ]

                    # Prepend history to incoming messages
                    messages = history_messages + messages

                    logger.info(
                        "Injected %d messages from session %s",
                        len(history_messages),
                        sanitize_for_logging(str(session_id)),
                    )
                else:
                    logger.debug(
                        "No history found for session %s or session doesn't exist",
                        sanitize_for_logging(str(session_id)),
                    )

            except Exception as e:
                # Don't fail the request if history fetch fails
                logger.warning(
                    "Failed to fetch chat history for session %s: %s",
                    sanitize_for_logging(str(session_id)),
                    sanitize_for_logging(str(e)),
                )

        # Store original model for response
        original_model = req.model

        optional = {}
        for name in (
            "max_tokens",
            "temperature",
            "top_p",
            "frequency_penalty",
            "presence_penalty",
            "tools",
        ):
            val = getattr(req, name, None)
            if val is not None:
                optional[name] = val

        # Auto-detect provider if not specified
        req_provider_missing = req.provider is None or (
            isinstance(req.provider, str) and not req.provider
        )
        provider = (req.provider or "openrouter").lower()

        # Normalize provider aliases
        if provider == "hug":
            provider = "huggingface"

        override_provider = detect_provider_from_model_id(original_model)
        if override_provider:
            override_provider = override_provider.lower()
            if override_provider == "hug":
                override_provider = "huggingface"
            if override_provider != provider:
                logger.info(
                    f"Provider override applied for model {original_model}: '{provider}' -> '{override_provider}'"
                )
                provider = override_provider
                req_provider_missing = False

        if req_provider_missing:
            # Try to detect provider from model ID using the transformation module
            detected_provider = detect_provider_from_model_id(original_model)
            if detected_provider:
                provider = detected_provider
                # Normalize provider aliases
                if provider == "hug":
                    provider = "huggingface"
                logger.info(
                    "Auto-detected provider '%s' for model %s",
                    sanitize_for_logging(provider),
                    sanitize_for_logging(original_model),
                )
            else:
                # Fallback to checking cached models
                from src.services.models import get_cached_models

                # Try each provider with transformation
                for test_provider in [
                    "huggingface",
                    "featherless",
                    "fireworks",
                    "together",
                    "portkey",
                ]:
                    transformed = transform_model_id(original_model, test_provider)
                    provider_models = get_cached_models(test_provider) or []
                    if any(m.get("id") == transformed for m in provider_models):
                        provider = test_provider
                        logger.info(
                            f"Auto-detected provider '{provider}' for model {original_model} (transformed to {transformed})"
                        )
                        break
                # Otherwise default to openrouter (already set)

        provider_chain = build_provider_failover_chain(provider)
        model = original_model

        # === 3) Call upstream (streaming or non-streaming) ===
        if req.stream:
            last_http_exc = None
            for idx, attempt_provider in enumerate(provider_chain):
                attempt_model = transform_model_id(original_model, attempt_provider)
                if attempt_model != original_model:
                    logger.info(
                        f"Transformed model ID from '{original_model}' to '{attempt_model}' for provider {attempt_provider}"
                    )

                request_model = attempt_model
                try:
                    if attempt_provider == "portkey":
                        portkey_provider = req.portkey_provider or "openai"
                        portkey_virtual_key = getattr(req, "portkey_virtual_key", None)
                        stream = await _to_thread(
                            make_portkey_request_openai_stream,
                            messages,
                            request_model,
                            portkey_provider,
                            portkey_virtual_key,
                            **optional,
                        )
                    elif attempt_provider == "featherless":
                        stream = await _to_thread(
                            make_featherless_request_openai_stream,
                            messages,
                            request_model,
                            **optional,
                        )
                    elif attempt_provider == "fireworks":
                        stream = await _to_thread(
                            make_fireworks_request_openai_stream,
                            messages,
                            request_model,
                            **optional,
                        )
                    elif attempt_provider == "together":
                        stream = await _to_thread(
                            make_together_request_openai_stream, messages, request_model, **optional
                        )
                    elif attempt_provider == "huggingface":
                        stream = await _to_thread(
                            make_huggingface_request_openai_stream,
                            messages,
                            request_model,
                            **optional,
                        )
                    elif attempt_provider == "aimo":
                        stream = await _to_thread(
                            make_aimo_request_openai_stream, messages, request_model, **optional
                        )
                    elif attempt_provider == "xai":
                        stream = await _to_thread(
                            make_xai_request_openai_stream, messages, request_model, **optional
                        )
                    elif attempt_provider == "chutes":
                        stream = await _to_thread(
                            make_chutes_request_openai_stream, messages, request_model, **optional
                        )
                    elif attempt_provider == "near":
                        stream = await _to_thread(
                            make_near_request_openai_stream, messages, request_model, **optional
                        )
                    elif attempt_provider == "google-vertex":
                        stream = await _to_thread(
                            make_google_vertex_request_openai_stream,
                            messages,
                            request_model,
                            **optional,
                        )
                    elif attempt_provider == "vercel-ai-gateway":
                        stream = await _to_thread(
                            make_vercel_ai_gateway_request_openai_stream,
                            messages,
                            request_model,
                            **optional,
                        )
                    elif attempt_provider == "aihubmix":
                        stream = await _to_thread(
                            make_aihubmix_request_openai_stream,
                            messages,
                            request_model,
                            **optional,
                        )
                    else:
                        stream = await _to_thread(
                            make_openrouter_request_openai_stream,
                            messages,
                            request_model,
                            **optional,
                        )

                    provider = attempt_provider
                    model = request_model
                    return StreamingResponse(
                        stream_generator(
                            stream,
                            user,
                            api_key,
                            model,
                            trial,
                            environment_tag,
                            session_id,
                            messages,
                            rate_limit_mgr,
                            provider,
                        ),
                        media_type="text/event-stream",
                    )
                except Exception as exc:
                    if isinstance(exc, (httpx.TimeoutException, asyncio.TimeoutError)):
                        logger.warning("Upstream timeout (%s): %s", attempt_provider, exc)
                    elif isinstance(exc, httpx.RequestError):
                        logger.warning("Upstream network error (%s): %s", attempt_provider, exc)
                    elif isinstance(exc, httpx.HTTPStatusError):
                        logger.debug(
                            "Upstream HTTP error (%s): %s",
                            attempt_provider,
                            exc.response.status_code,
                        )
                    else:
                        logger.error("Unexpected upstream error (%s): %s", attempt_provider, exc)
                    http_exc = map_provider_error(attempt_provider, request_model, exc)

                    last_http_exc = http_exc
                    if idx < len(provider_chain) - 1 and should_failover(http_exc):
                        next_provider = provider_chain[idx + 1]
                        logger.warning(
                            "Provider '%s' failed with status %s (%s). Falling back to '%s'.",
                            attempt_provider,
                            http_exc.status_code,
                            http_exc.detail,
                            next_provider,
                        )
                        continue

                    raise http_exc

            raise last_http_exc or HTTPException(status_code=502, detail="Upstream error")

        # Non-streaming response
        start = time.monotonic()
        processed = None
        last_http_exc = None

        for idx, attempt_provider in enumerate(provider_chain):
            attempt_model = transform_model_id(original_model, attempt_provider)
            if attempt_model != original_model:
                logger.info(
                    f"Transformed model ID from '{original_model}' to '{attempt_model}' for provider {attempt_provider}"
                )

            request_model = attempt_model
            request_timeout = PROVIDER_TIMEOUTS.get(attempt_provider, DEFAULT_PROVIDER_TIMEOUT)
            if request_timeout != DEFAULT_PROVIDER_TIMEOUT:
                logger.debug(
                    "Using extended timeout %ss for provider %s", request_timeout, attempt_provider
                )

            try:
                if attempt_provider == "portkey":
                    portkey_provider = req.portkey_provider or "openai"
                    portkey_virtual_key = getattr(req, "portkey_virtual_key", None)
                    resp_raw = await asyncio.wait_for(
                        _to_thread(
                            make_portkey_request_openai,
                            messages,
                            request_model,
                            portkey_provider,
                            portkey_virtual_key,
                            **optional,
                        ),
                        timeout=request_timeout,
                    )
                    processed = await _to_thread(process_portkey_response, resp_raw)
                elif attempt_provider == "featherless":
                    resp_raw = await asyncio.wait_for(
                        _to_thread(
                            make_featherless_request_openai, messages, request_model, **optional
                        ),
                        timeout=request_timeout,
                    )
                    processed = await _to_thread(process_featherless_response, resp_raw)
                elif attempt_provider == "fireworks":
                    resp_raw = await asyncio.wait_for(
                        _to_thread(
                            make_fireworks_request_openai, messages, request_model, **optional
                        ),
                        timeout=request_timeout,
                    )
                    processed = await _to_thread(process_fireworks_response, resp_raw)
                elif attempt_provider == "together":
                    resp_raw = await asyncio.wait_for(
                        _to_thread(
                            make_together_request_openai, messages, request_model, **optional
                        ),
                        timeout=request_timeout,
                    )
                    processed = await _to_thread(process_together_response, resp_raw)
                elif attempt_provider == "huggingface":
                    resp_raw = await asyncio.wait_for(
                        _to_thread(
                            make_huggingface_request_openai, messages, request_model, **optional
                        ),
                        timeout=request_timeout,
                    )
                    processed = await _to_thread(process_huggingface_response, resp_raw)
                elif attempt_provider == "aimo":
                    resp_raw = await asyncio.wait_for(
                        _to_thread(make_aimo_request_openai, messages, request_model, **optional),
                        timeout=request_timeout,
                    )
                    processed = await _to_thread(process_aimo_response, resp_raw)
                elif attempt_provider == "xai":
                    resp_raw = await asyncio.wait_for(
                        _to_thread(make_xai_request_openai, messages, request_model, **optional),
                        timeout=request_timeout,
                    )
                    processed = await _to_thread(process_xai_response, resp_raw)
                elif attempt_provider == "chutes":
                    resp_raw = await asyncio.wait_for(
                        _to_thread(make_chutes_request_openai, messages, request_model, **optional),
                        timeout=request_timeout,
                    )
                    processed = await _to_thread(process_chutes_response, resp_raw)
                elif attempt_provider == "near":
                    resp_raw = await asyncio.wait_for(
                        _to_thread(make_near_request_openai, messages, request_model, **optional),
                        timeout=request_timeout,
                    )
                    processed = await _to_thread(process_near_response, resp_raw)
                elif attempt_provider == "google-vertex":
                    resp_raw = await asyncio.wait_for(
                        _to_thread(
                            make_google_vertex_request_openai, messages, request_model, **optional
                        ),
                        timeout=request_timeout,
                    )
                    processed = await _to_thread(process_google_vertex_response, resp_raw)
                elif attempt_provider == "vercel-ai-gateway":
                    resp_raw = await asyncio.wait_for(
                        _to_thread(
                            make_vercel_ai_gateway_request_openai,
                            messages,
                            request_model,
                            **optional,
                        ),
                        timeout=request_timeout,
                    )
                    processed = await _to_thread(process_vercel_ai_gateway_response, resp_raw)
                elif attempt_provider == "aihubmix":
                    resp_raw = await asyncio.wait_for(
                        _to_thread(
                            make_aihubmix_request_openai,
                            messages,
                            request_model,
                            **optional,
                        ),
                        timeout=request_timeout,
                    )
                    processed = await _to_thread(process_aihubmix_response, resp_raw)
                else:
                    resp_raw = await asyncio.wait_for(
                        _to_thread(
                            make_openrouter_request_openai, messages, request_model, **optional
                        ),
                        timeout=request_timeout,
                    )
                    processed = await _to_thread(process_openrouter_response, resp_raw)

                provider = attempt_provider
                model = request_model
                break
            except Exception as exc:
                if isinstance(exc, (httpx.TimeoutException, asyncio.TimeoutError)):
                    logger.warning("Upstream timeout (%s): %s", attempt_provider, exc)
                elif isinstance(exc, httpx.RequestError):
                    logger.warning("Upstream network error (%s): %s", attempt_provider, exc)
                elif isinstance(exc, httpx.HTTPStatusError):
                    logger.debug(
                        "Upstream HTTP error (%s): %s", attempt_provider, exc.response.status_code
                    )
                else:
                    logger.error("Unexpected upstream error (%s): %s", attempt_provider, exc)
                http_exc = map_provider_error(attempt_provider, request_model, exc)

                last_http_exc = http_exc
                if idx < len(provider_chain) - 1 and should_failover(http_exc):
                    next_provider = provider_chain[idx + 1]
                    logger.warning(
                        "Provider '%s' failed with status %s (%s). Falling back to '%s'.",
                        attempt_provider,
                        http_exc.status_code,
                        http_exc.detail,
                        next_provider,
                    )
                    continue

                raise http_exc

        if processed is None:
            raise last_http_exc or HTTPException(status_code=502, detail="Upstream error")

        elapsed = max(0.001, time.monotonic() - start)

        # === 4) Usage, pricing, final checks ===
        usage = processed.get("usage", {}) or {}
        total_tokens = usage.get("total_tokens", 0)
        prompt_tokens = usage.get("prompt_tokens", 0)
        completion_tokens = usage.get("completion_tokens", 0)

        post_plan = await _to_thread(enforce_plan_limits, user["id"], total_tokens, environment_tag)
        if not post_plan.get("allowed", False):
            raise HTTPException(
                status_code=429, detail=f"Plan limit exceeded: {post_plan.get('reason', 'unknown')}"
            )

        if trial.get("is_trial") and not trial.get("is_expired"):
            try:
                await _to_thread(track_trial_usage, api_key, total_tokens, 1)
            except Exception as e:
                logger.warning("Failed to track trial usage: %s", e)

        if should_release_concurrency and rate_limit_mgr:
            try:
                await rate_limit_mgr.release_concurrency(api_key)
            except Exception as exc:
                logger.debug(
                    "Failed to release concurrency before final check for %s: %s",
                    mask_key(api_key),
                    exc,
                )
            rl_final = await rate_limit_mgr.check_rate_limit(api_key, tokens_used=total_tokens)
            if not rl_final.allowed:
                await _to_thread(
                    create_rate_limit_alert,
                    api_key,
                    "rate_limit_exceeded",
                    {
                        "reason": rl_final.reason,
                        "retry_after": rl_final.retry_after,
                        "remaining_requests": rl_final.remaining_requests,
                        "remaining_tokens": rl_final.remaining_tokens,
                        "tokens_requested": total_tokens,
                    },
                )
                raise HTTPException(
                    status_code=429,
                    detail=f"Rate limit exceeded: {rl_final.reason}",
                    headers=(
                        {"Retry-After": str(rl_final.retry_after)} if rl_final.retry_after else None
                    ),
                )

        cost = calculate_cost(model, prompt_tokens, completion_tokens)
        is_trial = trial.get("is_trial", False)

        if is_trial:
            # Log transaction for trial users (with $0 cost)
            try:
                await _to_thread(
                    log_api_usage_transaction,
                    api_key,
                    0.0,
                    f"API usage - {model} (Trial)",
                    {
                        "model": model,
                        "total_tokens": total_tokens,
                        "prompt_tokens": prompt_tokens,
                        "completion_tokens": completion_tokens,
                        "cost_usd": 0.0,
                        "is_trial": True,
                    },
                    True,
                )
            except Exception as e:
                logger.error(f"Failed to log trial API usage transaction: {e}", exc_info=True)
        else:
            # For non-trial users, deduct credits
            try:
                await _to_thread(
                    deduct_credits,
                    api_key,
                    cost,
                    f"API usage - {model}",
                    {
                        "model": model,
                        "total_tokens": total_tokens,
                        "prompt_tokens": prompt_tokens,
                        "completion_tokens": completion_tokens,
                        "cost_usd": cost,
                    },
                )
                await _to_thread(
                    record_usage,
                    user["id"],
                    api_key,
                    model,
                    total_tokens,
                    cost,
                    int(elapsed * 1000),
                )
            except ValueError as e:
                # e.g., insufficient funds detected atomically in DB
                raise HTTPException(status_code=402, detail=str(e))
            except Exception as e:
                logger.error("Usage recording error: %s", e)

            await _to_thread(update_rate_limit_usage, api_key, total_tokens)

        await _to_thread(increment_api_key_usage, api_key)

        # === 4.5) Log activity for tracking and analytics ===
        try:
            provider_name = get_provider_from_model(model)
            speed = total_tokens / elapsed if elapsed > 0 else 0
            await _to_thread(
                log_activity,
                user_id=user["id"],
                model=model,
                provider=provider_name,
                tokens=total_tokens,
                cost=cost if not trial.get("is_trial", False) else 0.0,
                speed=speed,
                finish_reason=processed.get("choices", [{}])[0].get("finish_reason", "stop"),
                app="API",
                metadata={
                    "prompt_tokens": prompt_tokens,
                    "completion_tokens": completion_tokens,
                    "endpoint": "/v1/chat/completions",
                    "session_id": session_id,
                    "gateway": provider,  # Track which gateway was used
                },
            )
        except Exception as e:
            logger.error(
                f"Failed to log activity for user {user['id']}, model {model}: {e}", exc_info=True
            )

        # === 5) History (use the last user message in this request only) ===
        if session_id:
            try:
                session = await _to_thread(get_chat_session, session_id, user["id"])
                if session:
                    # save last user turn in this call
                    last_user = None
                    for m in reversed(messages):
                        if m.get("role") == "user":
                            last_user = m
                            break
                    if last_user:
                        await _to_thread(
                            save_chat_message,
                            session_id,
                            "user",
                            last_user.get("content", ""),
                            model,
                            0,
                            user["id"],
                        )

                    assistant_content = (
                        processed.get("choices", [{}])[0].get("message", {}).get("content", "")
                    )
                    if assistant_content:
                        await _to_thread(
                            save_chat_message,
                            session_id,
                            "assistant",
                            assistant_content,
                            model,
                            total_tokens,
                            user["id"],
                        )
                else:
                    logger.warning("Session %s not found for user %s", session_id, user["id"])
            except Exception as e:
                logger.error(
                    f"Failed to save chat history for session {session_id}, user {user['id']}: {e}",
                    exc_info=True,
                )

        # === 6) Attach gateway usage (non-sensitive) ===
        processed.setdefault("gateway_usage", {})
        processed["gateway_usage"].update(
            {
                "tokens_charged": total_tokens,
                "request_ms": int(elapsed * 1000),
            }
        )
        if not trial.get("is_trial", False):
            # If you can cheaply re-fetch balance, do it here; otherwise omit
            processed["gateway_usage"]["cost_usd"] = round(cost, 6)

        # === 7) Log to Braintrust ===
        try:
            messages_for_log = [
                m.model_dump() if hasattr(m, "model_dump") else m for m in req.messages
            ]
            span.log(
                input=messages_for_log,
                output=processed.get("choices", [{}])[0].get("message", {}).get("content", ""),
                metrics={
                    "prompt_tokens": prompt_tokens,
                    "completion_tokens": completion_tokens,
                    "total_tokens": total_tokens,
                    "latency_ms": int(elapsed * 1000),
                    "cost_usd": cost if not trial.get("is_trial", False) else 0.0,
                },
                metadata={
                    "model": model,
                    "provider": provider,
                    "user_id": user["id"],
                    "session_id": session_id,
                    "is_trial": trial.get("is_trial", False),
                    "environment": user.get("environment_tag", "live"),
                },
            )
            span.end()
        except Exception as e:
            logger.warning(f"Failed to log to Braintrust: {e}")

        return processed

    except HTTPException:
        raise
    except Exception:
        logger.exception("Unhandled server error")
        # Don't leak internal details
        raise HTTPException(status_code=500, detail="Internal server error")


@router.post("/v1/responses", tags=["chat"])
@traced(name="unified_responses", type="llm")
async def unified_responses(
    req: ResponseRequest,
    api_key: str = Depends(get_api_key),
    session_id: int | None = Query(None, description="Chat session ID to save messages to"),
    request: Request = None,
):
    """
    Unified response API endpoint (OpenAI v1/responses compatible).
    This is the newer, more flexible alternative to v1/chat/completions.

    Key differences:
    - Uses 'input' instead of 'messages'
    - Returns 'output' instead of 'choices'
    - Supports response_format for structured JSON output
    - Future-ready for multimodal input/output
    """
    if Config.IS_TESTING and request:
        auth_header = request.headers.get("Authorization")
        if auth_header and auth_header.lower().startswith("bearer "):
            api_key = auth_header.split(" ", 1)[1].strip()

    logger.info("unified_responses start (api_key=%s, model=%s)", mask_key(api_key), req.model)

    # Start Braintrust span for this request
    span = start_span(name=f"responses_{req.model}", type="llm")

    rate_limit_mgr = None
    should_release_concurrency = False
    stream_release_handled = False

    try:
        # === 1) User + plan/trial prechecks ===
        user = await _to_thread(get_user, api_key)
        if not user and not Config.IS_TESTING:
            logger.debug("Fallback user lookup invoked for %s", mask_key(api_key))
            user = await _to_thread(_fallback_get_user, api_key)
        if not user:
            logger.warning("Invalid API key or user not found for key %s", mask_key(api_key))
            raise HTTPException(status_code=401, detail="Invalid API key")

        environment_tag = user.get("environment_tag", "live")

        pre_plan = await _to_thread(enforce_plan_limits, user["id"], 0, environment_tag)
        if not pre_plan.get("allowed", False):
            # For streaming requests, return SSE formatted error immediately
            if req.stream:

                async def error_stream():
                    error_chunk = {
                        "error": {
                            "message": f"Plan limit exceeded: {pre_plan.get('reason', 'unknown')}",
                            "type": "plan_limit_exceeded",
                        }
                    }
                    yield f"data: {json.dumps(error_chunk)}\n\n"
                    yield "data: [DONE]\n\n"

                return StreamingResponse(error_stream(), media_type="text/event-stream")
            else:
                raise HTTPException(
                    status_code=429,
                    detail=f"Plan limit exceeded: {pre_plan.get('reason', 'unknown')}",
                )

        trial = await _to_thread(validate_trial_access, api_key)
        if not trial.get("is_valid", False):
            if trial.get("is_trial") and trial.get("is_expired"):
                raise HTTPException(
                    status_code=403,
                    detail=trial["error"],
                    headers={
                        "X-Trial-Expired": "true",
                        "X-Trial-End-Date": trial.get("trial_end_date", ""),
                    },
                )
            elif trial.get("is_trial"):
                headers = {}
                for k in ("remaining_tokens", "remaining_requests", "remaining_credits"):
                    if k in trial:
                        headers[f"X-Trial-{k.replace('_','-').title()}"] = str(trial[k])
                raise HTTPException(status_code=429, detail=trial["error"], headers=headers)
            else:
                raise HTTPException(status_code=403, detail=trial.get("error", "Access denied"))

        rate_limit_mgr = get_rate_limit_manager()
        if not trial.get("is_trial", False):
            rl_pre = await rate_limit_mgr.check_rate_limit(api_key, tokens_used=0)
            if not rl_pre.allowed:
                await _to_thread(
                    create_rate_limit_alert,
                    api_key,
                    "rate_limit_exceeded",
                    {
                        "reason": rl_pre.reason,
                        "retry_after": rl_pre.retry_after,
                        "remaining_requests": rl_pre.remaining_requests,
                        "remaining_tokens": rl_pre.remaining_tokens,
                    },
                )
                raise HTTPException(
                    status_code=429,
                    detail=f"Rate limit exceeded: {rl_pre.reason}",
                    headers=(
                        {"Retry-After": str(rl_pre.retry_after)} if rl_pre.retry_after else None
                    ),
                )

        if not trial.get("is_trial", False) and user.get("credits", 0.0) <= 0:
            raise HTTPException(status_code=402, detail="Insufficient credits")

        # === 2) Transform 'input' to 'messages' format for upstream ===
        messages = []
        try:
            for inp_msg in req.input:
                # Convert InputMessage to standard message format
                if isinstance(inp_msg.content, str):
                    messages.append({"role": inp_msg.role, "content": inp_msg.content})
                elif isinstance(inp_msg.content, list):
                    # Multimodal content - transform to OpenAI format
                    transformed_content = []
                    for item in inp_msg.content:
                        if isinstance(item, dict):
                            # Map input types to OpenAI chat format
                            if item.get("type") == "input_text":
                                transformed_content.append(
                                    {"type": "text", "text": item.get("text", "")}
                                )
                            elif item.get("type") == "input_image_url":
                                transformed_content.append(
                                    {"type": "image_url", "image_url": item.get("image_url", {})}
                                )
                            elif item.get("type") in ("text", "image_url"):
                                # Already in correct format
                                transformed_content.append(item)
                            else:
                                logger.warning(f"Unknown content type: {item.get('type')}")
                                transformed_content.append(item)
                        else:
                            logger.warning(f"Invalid content item (not a dict): {type(item)}")

                    messages.append({"role": inp_msg.role, "content": transformed_content})
                else:
                    logger.error(f"Invalid content type: {type(inp_msg.content)}")
                    raise HTTPException(
                        status_code=400, detail=f"Invalid content type: {type(inp_msg.content)}"
                    )
        except Exception as e:
            logger.error(f"Error transforming input to messages: {e}, input: {req.input}")
            raise HTTPException(status_code=400, detail=f"Invalid input format: {str(e)}")

        # === 2.1) Inject conversation history if session_id provided ===
        if session_id:
            try:
                session = await _to_thread(get_chat_session, session_id, user["id"])
                if session and session.get("messages"):
                    history_messages = [
                        {"role": msg["role"], "content": msg["content"]}
                        for msg in session["messages"]
                    ]
                    messages = history_messages + messages
                    logger.info(
                        "Injected %d messages from session %s",
                        len(history_messages),
                        sanitize_for_logging(str(session_id)),
                    )
            except Exception as e:
                logger.warning(
                    "Failed to fetch chat history for session %s: %s",
                    sanitize_for_logging(str(session_id)),
                    sanitize_for_logging(str(e)),
                )

        # Store original model for response
        original_model = req.model

        optional = {}
        for name in (
            "max_tokens",
            "temperature",
            "top_p",
            "frequency_penalty",
            "presence_penalty",
            "tools",
        ):
            val = getattr(req, name, None)
            if val is not None:
                optional[name] = val

        # Add response_format if specified
        if req.response_format:
            if req.response_format.type == "json_object":
                optional["response_format"] = {"type": "json_object"}
            elif req.response_format.type == "json_schema" and req.response_format.json_schema:
                optional["response_format"] = {
                    "type": "json_schema",
                    "json_schema": req.response_format.json_schema,
                }

        # Auto-detect provider if not specified
        req_provider_missing = req.provider is None or (
            isinstance(req.provider, str) and not req.provider
        )
        provider = (req.provider or "openrouter").lower()

        # Normalize provider aliases
        if provider == "hug":
            provider = "huggingface"

        override_provider = detect_provider_from_model_id(original_model)
        if override_provider:
            override_provider = override_provider.lower()
            if override_provider == "hug":
                override_provider = "huggingface"
            if override_provider != provider:
                logger.info(
                    f"Provider override applied for model {original_model}: '{provider}' -> '{override_provider}'"
                )
                provider = override_provider
                req_provider_missing = False

        if req_provider_missing:
            # Try to detect provider from model ID using the transformation module
            detected_provider = detect_provider_from_model_id(original_model)
            if detected_provider:
                provider = detected_provider
                logger.info(
                    "Auto-detected provider '%s' for model %s",
                    sanitize_for_logging(provider),
                    sanitize_for_logging(original_model),
                )
            else:
                # Fallback to checking cached models
                from src.services.models import get_cached_models

                # Try each provider with transformation
                for test_provider in [
                    "huggingface",
                    "featherless",
                    "fireworks",
                    "together",
                    "portkey",
                ]:
                    transformed = transform_model_id(original_model, test_provider)
                    provider_models = get_cached_models(test_provider) or []
                    if any(m.get("id") == transformed for m in provider_models):
                        provider = test_provider
                        logger.info(
                            "Auto-detected provider '%s' for model %s (transformed to %s)",
                            sanitize_for_logging(provider),
                            sanitize_for_logging(original_model),
                            sanitize_for_logging(transformed),
                        )
                        break

        provider_chain = build_provider_failover_chain(provider)
        model = original_model

        # === 3) Call upstream (streaming or non-streaming) ===
        if req.stream:
            last_http_exc = None
            for idx, attempt_provider in enumerate(provider_chain):
                attempt_model = transform_model_id(original_model, attempt_provider)
                if attempt_model != original_model:
                    logger.info(
                        f"Transformed model ID from '{original_model}' to '{attempt_model}' for provider {attempt_provider}"
                    )

                request_model = attempt_model
                http_exc = None
                try:
                    if attempt_provider == "portkey":
                        base_provider = req.portkey_provider or "openai"
                        request_model = f"@{base_provider}/{attempt_model}"
                        stream = await _to_thread(
                            make_portkey_request_openai_stream,
                            messages,
                            request_model,
                            **optional,
                        )
                    elif attempt_provider == "featherless":
                        stream = await _to_thread(
                            make_featherless_request_openai_stream,
                            messages,
                            request_model,
                            **optional,
                        )
                    elif attempt_provider == "fireworks":
                        stream = await _to_thread(
                            make_fireworks_request_openai_stream,
                            messages,
                            request_model,
                            **optional,
                        )
                    elif attempt_provider == "together":
                        stream = await _to_thread(
                            make_together_request_openai_stream, messages, request_model, **optional
                        )
                    elif attempt_provider == "huggingface":
                        stream = await _to_thread(
                            make_huggingface_request_openai_stream,
                            messages,
                            request_model,
                            **optional,
                        )
                    elif attempt_provider == "aimo":
                        stream = await _to_thread(
                            make_aimo_request_openai_stream, messages, request_model, **optional
                        )
                    elif attempt_provider == "xai":
                        stream = await _to_thread(
                            make_xai_request_openai_stream, messages, request_model, **optional
                        )
                    elif attempt_provider == "chutes":
                        stream = await _to_thread(
                            make_chutes_request_openai_stream, messages, request_model, **optional
                        )
                    else:
                        stream = await _to_thread(
                            make_openrouter_request_openai_stream,
                            messages,
                            request_model,
                            **optional,
                        )

                    async def response_stream_generator(
                        _stream=stream, _request_model=request_model
                    ):
                        """Transform chat/completions stream to responses format with usage tracking"""
                        async for chunk_data in stream_generator(
                            _stream,
                            user,
                            api_key,
                            _request_model,
                            trial,
                            environment_tag,
                            session_id,
                            messages,
                            rate_limit_mgr,
                        ):
                            if chunk_data.startswith("data: "):
                                data_str = chunk_data[6:].strip()
                                if data_str == "[DONE]":
                                    yield chunk_data
                                    continue

                                try:
                                    chunk_json = json.loads(data_str)
                                    if "choices" in chunk_json:
                                        output = []
                                        for choice in chunk_json["choices"]:
                                            output_item = {"index": choice.get("index", 0)}
                                            if "delta" in choice:
                                                if "role" in choice["delta"]:
                                                    output_item["role"] = choice["delta"]["role"]
                                                if "content" in choice["delta"]:
                                                    output_item["content"] = choice["delta"][
                                                        "content"
                                                    ]
                                            if choice.get("finish_reason"):
                                                output_item["finish_reason"] = choice[
                                                    "finish_reason"
                                                ]
                                            output.append(output_item)

                                        transformed_chunk = {
                                            "id": chunk_json.get("id"),
                                            "object": "response.chunk",
                                            "created": chunk_json.get("created"),
                                            "model": chunk_json.get("model"),
                                            "output": output,
                                        }
                                        yield f"data: {json.dumps(transformed_chunk)}\n\n"
                                    else:
                                        yield chunk_data
                                except json.JSONDecodeError:
                                    yield chunk_data
                            else:
                                yield chunk_data

                    stream_release_handled = True
                    provider = attempt_provider
                    model = request_model
                    return StreamingResponse(
                        response_stream_generator(),
                        media_type="text/event-stream",
                    )
                except Exception as exc:
                    http_exc = map_provider_error(attempt_provider, request_model, exc)

                if http_exc is None:
                    continue

                last_http_exc = http_exc
                if idx < len(provider_chain) - 1 and should_failover(http_exc):
                    next_provider = provider_chain[idx + 1]
                    logger.warning(
                        "Provider '%s' failed with status %s (%s). Falling back to '%s'.",
                        attempt_provider,
                        http_exc.status_code,
                        http_exc.detail,
                        next_provider,
                    )
                    continue

                raise http_exc

            raise last_http_exc or HTTPException(status_code=502, detail="Upstream error")

        # Non-streaming response
        start = time.monotonic()
        processed = None
        last_http_exc = None

        for idx, attempt_provider in enumerate(provider_chain):
            attempt_model = transform_model_id(original_model, attempt_provider)
            if attempt_model != original_model:
                logger.info(
                    f"Transformed model ID from '{original_model}' to '{attempt_model}' for provider {attempt_provider}"
                )

            request_model = attempt_model
            request_timeout = PROVIDER_TIMEOUTS.get(attempt_provider, DEFAULT_PROVIDER_TIMEOUT)
            if request_timeout != DEFAULT_PROVIDER_TIMEOUT:
                logger.debug(
                    "Using extended timeout %ss for provider %s", request_timeout, attempt_provider
                )

            http_exc = None
            try:
                if attempt_provider == "portkey":
                    base_provider = req.portkey_provider or "openai"
                    request_model = f"@{base_provider}/{attempt_model}"
                    resp_raw = await asyncio.wait_for(
                        _to_thread(
                            make_portkey_request_openai, messages, request_model, **optional
                        ),
                        timeout=request_timeout,
                    )
                    processed = await _to_thread(process_portkey_response, resp_raw)
                elif attempt_provider == "featherless":
                    resp_raw = await asyncio.wait_for(
                        _to_thread(
                            make_featherless_request_openai, messages, request_model, **optional
                        ),
                        timeout=request_timeout,
                    )
                    processed = await _to_thread(process_featherless_response, resp_raw)
                elif attempt_provider == "fireworks":
                    resp_raw = await asyncio.wait_for(
                        _to_thread(
                            make_fireworks_request_openai, messages, request_model, **optional
                        ),
                        timeout=request_timeout,
                    )
                    processed = await _to_thread(process_fireworks_response, resp_raw)
                elif attempt_provider == "together":
                    resp_raw = await asyncio.wait_for(
                        _to_thread(
                            make_together_request_openai, messages, request_model, **optional
                        ),
                        timeout=request_timeout,
                    )
                    processed = await _to_thread(process_together_response, resp_raw)
                elif attempt_provider == "huggingface":
                    resp_raw = await asyncio.wait_for(
                        _to_thread(
                            make_huggingface_request_openai, messages, request_model, **optional
                        ),
                        timeout=request_timeout,
                    )
                    processed = await _to_thread(process_huggingface_response, resp_raw)
                elif attempt_provider == "aimo":
                    resp_raw = await asyncio.wait_for(
                        _to_thread(make_aimo_request_openai, messages, request_model, **optional),
                        timeout=request_timeout,
                    )
                    processed = await _to_thread(process_aimo_response, resp_raw)
                elif attempt_provider == "xai":
                    resp_raw = await asyncio.wait_for(
                        _to_thread(make_xai_request_openai, messages, request_model, **optional),
                        timeout=request_timeout,
                    )
                    processed = await _to_thread(process_xai_response, resp_raw)
                elif attempt_provider == "chutes":
                    resp_raw = await asyncio.wait_for(
                        _to_thread(make_chutes_request_openai, messages, request_model, **optional),
                        timeout=request_timeout,
                    )
                    processed = await _to_thread(process_chutes_response, resp_raw)
                else:
                    resp_raw = await asyncio.wait_for(
                        _to_thread(
                            make_openrouter_request_openai, messages, request_model, **optional
                        ),
                        timeout=request_timeout,
                    )
                    processed = await _to_thread(process_openrouter_response, resp_raw)

                provider = attempt_provider
                model = request_model
                break
            except Exception as exc:
                http_exc = map_provider_error(attempt_provider, request_model, exc)

            if http_exc is None:
                continue

            last_http_exc = http_exc
            if idx < len(provider_chain) - 1 and should_failover(http_exc):
                next_provider = provider_chain[idx + 1]
                logger.warning(
                    "Provider '%s' failed with status %s (%s). Falling back to '%s'.",
                    attempt_provider,
                    http_exc.status_code,
                    http_exc.detail,
                    next_provider,
                )
                continue

            raise http_exc

        if processed is None:
            raise last_http_exc or HTTPException(status_code=502, detail="Upstream error")

        elapsed = max(0.001, time.monotonic() - start)

        # === 4) Usage, pricing, final checks ===
        usage = processed.get("usage", {}) or {}
        total_tokens = usage.get("total_tokens", 0)
        prompt_tokens = usage.get("prompt_tokens", 0)
        completion_tokens = usage.get("completion_tokens", 0)

        post_plan = await _to_thread(enforce_plan_limits, user["id"], total_tokens, environment_tag)
        if not post_plan.get("allowed", False):
            raise HTTPException(
                status_code=429, detail=f"Plan limit exceeded: {post_plan.get('reason', 'unknown')}"
            )

        if trial.get("is_trial") and not trial.get("is_expired"):
            try:
                await _to_thread(track_trial_usage, api_key, total_tokens, 1)
            except Exception as e:
                logger.warning("Failed to track trial usage: %s", e)

        if not trial.get("is_trial", False):
            rl_final = await rate_limit_mgr.check_rate_limit(api_key, tokens_used=total_tokens)
            if not rl_final.allowed:
                await _to_thread(
                    create_rate_limit_alert,
                    api_key,
                    "rate_limit_exceeded",
                    {
                        "reason": rl_final.reason,
                        "retry_after": rl_final.retry_after,
                        "remaining_requests": rl_final.remaining_requests,
                        "remaining_tokens": rl_final.remaining_tokens,
                        "tokens_requested": total_tokens,
                    },
                )
                raise HTTPException(
                    status_code=429,
                    detail=f"Rate limit exceeded: {rl_final.reason}",
                    headers=(
                        {"Retry-After": str(rl_final.retry_after)} if rl_final.retry_after else None
                    ),
                )

        cost = calculate_cost(model, prompt_tokens, completion_tokens)
        is_trial = trial.get("is_trial", False)

        if is_trial:
            # Log transaction for trial users (with $0 cost)
            try:
                await _to_thread(
                    log_api_usage_transaction,
                    api_key,
                    0.0,
                    f"API usage - {model} (Trial)",
                    {
                        "model": model,
                        "total_tokens": total_tokens,
                        "prompt_tokens": prompt_tokens,
                        "completion_tokens": completion_tokens,
                        "cost_usd": 0.0,
                        "is_trial": True,
                    },
                    True,
                )
            except Exception as e:
                logger.error(f"Failed to log trial API usage transaction: {e}", exc_info=True)
        else:
            # For non-trial users, deduct credits
            try:
                await _to_thread(
                    deduct_credits,
                    api_key,
                    cost,
                    f"API usage - {model}",
                    {
                        "model": model,
                        "total_tokens": total_tokens,
                        "prompt_tokens": prompt_tokens,
                        "completion_tokens": completion_tokens,
                        "cost_usd": cost,
                    },
                )
                await _to_thread(
                    record_usage,
                    user["id"],
                    api_key,
                    model,
                    total_tokens,
                    cost,
                    int(elapsed * 1000),
                )
            except ValueError as e:
                raise HTTPException(status_code=402, detail=str(e))
            except Exception as e:
                logger.error("Usage recording error: %s", e)

            await _to_thread(update_rate_limit_usage, api_key, total_tokens)

        await _to_thread(increment_api_key_usage, api_key)

        # === 4.5) Log activity for tracking and analytics ===
        try:
            provider_name = get_provider_from_model(model)
            speed = total_tokens / elapsed if elapsed > 0 else 0
            await _to_thread(
                log_activity,
                user_id=user["id"],
                model=model,
                provider=provider_name,
                tokens=total_tokens,
                cost=cost if not trial.get("is_trial", False) else 0.0,
                speed=speed,
                finish_reason=processed.get("choices", [{}])[0].get("finish_reason", "stop"),
                app="API",
                metadata={
                    "prompt_tokens": prompt_tokens,
                    "completion_tokens": completion_tokens,
                    "endpoint": "/v1/responses",
                    "session_id": session_id,
                    "gateway": provider,  # Track which gateway was used
                },
            )
        except Exception as e:
            logger.error(
                f"Failed to log activity for user {user['id']}, model {model}: {e}", exc_info=True
            )

        # === 5) History ===
        if session_id:
            try:
                session = await _to_thread(get_chat_session, session_id, user["id"])
                if session:
                    last_user = None
                    for m in reversed(messages):
                        if m.get("role") == "user":
                            last_user = m
                            break
                    if last_user:
                        # Extract text content from multimodal content if needed
                        user_content = last_user.get("content", "")
                        if isinstance(user_content, list):
                            # Extract text from multimodal content
                            text_parts = []
                            for item in user_content:
                                if isinstance(item, dict) and item.get("type") == "text":
                                    text_parts.append(item.get("text", ""))
                            user_content = (
                                " ".join(text_parts) if text_parts else "[multimodal content]"
                            )

                        await _to_thread(
                            save_chat_message,
                            session_id,
                            "user",
                            user_content,
                            model,
                            0,
                            user["id"],
                        )

                    assistant_content = (
                        processed.get("choices", [{}])[0].get("message", {}).get("content", "")
                    )
                    if assistant_content:
                        await _to_thread(
                            save_chat_message,
                            session_id,
                            "assistant",
                            assistant_content,
                            model,
                            total_tokens,
                            user["id"],
                        )
            except Exception as e:
                logger.error(
                    f"Failed to save chat history for session {session_id}, user {user['id']}: {e}",
                    exc_info=True,
                )

        # === 6) Transform response format: choices -> output ===
        output = []
        for choice in processed.get("choices", []):
            output_item = {
                "index": choice.get("index", 0),
                "finish_reason": choice.get("finish_reason"),
            }

            # Transform message to response format
            if "message" in choice:
                msg = choice["message"]
                output_item["role"] = msg.get("role", "assistant")
                output_item["content"] = msg.get("content", "")

                # Include function/tool calls if present
                if "function_call" in msg:
                    output_item["function_call"] = msg["function_call"]
                if "tool_calls" in msg:
                    output_item["tool_calls"] = msg["tool_calls"]

            output.append(output_item)

        response = {
            "id": processed.get("id"),
            "object": "response",
            "created": processed.get("created"),
            "model": processed.get("model"),
            "output": output,
            "usage": usage,
        }

        # Add gateway usage metadata
        response["gateway_usage"] = {
            "tokens_charged": total_tokens,
            "request_ms": int(elapsed * 1000),
        }
        if not trial.get("is_trial", False):
            response["gateway_usage"]["cost_usd"] = round(cost, 6)

        # === 7) Log to Braintrust ===
        try:
            # Convert input messages to loggable format
            input_messages = []
            for inp_msg in req.input:
                if isinstance(inp_msg.content, str):
                    input_messages.append({"role": inp_msg.role, "content": inp_msg.content})
                else:
                    input_messages.append({"role": inp_msg.role, "content": str(inp_msg.content)})

            span.log(
                input=input_messages,
                output=response["output"][0].get("content", "") if response["output"] else "",
                metrics={
                    "prompt_tokens": prompt_tokens,
                    "completion_tokens": completion_tokens,
                    "total_tokens": total_tokens,
                    "latency_ms": int(elapsed * 1000),
                    "cost_usd": cost if not trial.get("is_trial", False) else 0.0,
                },
                metadata={
                    "model": model,
                    "provider": provider,
                    "user_id": user["id"],
                    "session_id": session_id,
                    "is_trial": trial.get("is_trial", False),
                    "environment": user.get("environment_tag", "live"),
                    "endpoint": "/v1/responses",
                },
            )
            span.end()
        except Exception as e:
            logger.warning(f"Failed to log to Braintrust: {e}")

        return response

    except HTTPException:
        raise
    except Exception:
        logger.exception("Unhandled server error in unified_responses")
        raise HTTPException(status_code=500, detail="Internal server error")
    finally:
        if (
            should_release_concurrency
            and rate_limit_mgr
            and (not req.stream or not stream_release_handled)
        ):
            try:
                await rate_limit_mgr.release_concurrency(api_key)
            except Exception as exc:
                logger.debug("Failed to release concurrency for %s: %s", mask_key(api_key), exc)<|MERGE_RESOLUTION|>--- conflicted
+++ resolved
@@ -79,6 +79,11 @@
     make_huggingface_request_openai_stream,
     process_huggingface_response,
 )
+from src.services.aihubmix_client import (
+    make_aihubmix_request_openai,
+    process_aihubmix_response,
+    make_aihubmix_request_openai_stream,
+)
 from src.services.model_transformations import detect_provider_from_model_id, transform_model_id
 from src.services.near_client import (
     make_near_request_openai,
@@ -90,21 +95,12 @@
     make_openrouter_request_openai_stream,
     process_openrouter_response,
 )
-<<<<<<< HEAD
-from src.services.aihubmix_client import (
-    make_aihubmix_request_openai,
-    process_aihubmix_response,
-    make_aihubmix_request_openai_stream,
-)
-from src.services.model_transformations import detect_provider_from_model_id, transform_model_id
-=======
 from src.services.portkey_client import (
     make_portkey_request_openai,
     make_portkey_request_openai_stream,
     process_portkey_response,
 )
 from src.services.pricing import calculate_cost
->>>>>>> 93f93637
 from src.services.provider_failover import (
     build_provider_failover_chain,
     map_provider_error,
