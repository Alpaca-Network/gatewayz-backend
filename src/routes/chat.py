--- conflicted
+++ resolved
@@ -1,13 +1,3 @@
-<<<<<<< HEAD
-import asyncio
-import json
-import logging
-import time
-
-import httpx
-from fastapi import APIRouter, Depends, HTTPException, Query, Request
-from fastapi.responses import StreamingResponse
-=======
 import logging
 import asyncio
 import time
@@ -15,7 +5,6 @@
 from fastapi import APIRouter, Depends, HTTPException, Query, Request
 from fastapi.responses import StreamingResponse
 import httpx
->>>>>>> b5d2a65e
 
 # Make braintrust optional for test environments
 try:
@@ -46,19 +35,10 @@
         return MockSpan()
 
 
-<<<<<<< HEAD
-import importlib
-
-import src.db.activity as activity_module
-=======
->>>>>>> b5d2a65e
 import src.db.api_keys as api_keys_module
-import src.db.chat_history as chat_history_module
 import src.db.plans as plans_module
 import src.db.rate_limits as rate_limits_module
 import src.db.users as users_module
-<<<<<<< HEAD
-=======
 import src.db.chat_history as chat_history_module
 import src.db.activity as activity_module
 from src.schemas import ProxyRequest, ResponseRequest
@@ -131,79 +111,9 @@
     map_provider_error,
     should_failover,
 )
->>>>>>> b5d2a65e
 import src.services.rate_limiting as rate_limiting_service
 import src.services.trial_validation as trial_module
-from src.config import Config
-from src.schemas import ProxyRequest, ResponseRequest
-from src.security.deps import get_api_key
-from src.services.aimo_client import (
-    make_aimo_request_openai,
-    make_aimo_request_openai_stream,
-    process_aimo_response,
-)
-from src.services.chutes_client import (
-    make_chutes_request_openai,
-    make_chutes_request_openai_stream,
-    process_chutes_response,
-)
-from src.services.featherless_client import (
-    make_featherless_request_openai,
-    make_featherless_request_openai_stream,
-    process_featherless_response,
-)
-from src.services.fireworks_client import (
-    make_fireworks_request_openai,
-    make_fireworks_request_openai_stream,
-    process_fireworks_response,
-)
-from src.services.google_vertex_client import (
-    make_google_vertex_request_openai,
-    make_google_vertex_request_openai_stream,
-    process_google_vertex_response,
-)
-from src.services.huggingface_client import (
-    make_huggingface_request_openai,
-    make_huggingface_request_openai_stream,
-    process_huggingface_response,
-)
-from src.services.model_transformations import detect_provider_from_model_id, transform_model_id
-from src.services.near_client import (
-    make_near_request_openai,
-    make_near_request_openai_stream,
-    process_near_response,
-)
-from src.services.openrouter_client import (
-    make_openrouter_request_openai,
-    make_openrouter_request_openai_stream,
-    process_openrouter_response,
-)
-from src.services.portkey_client import (
-    make_portkey_request_openai,
-    make_portkey_request_openai_stream,
-    process_portkey_response,
-)
 from src.services.pricing import calculate_cost
-from src.services.provider_failover import (
-    build_provider_failover_chain,
-    map_provider_error,
-    should_failover,
-)
-from src.services.together_client import (
-    make_together_request_openai,
-    make_together_request_openai_stream,
-    process_together_response,
-)
-from src.services.vercel_ai_gateway_client import (
-    make_vercel_ai_gateway_request_openai,
-    make_vercel_ai_gateway_request_openai_stream,
-    process_vercel_ai_gateway_response,
-)
-from src.services.xai_client import (
-    make_xai_request_openai,
-    make_xai_request_openai_stream,
-    process_xai_response,
-)
 from src.utils.security_validators import sanitize_for_logging
 
 
@@ -1634,15 +1544,13 @@
                             **optional,
                         )
 
-                    async def response_stream_generator(
-                        _stream=stream, _request_model=request_model
-                    ):
+                    async def response_stream_generator():
                         """Transform chat/completions stream to responses format with usage tracking"""
                         async for chunk_data in stream_generator(
-                            _stream,
+                            stream,
                             user,
                             api_key,
-                            _request_model,
+                            request_model,
                             trial,
                             environment_tag,
                             session_id,
