import asyncio
import json
import logging
import time
import uuid
from contextvars import ContextVar
from typing import Any, Optional

import httpx
from fastapi import APIRouter, BackgroundTasks, Depends, HTTPException, Query, Request
from fastapi.responses import JSONResponse, StreamingResponse

from src.utils.performance_tracker import PerformanceTracker

# Request correlation ID for distributed tracing
request_id_var: ContextVar[str] = ContextVar("request_id", default="")
# Make braintrust optional for test environments
try:
    from braintrust import current_span, start_span, traced

    BRAINTRUST_AVAILABLE = True
except ImportError:
    BRAINTRUST_AVAILABLE = False

    # Create no-op decorators and functions when braintrust is not available
    def traced(name=None, type=None):
        def decorator(func):
            return func

        return decorator

    class MockSpan:
        def log(self, *args, **kwargs):
            pass

        def end(self):
            pass

    def start_span(name=None, type=None):
        return MockSpan()

    def current_span():
        return MockSpan()


import importlib

import src.db.activity as activity_module
import src.db.api_keys as api_keys_module
import src.db.chat_history as chat_history_module
import src.db.plans as plans_module
import src.db.rate_limits as rate_limits_module
import src.db.users as users_module
from src.config import Config
from src.schemas import ProxyRequest, ResponseRequest
from src.security.deps import get_api_key
from src.utils.rate_limit_headers import get_rate_limit_headers

# Import provider clients with graceful error handling
# This prevents a single provider's import failure from breaking the entire chat endpoint
_provider_import_errors = {}


# Helper function to safely import provider clients
def _safe_import_provider(provider_name, imports_list):
    """Safely import provider functions with error logging

    Returns a dict with either:
    - Real functions if import succeeds
    - Sentinel functions that raise HTTPException if used
    """
    try:
        module_path = f"src.services.{provider_name}_client"
        module = __import__(module_path, fromlist=imports_list)
        result = {}
        for import_name in imports_list:
            result[import_name] = getattr(module, import_name)
        logging.getLogger(__name__).debug(f"✓ Loaded {provider_name} provider client")
        return result
    except Exception as e:
        error_msg = (
            f"⚠  Failed to load {provider_name} provider client: {type(e).__name__}: {str(e)}"
        )
        logging.getLogger(__name__).error(error_msg)
        _provider_import_errors[provider_name] = str(e)

        # Return sentinel functions that raise informative errors when called
        def make_error_raiser(prov_name, func_name, error):
            async def async_error(*args, **kwargs):
                raise HTTPException(
                    status_code=503,
                    detail=f"Provider '{prov_name}' is unavailable: {func_name} failed to load. Error: {str(error)[:100]}"
                )

            def sync_error(*args, **kwargs):
                raise HTTPException(
                    status_code=503,
                    detail=f"Provider '{prov_name}' is unavailable: {func_name} failed to load. Error: {str(error)[:100]}"
                )

            # Return the sync version by default (async handling is done elsewhere)
            return sync_error

        return {import_name: make_error_raiser(provider_name, import_name, e) for import_name in imports_list}

# Load all provider clients
_openrouter = _safe_import_provider(
    "openrouter",
    [
        "make_openrouter_request_openai",
        "process_openrouter_response",
        "make_openrouter_request_openai_stream",
    ],
)
make_openrouter_request_openai = _openrouter.get("make_openrouter_request_openai")
process_openrouter_response = _openrouter.get("process_openrouter_response")
make_openrouter_request_openai_stream = _openrouter.get("make_openrouter_request_openai_stream")


_featherless = _safe_import_provider(
    "featherless",
    [
        "make_featherless_request_openai",
        "process_featherless_response",
        "make_featherless_request_openai_stream",
    ],
)
make_featherless_request_openai = _featherless.get("make_featherless_request_openai")
process_featherless_response = _featherless.get("process_featherless_response")
make_featherless_request_openai_stream = _featherless.get("make_featherless_request_openai_stream")

_fireworks = _safe_import_provider(
    "fireworks",
    [
        "make_fireworks_request_openai",
        "process_fireworks_response",
        "make_fireworks_request_openai_stream",
    ],
)
make_fireworks_request_openai = _fireworks.get("make_fireworks_request_openai")
process_fireworks_response = _fireworks.get("process_fireworks_response")
make_fireworks_request_openai_stream = _fireworks.get("make_fireworks_request_openai_stream")

_together = _safe_import_provider(
    "together",
    [
        "make_together_request_openai",
        "process_together_response",
        "make_together_request_openai_stream",
    ],
)
make_together_request_openai = _together.get("make_together_request_openai")
process_together_response = _together.get("process_together_response")
make_together_request_openai_stream = _together.get("make_together_request_openai_stream")

_huggingface = _safe_import_provider(
    "huggingface",
    [
        "make_huggingface_request_openai",
        "process_huggingface_response",
        "make_huggingface_request_openai_stream",
    ],
)
make_huggingface_request_openai = _huggingface.get("make_huggingface_request_openai")
process_huggingface_response = _huggingface.get("process_huggingface_response")
make_huggingface_request_openai_stream = _huggingface.get("make_huggingface_request_openai_stream")

_aimo = _safe_import_provider(
    "aimo",
    [
        "make_aimo_request_openai",
        "process_aimo_response",
        "make_aimo_request_openai_stream",
    ],
)
make_aimo_request_openai = _aimo.get("make_aimo_request_openai")
process_aimo_response = _aimo.get("process_aimo_response")
make_aimo_request_openai_stream = _aimo.get("make_aimo_request_openai_stream")

_xai = _safe_import_provider(
    "xai",
    [
        "make_xai_request_openai",
        "process_xai_response",
        "make_xai_request_openai_stream",
    ],
)
make_xai_request_openai = _xai.get("make_xai_request_openai")
process_xai_response = _xai.get("process_xai_response")
make_xai_request_openai_stream = _xai.get("make_xai_request_openai_stream")

_cerebras = _safe_import_provider(
    "cerebras",
    [
        "make_cerebras_request_openai",
        "process_cerebras_response",
        "make_cerebras_request_openai_stream",
    ],
)
make_cerebras_request_openai = _cerebras.get("make_cerebras_request_openai")
process_cerebras_response = _cerebras.get("process_cerebras_response")
make_cerebras_request_openai_stream = _cerebras.get("make_cerebras_request_openai_stream")

_chutes = _safe_import_provider(
    "chutes",
    [
        "make_chutes_request_openai",
        "process_chutes_response",
        "make_chutes_request_openai_stream",
    ],
)
make_chutes_request_openai = _chutes.get("make_chutes_request_openai")
process_chutes_response = _chutes.get("process_chutes_response")
make_chutes_request_openai_stream = _chutes.get("make_chutes_request_openai_stream")

_google_vertex = _safe_import_provider(
    "google_vertex",
    [
        "make_google_vertex_request_openai",
        "process_google_vertex_response",
        "make_google_vertex_request_openai_stream",
    ],
)
make_google_vertex_request_openai = _google_vertex.get("make_google_vertex_request_openai")
process_google_vertex_response = _google_vertex.get("process_google_vertex_response")
make_google_vertex_request_openai_stream = _google_vertex.get(
    "make_google_vertex_request_openai_stream"
)

_near = _safe_import_provider(
    "near",
    [
        "make_near_request_openai",
        "process_near_response",
        "make_near_request_openai_stream",
    ],
)
make_near_request_openai = _near.get("make_near_request_openai")
process_near_response = _near.get("process_near_response")
make_near_request_openai_stream = _near.get("make_near_request_openai_stream")

_vercel_ai_gateway = _safe_import_provider(
    "vercel_ai_gateway",
    [
        "make_vercel_ai_gateway_request_openai",
        "process_vercel_ai_gateway_response",
        "make_vercel_ai_gateway_request_openai_stream",
    ],
)
make_vercel_ai_gateway_request_openai = _vercel_ai_gateway.get(
    "make_vercel_ai_gateway_request_openai"
)
process_vercel_ai_gateway_response = _vercel_ai_gateway.get("process_vercel_ai_gateway_response")
make_vercel_ai_gateway_request_openai_stream = _vercel_ai_gateway.get(
    "make_vercel_ai_gateway_request_openai_stream"
)

_helicone = _safe_import_provider(
    "helicone",
    [
        "make_helicone_request_openai",
        "process_helicone_response",
        "make_helicone_request_openai_stream",
    ],
)
make_helicone_request_openai = _helicone.get("make_helicone_request_openai")
process_helicone_response = _helicone.get("process_helicone_response")
make_helicone_request_openai_stream = _helicone.get("make_helicone_request_openai_stream")

_aihubmix = _safe_import_provider(
    "aihubmix",
    [
        "make_aihubmix_request_openai",
        "process_aihubmix_response",
        "make_aihubmix_request_openai_stream",
    ],
)
make_aihubmix_request_openai = _aihubmix.get("make_aihubmix_request_openai")
process_aihubmix_response = _aihubmix.get("process_aihubmix_response")
make_aihubmix_request_openai_stream = _aihubmix.get("make_aihubmix_request_openai_stream")

_anannas = _safe_import_provider(
    "anannas",
    [
        "make_anannas_request_openai",
        "process_anannas_response",
        "make_anannas_request_openai_stream",
    ],
)
make_anannas_request_openai = _anannas.get("make_anannas_request_openai")
process_anannas_response = _anannas.get("process_anannas_response")
make_anannas_request_openai_stream = _anannas.get("make_anannas_request_openai_stream")

_alpaca_network = _safe_import_provider(
    "alpaca_network",
    [
        "make_alpaca_network_request_openai",
        "process_alpaca_network_response",
        "make_alpaca_network_request_openai_stream",
    ],
)
make_alpaca_network_request_openai = _alpaca_network.get("make_alpaca_network_request_openai")
process_alpaca_network_response = _alpaca_network.get("process_alpaca_network_response")
make_alpaca_network_request_openai_stream = _alpaca_network.get(
    "make_alpaca_network_request_openai_stream"
)

_alibaba_cloud = _safe_import_provider(
    "alibaba_cloud",
    [
        "make_alibaba_cloud_request_openai",
        "process_alibaba_cloud_response",
        "make_alibaba_cloud_request_openai_stream",
    ],
)
make_alibaba_cloud_request_openai = _alibaba_cloud.get("make_alibaba_cloud_request_openai")
process_alibaba_cloud_response = _alibaba_cloud.get("process_alibaba_cloud_response")
make_alibaba_cloud_request_openai_stream = _alibaba_cloud.get(
    "make_alibaba_cloud_request_openai_stream"
)

_clarifai = _safe_import_provider(
    "clarifai",
    [
        "make_clarifai_request_openai",
        "process_clarifai_response",
        "make_clarifai_request_openai_stream",
    ],
)
make_clarifai_request_openai = _clarifai.get("make_clarifai_request_openai")
process_clarifai_response = _clarifai.get("process_clarifai_response")
make_clarifai_request_openai_stream = _clarifai.get("make_clarifai_request_openai_stream")

import src.services.rate_limiting as rate_limiting_service
import src.services.trial_validation as trial_module
from src.services.model_transformations import detect_provider_from_model_id, transform_model_id
from src.services.pricing import calculate_cost
from src.services.provider_failover import (
    build_provider_failover_chain,
    map_provider_error,
    should_failover,
)
from src.utils.security_validators import sanitize_for_logging


# Backwards compatibility wrappers for test patches
def increment_api_key_usage(*args, **kwargs):
    return api_keys_module.increment_api_key_usage(*args, **kwargs)


def enforce_plan_limits(*args, **kwargs):
    return plans_module.enforce_plan_limits(*args, **kwargs)


def create_rate_limit_alert(*args, **kwargs):
    return rate_limits_module.create_rate_limit_alert(*args, **kwargs)


def update_rate_limit_usage(*args, **kwargs):
    return rate_limits_module.update_rate_limit_usage(*args, **kwargs)


def get_user(*args, **kwargs):
    return users_module.get_user(*args, **kwargs)


def deduct_credits(*args, **kwargs):
    return users_module.deduct_credits(*args, **kwargs)


def log_api_usage_transaction(*args, **kwargs):
    return users_module.log_api_usage_transaction(*args, **kwargs)


def record_usage(*args, **kwargs):
    return users_module.record_usage(*args, **kwargs)


def create_chat_session(*args, **kwargs):
    return chat_history_module.create_chat_session(*args, **kwargs)


def save_chat_message(*args, **kwargs):
    return chat_history_module.save_chat_message(*args, **kwargs)


def get_chat_session(*args, **kwargs):
    return chat_history_module.get_chat_session(*args, **kwargs)


def log_activity(*args, **kwargs):
    return activity_module.log_activity(*args, **kwargs)


def get_provider_from_model(*args, **kwargs):
    return activity_module.get_provider_from_model(*args, **kwargs)


def get_rate_limit_manager(*args, **kwargs):
    return rate_limiting_service.get_rate_limit_manager(*args, **kwargs)


def validate_trial_access(*args, **kwargs):
    return trial_module.validate_trial_access(*args, **kwargs)


def track_trial_usage(*args, **kwargs):
    return trial_module.track_trial_usage(*args, **kwargs)


logger = logging.getLogger(__name__)
router = APIRouter()

# Log module initialization to help debug route loading
logger.info("🔄 Chat module initialized - router created")
logger.info(f"   Router type: {type(router)}")

DEFAULT_PROVIDER_TIMEOUT = 30
PROVIDER_TIMEOUTS = {
    "huggingface": 120,
    "near": 120,  # Large models like Qwen3-30B need extended timeout
}


def mask_key(k: str) -> str:
    return f"...{k[-4:]}" if k and len(k) >= 4 else "****"


async def _to_thread(func, *args, **kwargs):
    return await asyncio.to_thread(func, *args, **kwargs)


async def _ensure_plan_capacity(user_id: int, environment_tag: str) -> dict[str, Any]:
    """Run a lightweight plan-limit precheck before making upstream calls."""
    plan_check = await _to_thread(enforce_plan_limits, user_id, 0, environment_tag)
    if not plan_check.get("allowed", False):
        raise HTTPException(
            status_code=429,
            detail=f"Plan limit exceeded: {plan_check.get('reason', 'unknown')}",
        )
    return plan_check


def _fallback_get_user(api_key: str):
    try:
        supabase_module = importlib.import_module("src.config.supabase_config")
        client = supabase_module.get_supabase_client()
        result = client.table("users").select("*").eq("api_key", api_key).execute()
        if result.data:
            logging.getLogger(__name__).debug("Fallback user lookup succeeded for %s", api_key)
            return result.data[0]
        logging.getLogger(__name__).debug(
            "Fallback lookup found no data; table snapshot=%s",
            client.table("users").select("*").execute().data,
        )
    except Exception as exc:
        logging.getLogger(__name__).debug(
            "Fallback user lookup error for %s: %s", mask_key(api_key), exc
        )
        return None
    return None


async def _process_stream_completion_background(
    user,
    api_key,
    model,
    trial,
    environment_tag,
    session_id,
    messages,
    accumulated_content,
    prompt_tokens,
    completion_tokens,
    total_tokens,
    elapsed,
    provider,
):
    """
    Background task for post-stream processing (100-200ms faster [DONE] event!)

    This runs asynchronously after the stream completes, allowing the [DONE]
    event to be sent immediately without waiting for database operations.
    """
    try:
        # Track trial usage
        if trial.get("is_trial") and not trial.get("is_expired"):
            try:
                await _to_thread(track_trial_usage, api_key, total_tokens, 1)
            except Exception as e:
                logger.warning("Failed to track trial usage: %s", e)

        cost = calculate_cost(model, prompt_tokens, completion_tokens)
        is_trial = trial.get("is_trial", False)

        # Log transaction and deduct credits
        if is_trial:
            try:
                await _to_thread(
                    log_api_usage_transaction,
                    api_key,
                    0.0,
                    f"API usage - {model} (Trial)",
                    {
                        "model": model,
                        "total_tokens": total_tokens,
                        "prompt_tokens": prompt_tokens,
                        "completion_tokens": completion_tokens,
                        "cost_usd": 0.0,
                        "is_trial": True,
                    },
                    True,
                )
            except Exception as e:
                logger.error(f"Failed to log trial API usage transaction: {e}", exc_info=True)
        else:
            try:
                await _to_thread(
                    deduct_credits,
                    api_key,
                    cost,
                    f"API usage - {model}",
                    {
                        "model": model,
                        "total_tokens": total_tokens,
                        "prompt_tokens": prompt_tokens,
                        "completion_tokens": completion_tokens,
                        "cost_usd": cost,
                    },
                )
                await _to_thread(
                    record_usage,
                    user["id"],
                    api_key,
                    model,
                    total_tokens,
                    cost,
                    int(elapsed * 1000),
                )
                await _to_thread(update_rate_limit_usage, api_key, total_tokens)
            except Exception as e:
                logger.error("Usage recording error in background: %s", e)

        # Increment API key usage counter
        await _to_thread(increment_api_key_usage, api_key)

        # Log activity
        try:
            provider_name = get_provider_from_model(model)
            speed = total_tokens / elapsed if elapsed > 0 else 0
            await _to_thread(
                log_activity,
                user_id=user["id"],
                model=model,
                provider=provider_name,
                tokens=total_tokens,
                cost=cost,
                speed=speed,
                finish_reason="stop",
                app="API",
                metadata={
                    "prompt_tokens": prompt_tokens,
                    "completion_tokens": completion_tokens,
                    "endpoint": "/v1/chat/completions",
                    "stream": True,
                    "session_id": session_id,
                    "gateway": provider,
                },
            )
        except Exception as e:
            logger.error(
                f"Failed to log activity for user {user['id']}, model {model}: {e}", exc_info=True
            )

        # Save chat history
        if session_id:
            try:
                session = await _to_thread(get_chat_session, session_id, user["id"])
                if session:
                    last_user = None
                    for m in reversed(messages):
                        if m.get("role") == "user":
                            last_user = m
                            break
                    if last_user:
                        user_content = last_user.get("content", "")
                        if isinstance(user_content, list):
                            text_parts = []
                            for item in user_content:
                                if isinstance(item, dict) and item.get("type") == "text":
                                    text_parts.append(item.get("text", ""))
                            user_content = (
                                " ".join(text_parts) if text_parts else "[multimodal content]"
                            )

                        await _to_thread(
                            save_chat_message,
                            session_id,
                            "user",
                            user_content,
                            model,
                            0,
                            user["id"],
                        )

                    if accumulated_content:
                        await _to_thread(
                            save_chat_message,
                            session_id,
                            "assistant",
                            accumulated_content,
                            model,
                            total_tokens,
                            user["id"],
                        )
            except Exception as e:
                logger.error(
                    f"Failed to save chat history for session {session_id}, user {user['id']}: {e}",
                    exc_info=True,
                )
    except Exception as e:
        logger.error(f"Background stream processing error: {e}", exc_info=True)


async def stream_generator(
    stream,
    user,
    api_key,
    model,
    trial,
    environment_tag,
    session_id,
    messages,
    rate_limit_mgr=None,
    provider="openrouter",
    tracker=None,
):
    """Generate SSE stream from OpenAI stream response (OPTIMIZED: background post-processing)"""
    accumulated_content = ""
    accumulated_thinking = ""
    prompt_tokens = 0
    completion_tokens = 0
    total_tokens = 0
    start_time = time.monotonic()
    rate_limit_mgr is not None and not trial.get("is_trial", False)
    has_thinking = False
    streaming_ctx = None

    try:
        # Track streaming duration if tracker is provided
        if tracker:
            streaming_ctx = tracker.streaming()
            streaming_ctx.__enter__()

        chunk_count = 0
        for chunk in stream:
            chunk_count += 1
            logger.debug(f"[STREAM] Processing chunk {chunk_count} for model {model}")

            # Extract chunk data
            chunk_dict = {
                "id": chunk.id,
                "object": chunk.object,
                "created": chunk.created,
                "model": chunk.model,
                "choices": [],
            }

            for choice in chunk.choices:
                choice_dict = {
                    "index": choice.index,
                    "delta": {},
                    "finish_reason": choice.finish_reason,
                }

                if hasattr(choice.delta, "role") and choice.delta.role:
                    choice_dict["delta"]["role"] = choice.delta.role
                if hasattr(choice.delta, "content") and choice.delta.content:
                    content = choice.delta.content
                    choice_dict["delta"]["content"] = content
                    accumulated_content += content
                    logger.debug(
                        f"[STREAM] Chunk {chunk_count}: Added {len(content)} characters of content"
                    )

                    # Detect thinking tags for debug logging
                    if "<thinking>" in content or "[THINKING" in content or "thinking>" in content:
                        has_thinking = True
                        accumulated_thinking += content
                        # Log when we first detect thinking
                        if accumulated_thinking.count("<thinking>") == 1:
                            logger.info(
                                f"[THINKING DEBUG] Detected thinking tag in stream for model {model}"
                            )
                else:
                    logger.debug(f"[STREAM] Chunk {chunk_count}: No content in delta")

                chunk_dict["choices"].append(choice_dict)

            logger.debug(
                f"[STREAM] Chunk {chunk_count} dict: {json.dumps(chunk_dict, default=str)}"
            )

            # Check for usage in chunk (some providers send it in final chunk)
            if hasattr(chunk, "usage") and chunk.usage:
                prompt_tokens = chunk.usage.prompt_tokens
                completion_tokens = chunk.usage.completion_tokens
                total_tokens = chunk.usage.total_tokens

            # Send SSE event with potential debug info
            if has_thinking and not accumulated_thinking.endswith("DEBUG_LOGGED"):
                logger.debug(
                    f"[THINKING DEBUG] Streaming chunk with thinking content: {json.dumps(choice_dict)}"
                )

            yield f"data: {json.dumps(chunk_dict)}\n\n"

        logger.info(
            f"[STREAM] Stream completed with {chunk_count} chunks, accumulated content length: {len(accumulated_content)}"
        )

        # If no usage was provided, estimate based on content
        if total_tokens == 0:
            # Rough estimate: 1 token ≈ 4 characters
            completion_tokens = max(1, len(accumulated_content) // 4)

            # Calculate prompt tokens, handling both string and multimodal content
            prompt_chars = 0
            for m in messages:
                content = m.get("content", "")
                if isinstance(content, str):
                    prompt_chars += len(content)
                elif isinstance(content, list):
                    # For multimodal content, extract text parts
                    for item in content:
                        if isinstance(item, dict) and item.get("type") == "text":
                            prompt_chars += len(item.get("text", ""))
            prompt_tokens = max(1, prompt_chars // 4)
            total_tokens = prompt_tokens + completion_tokens

        elapsed = max(0.001, time.monotonic() - start_time)

        # OPTIMIZATION: Quick plan limit check (critical - must be synchronous)
        post_plan = await _to_thread(enforce_plan_limits, user["id"], total_tokens, environment_tag)
        if not post_plan.get("allowed", False):
            error_chunk = {
                "error": {
                    "message": f"Plan limit exceeded: {post_plan.get('reason', 'unknown')}",
                    "type": "plan_limit_exceeded",
                }
            }
            yield f"data: {json.dumps(error_chunk)}\n\n"
            yield "data: [DONE]\n\n"
            return

        # OPTIMIZATION: Send [DONE] immediately, process credits/logging in background!
        # This makes the stream complete 100-200ms faster for the client
        yield "data: [DONE]\n\n"

        # Schedule background processing (non-blocking)
        asyncio.create_task(
            _process_stream_completion_background(
                user=user,
                api_key=api_key,
                model=model,
                trial=trial,
                environment_tag=environment_tag,
                session_id=session_id,
                messages=messages,
                accumulated_content=accumulated_content,
                prompt_tokens=prompt_tokens,
                completion_tokens=completion_tokens,
                total_tokens=total_tokens,
                elapsed=elapsed,
                provider=provider,
            )
        )

    except Exception as e:
        logger.error(f"Streaming error: {e}")
        error_chunk = {"error": {"message": "Streaming error occurred", "type": "stream_error"}}
        yield f"data: {json.dumps(error_chunk)}\n\n"
        yield "data: [DONE]\n\n"
    finally:
        # Record streaming duration
        if streaming_ctx:
            streaming_ctx.__exit__(None, None, None)
        # Record performance percentages if tracker is provided
        if tracker:
            tracker.record_percentages()


# Log route registration for debugging
logger.info("📍 Registering /v1/chat/completions endpoint")


@router.post("/v1/chat/completions", tags=["chat"])
@traced(name="chat_completions", type="llm")
async def chat_completions(
    req: ProxyRequest,
    background_tasks: BackgroundTasks,
    api_key: str = Depends(get_api_key),
    session_id: Optional[int] = Query(None, description="Chat session ID to save messages to"),
    request: Request = None,
):
    # === 0) Setup / sanity ===
    # Generate request correlation ID for distributed tracing
    request_id = str(uuid.uuid4())
    request_id_var.set(request_id)

    # Never print keys; log masked
    if Config.IS_TESTING and request:
        auth_header = request.headers.get("Authorization")
        if auth_header and auth_header.lower().startswith("bearer "):
            api_key = auth_header.split(" ", 1)[1].strip()

    logger.info(
        "chat_completions start (request_id=%s, api_key=%s, model=%s)",
        request_id,
        mask_key(api_key),
        req.model,
        extra={"request_id": request_id},
    )

    # Start Braintrust span for this request
    span = start_span(name=f"chat_{req.model}", type="llm")

    # Initialize performance tracker
    tracker = PerformanceTracker(endpoint="/v1/chat/completions")

    try:
        # === 1) User + plan/trial prechecks (OPTIMIZED: parallelized DB calls) ===
        with tracker.stage("auth_validation"):
            # Step 1: Get user first (required for subsequent checks)
            user = await _to_thread(get_user, api_key)
            if not user and Config.IS_TESTING:
                logger.debug("Fallback user lookup invoked for %s", mask_key(api_key))
                user = await _to_thread(_fallback_get_user, api_key)
            if not user:
                logger.warning("Invalid API key or user not found for key %s", mask_key(api_key))
                raise HTTPException(status_code=401, detail="Invalid API key")

            environment_tag = user.get("environment_tag", "live")

            # Step 1a: Plan limit pre-check (fast fail before hitting providers)
            pre_plan = await _to_thread(enforce_plan_limits, user["id"], 0, environment_tag)
            if not pre_plan.get("allowed", False):
                raise HTTPException(
                    status_code=429,
                    detail=f"Plan limit exceeded: {pre_plan.get('reason', 'unknown')}",
                )

            # Step 2: Only validate trial access (plan limits checked after token usage known)
            trial = await _to_thread(validate_trial_access, api_key)

        # Validate trial access
        if not trial.get("is_valid", False):
            if trial.get("is_trial") and trial.get("is_expired"):
                raise HTTPException(
                    status_code=403,
                    detail=trial["error"],
                    headers={
                        "X-Trial-Expired": "true",
                        "X-Trial-End-Date": trial.get("trial_end_date", ""),
                    },
                )
            elif trial.get("is_trial"):
                headers = {}
                for k in ("remaining_tokens", "remaining_requests", "remaining_credits"):
                    if k in trial:
                        headers[f"X-Trial-{k.replace('_','-').title()}"] = str(trial[k])
                raise HTTPException(status_code=429, detail=trial["error"], headers=headers)
            else:
                raise HTTPException(status_code=403, detail=trial.get("error", "Access denied"))

        # Fast-fail requests that would exceed plan limits before hitting any upstream provider
        await _ensure_plan_capacity(user["id"], environment_tag)

        rate_limit_mgr = get_rate_limit_manager()
        should_release_concurrency = not trial.get("is_trial", False)

        # Pre-check plan limits before making any upstream calls
        pre_plan = await _to_thread(enforce_plan_limits, user["id"], 0, environment_tag)
        if not pre_plan.get("allowed", False):
            raise HTTPException(
                status_code=429,
                detail=f"Plan limit exceeded: {pre_plan.get('reason', 'unknown')}",
            )

        # Allow disabling rate limiting for testing (DEV ONLY)
        import os

        disable_rate_limiting = os.getenv("DISABLE_RATE_LIMITING", "false").lower() == "true"

        # Initialize rate limit variables
        rl_pre = None
        rl_final = None

        if (
            not trial.get("is_trial", False)
            and rate_limit_mgr
            and not disable_rate_limiting
        ):
            rl_pre = await rate_limit_mgr.check_rate_limit(api_key, tokens_used=0)
            if not rl_pre.allowed:
                await _to_thread(
                    create_rate_limit_alert,
                    api_key,
                    "rate_limit_exceeded",
                    {
                        "reason": rl_pre.reason,
                        "retry_after": rl_pre.retry_after,
                        "remaining_requests": rl_pre.remaining_requests,
                        "remaining_tokens": rl_pre.remaining_tokens,
                    },
                )
                raise HTTPException(
                    status_code=429,
                    detail=f"Rate limit exceeded: {rl_pre.reason}",
                    headers=(
                        {"Retry-After": str(rl_pre.retry_after)} if rl_pre.retry_after else None
                    ),
                )

        if not trial.get("is_trial", False) and user.get("credits", 0.0) <= 0:
            raise HTTPException(status_code=402, detail="Insufficient credits")

        # === 2) Build upstream request ===
        with tracker.stage("request_parsing"):
            messages = [m.model_dump() for m in req.messages]

        # === 2.1) Inject conversation history if session_id provided ===
        if session_id:
            try:
                # Fetch the session with its message history
                session = await _to_thread(get_chat_session, session_id, user["id"])

                if session and session.get("messages"):
                    # Transform DB messages to OpenAI format and prepend to current messages
                    history_messages = [
                        {"role": msg["role"], "content": msg["content"]}
                        for msg in session["messages"]
                    ]

                    # Prepend history to incoming messages
                    messages = history_messages + messages

                    logger.info(
                        "Injected %d messages from session %s",
                        len(history_messages),
                        sanitize_for_logging(str(session_id)),
                    )
                else:
                    logger.debug(
                        "No history found for session %s or session doesn't exist",
                        sanitize_for_logging(str(session_id)),
                    )

            except Exception as e:
                # Don't fail the request if history fetch fails
                logger.warning(
                    "Failed to fetch chat history for session %s: %s",
                    sanitize_for_logging(str(session_id)),
                    sanitize_for_logging(str(e)),
                )

        # Store original model for response
        original_model = req.model

        with tracker.stage("request_preparation"):
            optional = {}
            for name in (
                "max_tokens",
                "temperature",
                "top_p",
                "frequency_penalty",
                "presence_penalty",
                "tools",
            ):
                val = getattr(req, name, None)
                if val is not None:
                    optional[name] = val

            # Auto-detect provider if not specified
            req_provider_missing = req.provider is None or (
                isinstance(req.provider, str) and not req.provider
            )
            provider = (req.provider or "openrouter").lower()

            # Normalize provider aliases
            if provider == "hug":
                provider = "huggingface"

            provider_locked = not req_provider_missing

            override_provider = detect_provider_from_model_id(original_model)
            if override_provider:
                override_provider = override_provider.lower()
                if override_provider == "hug":
                    override_provider = "huggingface"
                if provider_locked and override_provider != provider:
                    logger.info(
                        "Skipping provider override for model %s: request locked provider to '%s'",
                        sanitize_for_logging(original_model),
                        sanitize_for_logging(provider),
                    )
                else:
                    if override_provider != provider:
                        logger.info(
                            f"Provider override applied for model {original_model}: '{provider}' -> '{override_provider}'"
                        )
                        provider = override_provider
                    # Mark provider as determined even if it matches the default
                    # This prevents the fallback logic from incorrectly routing to wrong providers
                    req_provider_missing = False

            if req_provider_missing:
                # Try to detect provider from model ID using the transformation module
                detected_provider = detect_provider_from_model_id(original_model)
                if detected_provider:
                    provider = detected_provider
                    # Normalize provider aliases
                    if provider == "hug":
                        provider = "huggingface"
                    logger.info(
                        "Auto-detected provider '%s' for model %s",
                        sanitize_for_logging(provider),
                        sanitize_for_logging(original_model),
                    )
                else:
                    # Fallback to checking cached models
                    from src.services.models import get_cached_models

                    # Try each provider with transformation
                    for test_provider in [
                        "huggingface",
                        "featherless",
                        "fireworks",
                        "together",
                        "google-vertex",
                    ]:
                        transformed = transform_model_id(original_model, test_provider)
                        provider_models = get_cached_models(test_provider) or []
                        if any(m.get("id") == transformed for m in provider_models):
                            provider = test_provider
                            logger.info(
                                f"Auto-detected provider '{provider}' for model {original_model} (transformed to {transformed})"
                            )
                            break
                    # Otherwise default to openrouter (already set)

            provider_chain = build_provider_failover_chain(provider)
            model = original_model

        # Diagnostic logging for tools parameter
        if "tools" in optional:
            logger.info(
                "Tools parameter detected: tools_count=%d, provider=%s, model=%s",
                len(optional["tools"]) if isinstance(optional["tools"], list) else 0,
                sanitize_for_logging(provider),
                sanitize_for_logging(original_model),
            )
            logger.debug("Tools content: %s", sanitize_for_logging(str(optional["tools"])[:500]))

        # === 3) Call upstream (streaming or non-streaming) ===
        if req.stream:
            last_http_exc = None
            for idx, attempt_provider in enumerate(provider_chain):
                attempt_model = transform_model_id(original_model, attempt_provider)
                if attempt_model != original_model:
                    logger.info(
                        f"Transformed model ID from '{original_model}' to '{attempt_model}' for provider {attempt_provider}"
                    )

                request_model = attempt_model
                try:
                    if attempt_provider == "featherless":
                        stream = await _to_thread(
                            make_featherless_request_openai_stream,
                            messages,
                            request_model,
                            **optional,
                        )
                    elif attempt_provider == "fireworks":
                        stream = await _to_thread(
                            make_fireworks_request_openai_stream,
                            messages,
                            request_model,
                            **optional,
                        )
                    elif attempt_provider == "together":
                        stream = await _to_thread(
                            make_together_request_openai_stream, messages, request_model, **optional
                        )
                    elif attempt_provider == "huggingface":
                        stream = await _to_thread(
                            make_huggingface_request_openai_stream,
                            messages,
                            request_model,
                            **optional,
                        )
                    elif attempt_provider == "aimo":
                        stream = await _to_thread(
                            make_aimo_request_openai_stream, messages, request_model, **optional
                        )
                    elif attempt_provider == "xai":
                        stream = await _to_thread(
                            make_xai_request_openai_stream, messages, request_model, **optional
                        )
                    elif attempt_provider == "cerebras":
                        stream = await _to_thread(
                            make_cerebras_request_openai_stream, messages, request_model, **optional
                        )
                    elif attempt_provider == "chutes":
                        stream = await _to_thread(
                            make_chutes_request_openai_stream, messages, request_model, **optional
                        )
                    elif attempt_provider == "near":
                        stream = await _to_thread(
                            make_near_request_openai_stream, messages, request_model, **optional
                        )
                    elif attempt_provider == "google-vertex":
                        stream = await _to_thread(
                            make_google_vertex_request_openai_stream,
                            messages,
                            request_model,
                            **optional,
                        )
                    elif attempt_provider == "vercel-ai-gateway":
                        stream = await _to_thread(
                            make_vercel_ai_gateway_request_openai_stream,
                            messages,
                            request_model,
                            **optional,
                        )
                    elif attempt_provider == "helicone":
                        stream = await _to_thread(
                            make_helicone_request_openai_stream,
                            messages,
                            request_model,
                            **optional,
                        )
                    elif attempt_provider == "aihubmix":
                        stream = await _to_thread(
                            make_aihubmix_request_openai_stream,
                            messages,
                            request_model,
                            **optional,
                        )
                    elif attempt_provider == "anannas":
                        stream = await _to_thread(
                            make_anannas_request_openai_stream,
                            messages,
                            request_model,
                            **optional,
                        )
                    elif attempt_provider == "alpaca-network":
                        stream = await _to_thread(
                            make_alpaca_network_request_openai_stream,
                            messages,
                            request_model,
                            **optional,
                        )
                    elif attempt_provider == "alibaba-cloud":
                        stream = await _to_thread(
                            make_alibaba_cloud_request_openai_stream,
                            messages,
                            request_model,
                            **optional,
                        )
                    elif attempt_provider == "clarifai":
                        stream = await _to_thread(
                            make_clarifai_request_openai_stream,
                            messages,
                            request_model,
                            **optional,
                        )
                    else:
                        stream = await _to_thread(
                            make_openrouter_request_openai_stream,
                            messages,
                            request_model,
                            **optional,
                        )

                    provider = attempt_provider
                    model = request_model
                    # Get rate limit headers if available (pre-stream check)
                    stream_headers = {}
                    if rl_pre is not None:
                        stream_headers.update(get_rate_limit_headers(rl_pre))

                    return StreamingResponse(
                        stream_generator(
                            stream,
                            user,
                            api_key,
                            model,
                            trial,
                            environment_tag,
                            session_id,
                            messages,
                            rate_limit_mgr,
                            provider,
                            tracker,
                        ),
                        media_type="text/event-stream",
                        headers=stream_headers,
                    )
                except Exception as exc:
                    if isinstance(exc, (httpx.TimeoutException, asyncio.TimeoutError)):
                        logger.warning("Upstream timeout (%s): %s", attempt_provider, exc)
                    elif isinstance(exc, httpx.RequestError):
                        logger.warning("Upstream network error (%s): %s", attempt_provider, exc)
                    elif isinstance(exc, httpx.HTTPStatusError):
                        logger.debug(
                            "Upstream HTTP error (%s): %s",
                            attempt_provider,
                            exc.response.status_code,
                        )
                    else:
                        logger.error("Unexpected upstream error (%s): %s", attempt_provider, exc)
                    http_exc = map_provider_error(attempt_provider, request_model, exc)

                    last_http_exc = http_exc
                    if idx < len(provider_chain) - 1 and should_failover(http_exc):
                        next_provider = provider_chain[idx + 1]
                        logger.warning(
                            "Provider '%s' failed with status %s (%s). Falling back to '%s'.",
                            attempt_provider,
                            http_exc.status_code,
                            http_exc.detail,
                            next_provider,
                        )
                        continue

                    raise http_exc

            raise last_http_exc or HTTPException(status_code=502, detail="Upstream error")

        # Non-streaming response
        start = time.monotonic()
        processed = None
        last_http_exc = None

        for idx, attempt_provider in enumerate(provider_chain):
            attempt_model = transform_model_id(original_model, attempt_provider)
            if attempt_model != original_model:
                logger.info(
                    f"Transformed model ID from '{original_model}' to '{attempt_model}' for provider {attempt_provider}"
                )

            request_model = attempt_model
            request_timeout = PROVIDER_TIMEOUTS.get(attempt_provider, DEFAULT_PROVIDER_TIMEOUT)
            if request_timeout != DEFAULT_PROVIDER_TIMEOUT:
                logger.debug(
                    "Using extended timeout %ss for provider %s", request_timeout, attempt_provider
                )

            try:
                if attempt_provider == "featherless":
                    resp_raw = await asyncio.wait_for(
                        _to_thread(
                            make_featherless_request_openai, messages, request_model, **optional
                        ),
                        timeout=request_timeout,
                    )
                    processed = await _to_thread(process_featherless_response, resp_raw)
                elif attempt_provider == "fireworks":
                    resp_raw = await asyncio.wait_for(
                        _to_thread(
                            make_fireworks_request_openai, messages, request_model, **optional
                        ),
                        timeout=request_timeout,
                    )
                    processed = await _to_thread(process_fireworks_response, resp_raw)
                elif attempt_provider == "together":
                    resp_raw = await asyncio.wait_for(
                        _to_thread(
                            make_together_request_openai, messages, request_model, **optional
                        ),
                        timeout=request_timeout,
                    )
                    processed = await _to_thread(process_together_response, resp_raw)
                elif attempt_provider == "huggingface":
                    resp_raw = await asyncio.wait_for(
                        _to_thread(
                            make_huggingface_request_openai, messages, request_model, **optional
                        ),
                        timeout=request_timeout,
                    )
                    processed = await _to_thread(process_huggingface_response, resp_raw)
                elif attempt_provider == "aimo":
                    resp_raw = await asyncio.wait_for(
                        _to_thread(make_aimo_request_openai, messages, request_model, **optional),
                        timeout=request_timeout,
                    )
                    processed = await _to_thread(process_aimo_response, resp_raw)
                elif attempt_provider == "xai":
                    resp_raw = await asyncio.wait_for(
                        _to_thread(make_xai_request_openai, messages, request_model, **optional),
                        timeout=request_timeout,
                    )
                    processed = await _to_thread(process_xai_response, resp_raw)
                elif attempt_provider == "cerebras":
                    resp_raw = await asyncio.wait_for(
                        _to_thread(
                            make_cerebras_request_openai, messages, request_model, **optional
                        ),
                        timeout=request_timeout,
                    )
                    processed = await _to_thread(process_cerebras_response, resp_raw)
                elif attempt_provider == "chutes":
                    resp_raw = await asyncio.wait_for(
                        _to_thread(make_chutes_request_openai, messages, request_model, **optional),
                        timeout=request_timeout,
                    )
                    processed = await _to_thread(process_chutes_response, resp_raw)
                elif attempt_provider == "near":
                    resp_raw = await asyncio.wait_for(
                        _to_thread(make_near_request_openai, messages, request_model, **optional),
                        timeout=request_timeout,
                    )
                    processed = await _to_thread(process_near_response, resp_raw)
                elif attempt_provider == "google-vertex":
                    resp_raw = await asyncio.wait_for(
                        _to_thread(
                            make_google_vertex_request_openai, messages, request_model, **optional
                        ),
                        timeout=request_timeout,
                    )
                    processed = await _to_thread(process_google_vertex_response, resp_raw)
                elif attempt_provider == "vercel-ai-gateway":
                    resp_raw = await asyncio.wait_for(
                        _to_thread(
                            make_vercel_ai_gateway_request_openai,
                            messages,
                            request_model,
                            **optional,
                        ),
                        timeout=request_timeout,
                    )
                    processed = await _to_thread(process_vercel_ai_gateway_response, resp_raw)
                elif attempt_provider == "helicone":
                    resp_raw = await asyncio.wait_for(
                        _to_thread(
                            make_helicone_request_openai,
                            messages,
                            request_model,
                            **optional,
                        ),
                        timeout=request_timeout,
                    )
                    processed = await _to_thread(process_helicone_response, resp_raw)
                elif attempt_provider == "aihubmix":
                    resp_raw = await asyncio.wait_for(
                        _to_thread(
                            make_aihubmix_request_openai,
                            messages,
                            request_model,
                            **optional,
                        ),
                        timeout=request_timeout,
                    )
                    processed = await _to_thread(process_aihubmix_response, resp_raw)
                elif attempt_provider == "anannas":
                    resp_raw = await asyncio.wait_for(
                        _to_thread(
                            make_anannas_request_openai,
                            messages,
                            request_model,
                            **optional,
                        ),
                        timeout=request_timeout,
                    )
                    processed = await _to_thread(process_anannas_response, resp_raw)
                elif attempt_provider == "alpaca-network":
                    resp_raw = await asyncio.wait_for(
                        _to_thread(
                            make_alpaca_network_request_openai,
                            messages,
                            request_model,
                            **optional,
                        ),
                        timeout=request_timeout,
                    )
                    processed = await _to_thread(process_alpaca_network_response, resp_raw)
                elif attempt_provider == "alibaba-cloud":
                    resp_raw = await asyncio.wait_for(
                        _to_thread(
                            make_alibaba_cloud_request_openai,
                            messages,
                            request_model,
                            **optional,
                        ),
                        timeout=request_timeout,
                    )
                    processed = await _to_thread(process_alibaba_cloud_response, resp_raw)
                elif attempt_provider == "clarifai":
                    resp_raw = await asyncio.wait_for(
                        _to_thread(
                            make_clarifai_request_openai,
                            messages,
                            request_model,
                            **optional,
                        ),
                        timeout=request_timeout,
                    )
                    processed = await _to_thread(process_clarifai_response, resp_raw)
                else:
                    resp_raw = await asyncio.wait_for(
                        _to_thread(
                            make_openrouter_request_openai, messages, request_model, **optional
                        ),
                        timeout=request_timeout,
                    )
                    processed = await _to_thread(process_openrouter_response, resp_raw)

                provider = attempt_provider
                model = request_model
                break
            except Exception as exc:
                if isinstance(exc, (httpx.TimeoutException, asyncio.TimeoutError)):
                    logger.warning("Upstream timeout (%s): %s", attempt_provider, exc)
                elif isinstance(exc, httpx.RequestError):
                    logger.warning("Upstream network error (%s): %s", attempt_provider, exc)
                elif isinstance(exc, httpx.HTTPStatusError):
                    logger.debug(
                        "Upstream HTTP error (%s): %s", attempt_provider, exc.response.status_code
                    )
                else:
                    logger.error("Unexpected upstream error (%s): %s", attempt_provider, exc)
                http_exc = map_provider_error(attempt_provider, request_model, exc)

                last_http_exc = http_exc
                if idx < len(provider_chain) - 1 and should_failover(http_exc):
                    next_provider = provider_chain[idx + 1]
                    logger.warning(
                        "Provider '%s' failed with status %s (%s). Falling back to '%s'.",
                        attempt_provider,
                        http_exc.status_code,
                        http_exc.detail,
                        next_provider,
                    )
                    continue

                raise http_exc

        if processed is None:
            raise last_http_exc or HTTPException(status_code=502, detail="Upstream error")

        elapsed = max(0.001, time.monotonic() - start)

        # === 4) Usage, pricing, final checks ===
        usage = processed.get("usage", {}) or {}
        total_tokens = usage.get("total_tokens", 0)
        prompt_tokens = usage.get("prompt_tokens", 0)
        completion_tokens = usage.get("completion_tokens", 0)

        post_plan = await _to_thread(enforce_plan_limits, user["id"], total_tokens, environment_tag)
        if not post_plan.get("allowed", False):
            raise HTTPException(
                status_code=429, detail=f"Plan limit exceeded: {post_plan.get('reason', 'unknown')}"
            )

        if trial.get("is_trial") and not trial.get("is_expired"):
            try:
                await _to_thread(track_trial_usage, api_key, total_tokens, 1)
            except Exception as e:
                logger.warning("Failed to track trial usage: %s", e)

        if should_release_concurrency and rate_limit_mgr and not disable_rate_limiting:
            try:
                await rate_limit_mgr.release_concurrency(api_key)
            except Exception as exc:
                logger.debug(
                    "Failed to release concurrency before final check for %s: %s",
                    mask_key(api_key),
                    exc,
                )
            rl_final = await rate_limit_mgr.check_rate_limit(api_key, tokens_used=total_tokens)
            if not rl_final.allowed:
                await _to_thread(
                    create_rate_limit_alert,
                    api_key,
                    "rate_limit_exceeded",
                    {
                        "reason": rl_final.reason,
                        "retry_after": rl_final.retry_after,
                        "remaining_requests": rl_final.remaining_requests,
                        "remaining_tokens": rl_final.remaining_tokens,
                        "tokens_requested": total_tokens,
                    },
                )
                raise HTTPException(
                    status_code=429,
                    detail=f"Rate limit exceeded: {rl_final.reason}",
                    headers=(
                        {"Retry-After": str(rl_final.retry_after)} if rl_final.retry_after else None
                    ),
                )

        cost = calculate_cost(model, prompt_tokens, completion_tokens)
        is_trial = trial.get("is_trial", False)

        if is_trial:
            # Log transaction for trial users (with $0 cost)
            try:
                await _to_thread(
                    log_api_usage_transaction,
                    api_key,
                    0.0,
                    f"API usage - {model} (Trial)",
                    {
                        "model": model,
                        "total_tokens": total_tokens,
                        "prompt_tokens": prompt_tokens,
                        "completion_tokens": completion_tokens,
                        "cost_usd": 0.0,
                        "is_trial": True,
                    },
                    True,
                )
            except Exception as e:
                logger.error(f"Failed to log trial API usage transaction: {e}", exc_info=True)
        else:
            # For non-trial users, deduct credits
            try:
                await _to_thread(
                    deduct_credits,
                    api_key,
                    cost,
                    f"API usage - {model}",
                    {
                        "model": model,
                        "total_tokens": total_tokens,
                        "prompt_tokens": prompt_tokens,
                        "completion_tokens": completion_tokens,
                        "cost_usd": cost,
                    },
                )
                await _to_thread(
                    record_usage,
                    user["id"],
                    api_key,
                    model,
                    total_tokens,
                    cost,
                    int(elapsed * 1000),
                )
            except ValueError as e:
                # e.g., insufficient funds detected atomically in DB
                raise HTTPException(status_code=402, detail=str(e))
            except Exception as e:
                logger.error("Usage recording error: %s", e)

            await _to_thread(update_rate_limit_usage, api_key, total_tokens)

        await _to_thread(increment_api_key_usage, api_key)

        # === 4.5) Log activity for tracking and analytics ===
        try:
            provider_name = get_provider_from_model(model)
            speed = total_tokens / elapsed if elapsed > 0 else 0
            await _to_thread(
                log_activity,
                user_id=user["id"],
                model=model,
                provider=provider_name,
                tokens=total_tokens,
                cost=cost if not trial.get("is_trial", False) else 0.0,
                speed=speed,
                finish_reason=processed.get("choices", [{}])[0].get("finish_reason", "stop"),
                app="API",
                metadata={
                    "prompt_tokens": prompt_tokens,
                    "completion_tokens": completion_tokens,
                    "endpoint": "/v1/chat/completions",
                    "session_id": session_id,
                    "gateway": provider,  # Track which gateway was used
                },
            )
        except Exception as e:
            logger.error(
                f"Failed to log activity for user {user['id']}, model {model}: {e}", exc_info=True
            )

        # === 5) History (use the last user message in this request only) ===
        if session_id:
            try:
                session = await _to_thread(get_chat_session, session_id, user["id"])
                if session:
                    # save last user turn in this call
                    last_user = None
                    for m in reversed(messages):
                        if m.get("role") == "user":
                            last_user = m
                            break
                    if last_user:
                        await _to_thread(
                            save_chat_message,
                            session_id,
                            "user",
                            last_user.get("content", ""),
                            model,
                            0,
                            user["id"],
                        )

                    assistant_content = (
                        processed.get("choices", [{}])[0].get("message", {}).get("content", "")
                    )
                    if assistant_content:
                        await _to_thread(
                            save_chat_message,
                            session_id,
                            "assistant",
                            assistant_content,
                            model,
                            total_tokens,
                            user["id"],
                        )
                else:
                    logger.warning("Session %s not found for user %s", session_id, user["id"])
            except Exception as e:
                logger.error(
                    f"Failed to save chat history for session {session_id}, user {user['id']}: {e}",
                    exc_info=True,
                )

        # === 6) Attach gateway usage (non-sensitive) ===
        processed.setdefault("gateway_usage", {})
        processed["gateway_usage"].update(
            {
                "tokens_charged": total_tokens,
                "request_ms": int(elapsed * 1000),
            }
        )
        if not trial.get("is_trial", False):
            # If you can cheaply re-fetch balance, do it here; otherwise omit
            processed["gateway_usage"]["cost_usd"] = round(cost, 6)

        # === 7) Log to Braintrust ===
        try:
            messages_for_log = [
                m.model_dump() if hasattr(m, "model_dump") else m for m in req.messages
            ]
            span.log(
                input=messages_for_log,
                output=processed.get("choices", [{}])[0].get("message", {}).get("content", ""),
                metrics={
                    "prompt_tokens": prompt_tokens,
                    "completion_tokens": completion_tokens,
                    "total_tokens": total_tokens,
                    "latency_ms": int(elapsed * 1000),
                    "cost_usd": cost if not trial.get("is_trial", False) else 0.0,
                },
                metadata={
                    "model": model,
                    "provider": provider,
                    "user_id": user["id"],
                    "session_id": session_id,
                    "is_trial": trial.get("is_trial", False),
                    "environment": user.get("environment_tag", "live"),
                },
            )
            span.end()
        except Exception as e:
            logger.warning(f"Failed to log to Braintrust: {e}")

        # Prepare headers including rate limit information
        headers = {}
        if rl_final is not None:
            headers.update(get_rate_limit_headers(rl_final))

        return JSONResponse(content=processed, headers=headers)

    except HTTPException:
        raise
    except Exception as e:
        logger.exception(
            f"[{request_id}] Unhandled server error: {type(e).__name__}",
            extra={"request_id": request_id, "error_type": type(e).__name__},
        )
        # Don't leak internal details, but include request ID for support
        raise HTTPException(
            status_code=500, detail=f"Internal server error (request ID: {request_id})"
        )


@router.post("/v1/responses", tags=["chat"])
@traced(name="unified_responses", type="llm")
async def unified_responses(
    req: ResponseRequest,
    background_tasks: BackgroundTasks,
    api_key: str = Depends(get_api_key),
    session_id: Optional[int] = Query(None, description="Chat session ID to save messages to"),
    request: Request = None,
):
    """
    Unified response API endpoint (OpenAI v1/responses compatible).
    This is the newer, more flexible alternative to v1/chat/completions.

    Key differences:
    - Uses 'input' instead of 'messages'
    - Returns 'output' instead of 'choices'
    - Supports response_format for structured JSON output
    - Future-ready for multimodal input/output
    """
    if Config.IS_TESTING and request:
        auth_header = request.headers.get("Authorization")
        if auth_header and auth_header.lower().startswith("bearer "):
            api_key = auth_header.split(" ", 1)[1].strip()

    logger.info("unified_responses start (api_key=%s, model=%s)", mask_key(api_key), req.model)

    # Start Braintrust span for this request
    span = start_span(name=f"responses_{req.model}", type="llm")

    rate_limit_mgr = None
    should_release_concurrency = False
    stream_release_handled = False

    try:
        # === 1) User + plan/trial prechecks ===
        user = await _to_thread(get_user, api_key)
        if not user and not Config.IS_TESTING:
            logger.debug("Fallback user lookup invoked for %s", mask_key(api_key))
            user = await _to_thread(_fallback_get_user, api_key)
        if not user:
            logger.warning("Invalid API key or user not found for key %s", mask_key(api_key))
            raise HTTPException(status_code=401, detail="Invalid API key")

        environment_tag = user.get("environment_tag", "live")

<<<<<<< HEAD
        # Plan limit pre-check before doing any work
        pre_plan = await _to_thread(enforce_plan_limits, user["id"], 0, environment_tag)
        if not pre_plan.get("allowed", False):
            raise HTTPException(
                status_code=429, detail=f"Plan limit exceeded: {pre_plan.get('reason', 'unknown')}"
            )

        # Only validate trial access (plan limits checked after token usage known)
=======
        # Validate trial access (plan limits checked both before and after usage)
>>>>>>> 283be1a4
        trial = await _to_thread(validate_trial_access, api_key)
        if not trial.get("is_valid", False):
            if trial.get("is_trial") and trial.get("is_expired"):
                raise HTTPException(
                    status_code=403,
                    detail=trial["error"],
                    headers={
                        "X-Trial-Expired": "true",
                        "X-Trial-End-Date": trial.get("trial_end_date", ""),
                    },
                )
            elif trial.get("is_trial"):
                headers = {}
                for k in ("remaining_tokens", "remaining_requests", "remaining_credits"):
                    if k in trial:
                        headers[f"X-Trial-{k.replace('_','-').title()}"] = str(trial[k])
                raise HTTPException(status_code=429, detail=trial["error"], headers=headers)
            else:
                raise HTTPException(status_code=403, detail=trial.get("error", "Access denied"))

        rate_limit_mgr = get_rate_limit_manager()

        # Pre-check plan limits before making any provider calls to avoid unnecessary work
        pre_plan = await _to_thread(enforce_plan_limits, user["id"], 0, environment_tag)
        if not pre_plan.get("allowed", False):
            raise HTTPException(
                status_code=429,
                detail=f"Plan limit exceeded: {pre_plan.get('reason', 'unknown')}",
            )
        else:
            logger.debug(
                "Plan pre-check passed for user %s (env=%s): %s",
                sanitize_for_logging(str(user.get("id"))),
                environment_tag,
                pre_plan,
            )

        if not trial.get("is_trial", False):
            rl_pre = await rate_limit_mgr.check_rate_limit(api_key, tokens_used=0)
            if not rl_pre.allowed:
                await _to_thread(
                    create_rate_limit_alert,
                    api_key,
                    "rate_limit_exceeded",
                    {
                        "reason": rl_pre.reason,
                        "retry_after": rl_pre.retry_after,
                        "remaining_requests": rl_pre.remaining_requests,
                        "remaining_tokens": rl_pre.remaining_tokens,
                    },
                )
                raise HTTPException(
                    status_code=429,
                    detail=f"Rate limit exceeded: {rl_pre.reason}",
                    headers=(
                        {"Retry-After": str(rl_pre.retry_after)} if rl_pre.retry_after else None
                    ),
                )

        if not trial.get("is_trial", False) and user.get("credits", 0.0) <= 0:
            raise HTTPException(status_code=402, detail="Insufficient credits")

        # === 2) Transform 'input' to 'messages' format for upstream ===
        messages = []
        try:
            for inp_msg in req.input:
                # Convert InputMessage to standard message format
                if isinstance(inp_msg.content, str):
                    messages.append({"role": inp_msg.role, "content": inp_msg.content})
                elif isinstance(inp_msg.content, list):
                    # Multimodal content - transform to OpenAI format
                    transformed_content = []
                    for item in inp_msg.content:
                        if isinstance(item, dict):
                            # Map input types to OpenAI chat format
                            if item.get("type") == "input_text":
                                transformed_content.append(
                                    {"type": "text", "text": item.get("text", "")}
                                )
                            elif item.get("type") == "input_image_url":
                                transformed_content.append(
                                    {"type": "image_url", "image_url": item.get("image_url", {})}
                                )
                            elif item.get("type") in ("text", "image_url"):
                                # Already in correct format
                                transformed_content.append(item)
                            else:
                                logger.warning(f"Unknown content type: {item.get('type')}")
                                transformed_content.append(item)
                        else:
                            logger.warning(f"Invalid content item (not a dict): {type(item)}")

                    messages.append({"role": inp_msg.role, "content": transformed_content})
                else:
                    logger.error(f"Invalid content type: {type(inp_msg.content)}")
                    raise HTTPException(
                        status_code=400, detail=f"Invalid content type: {type(inp_msg.content)}"
                    )
        except Exception as e:
            logger.error(f"Error transforming input to messages: {e}, input: {req.input}")
            raise HTTPException(status_code=400, detail=f"Invalid input format: {str(e)}")

        # === 2.1) Inject conversation history if session_id provided ===
        if session_id:
            try:
                session = await _to_thread(get_chat_session, session_id, user["id"])
                if session and session.get("messages"):
                    history_messages = [
                        {"role": msg["role"], "content": msg["content"]}
                        for msg in session["messages"]
                    ]
                    messages = history_messages + messages
                    logger.info(
                        "Injected %d messages from session %s",
                        len(history_messages),
                        sanitize_for_logging(str(session_id)),
                    )
            except Exception as e:
                logger.warning(
                    "Failed to fetch chat history for session %s: %s",
                    sanitize_for_logging(str(session_id)),
                    sanitize_for_logging(str(e)),
                )

        # Store original model for response
        original_model = req.model

        optional = {}
        for name in (
            "max_tokens",
            "temperature",
            "top_p",
            "frequency_penalty",
            "presence_penalty",
            "tools",
        ):
            val = getattr(req, name, None)
            if val is not None:
                optional[name] = val

        # Add response_format if specified
        if req.response_format:
            if req.response_format.type == "json_object":
                optional["response_format"] = {"type": "json_object"}
            elif req.response_format.type == "json_schema" and req.response_format.json_schema:
                optional["response_format"] = {
                    "type": "json_schema",
                    "json_schema": req.response_format.json_schema,
                }

        # Auto-detect provider if not specified
        req_provider_missing = req.provider is None or (
            isinstance(req.provider, str) and not req.provider
        )
        provider = (req.provider or "openrouter").lower()

        # Normalize provider aliases
        if provider == "hug":
            provider = "huggingface"

        provider_locked = not req_provider_missing

        override_provider = detect_provider_from_model_id(original_model)
        if override_provider:
            override_provider = override_provider.lower()
            if override_provider == "hug":
                override_provider = "huggingface"
            if provider_locked and override_provider != provider:
                logger.info(
                    "Skipping provider override for model %s: request locked provider to '%s'",
                    sanitize_for_logging(original_model),
                    sanitize_for_logging(provider),
                )
            else:
                if override_provider != provider:
                    logger.info(
                        f"Provider override applied for model {original_model}: '{provider}' -> '{override_provider}'"
                    )
                    provider = override_provider
                # Mark provider as determined even if it matches the default
                # This prevents the fallback logic from incorrectly routing to wrong providers
                req_provider_missing = False

        if req_provider_missing:
            # Try to detect provider from model ID using the transformation module
            detected_provider = detect_provider_from_model_id(original_model)
            if detected_provider:
                provider = detected_provider
                logger.info(
                    "Auto-detected provider '%s' for model %s",
                    sanitize_for_logging(provider),
                    sanitize_for_logging(original_model),
                )
            else:
                # Fallback to checking cached models
                from src.services.models import get_cached_models

                # Try each provider with transformation
                for test_provider in [
                    "huggingface",
                    "featherless",
                    "fireworks",
                    "together",
                    "google-vertex",
                ]:
                    transformed = transform_model_id(original_model, test_provider)
                    provider_models = get_cached_models(test_provider) or []
                    if any(m.get("id") == transformed for m in provider_models):
                        provider = test_provider
                        logger.info(
                            "Auto-detected provider '%s' for model %s (transformed to %s)",
                            sanitize_for_logging(provider),
                            sanitize_for_logging(original_model),
                            sanitize_for_logging(transformed),
                        )
                        break

        provider_chain = build_provider_failover_chain(provider)
        model = original_model

        # Diagnostic logging for tools parameter
        if "tools" in optional:
            logger.info(
                "Tools parameter detected (unified_responses): tools_count=%d, provider=%s, model=%s",
                len(optional["tools"]) if isinstance(optional["tools"], list) else 0,
                sanitize_for_logging(provider),
                sanitize_for_logging(original_model),
            )
            logger.debug("Tools content: %s", sanitize_for_logging(str(optional["tools"])[:500]))

        # === 3) Call upstream (streaming or non-streaming) ===
        if req.stream:
            last_http_exc = None
            for idx, attempt_provider in enumerate(provider_chain):
                attempt_model = transform_model_id(original_model, attempt_provider)
                if attempt_model != original_model:
                    logger.info(
                        f"Transformed model ID from '{original_model}' to '{attempt_model}' for provider {attempt_provider}"
                    )

                request_model = attempt_model
                http_exc = None
                try:
                    if attempt_provider == "featherless":
                        stream = await _to_thread(
                            make_featherless_request_openai_stream,
                            messages,
                            request_model,
                            **optional,
                        )
                    elif attempt_provider == "fireworks":
                        stream = await _to_thread(
                            make_fireworks_request_openai_stream,
                            messages,
                            request_model,
                            **optional,
                        )
                    elif attempt_provider == "together":
                        stream = await _to_thread(
                            make_together_request_openai_stream, messages, request_model, **optional
                        )
                    elif attempt_provider == "huggingface":
                        stream = await _to_thread(
                            make_huggingface_request_openai_stream,
                            messages,
                            request_model,
                            **optional,
                        )
                    elif attempt_provider == "aimo":
                        stream = await _to_thread(
                            make_aimo_request_openai_stream, messages, request_model, **optional
                        )
                    elif attempt_provider == "xai":
                        stream = await _to_thread(
                            make_xai_request_openai_stream, messages, request_model, **optional
                        )
                    elif attempt_provider == "cerebras":
                        stream = await _to_thread(
                            make_cerebras_request_openai_stream, messages, request_model, **optional
                        )
                    elif attempt_provider == "chutes":
                        stream = await _to_thread(
                            make_chutes_request_openai_stream, messages, request_model, **optional
                        )
                    else:
                        stream = await _to_thread(
                            make_openrouter_request_openai_stream,
                            messages,
                            request_model,
                            **optional,
                        )

                    async def response_stream_generator():
                        """Transform chat/completions stream to responses format with usage tracking"""
                        async for chunk_data in stream_generator(
                            stream,
                            user,
                            api_key,
                            request_model,
                            trial,
                            environment_tag,
                            session_id,
                            messages,
                            rate_limit_mgr,
                            provider="openrouter",
                            tracker=None,
                        ):
                            if chunk_data.startswith("data: "):
                                data_str = chunk_data[6:].strip()
                                if data_str == "[DONE]":
                                    yield chunk_data
                                    continue

                                try:
                                    chunk_json = json.loads(data_str)
                                    if "choices" in chunk_json:
                                        output = []
                                        for choice in chunk_json["choices"]:
                                            output_item = {"index": choice.get("index", 0)}
                                            if "delta" in choice:
                                                if "role" in choice["delta"]:
                                                    output_item["role"] = choice["delta"]["role"]
                                                if "content" in choice["delta"]:
                                                    output_item["content"] = choice["delta"][
                                                        "content"
                                                    ]
                                            if choice.get("finish_reason"):
                                                output_item["finish_reason"] = choice[
                                                    "finish_reason"
                                                ]
                                            output.append(output_item)

                                        transformed_chunk = {
                                            "id": chunk_json.get("id"),
                                            "object": "response.chunk",
                                            "created": chunk_json.get("created"),
                                            "model": chunk_json.get("model"),
                                            "output": output,
                                        }
                                        yield f"data: {json.dumps(transformed_chunk)}\n\n"
                                    else:
                                        yield chunk_data
                                except json.JSONDecodeError:
                                    yield chunk_data
                            else:
                                yield chunk_data

                    stream_release_handled = True
                    provider = attempt_provider
                    model = request_model
                    return StreamingResponse(
                        response_stream_generator(),
                        media_type="text/event-stream",
                    )
                except Exception as exc:
                    http_exc = map_provider_error(attempt_provider, request_model, exc)

                if http_exc is None:
                    continue

                last_http_exc = http_exc
                if idx < len(provider_chain) - 1 and should_failover(http_exc):
                    next_provider = provider_chain[idx + 1]
                    logger.warning(
                        "Provider '%s' failed with status %s (%s). Falling back to '%s'.",
                        attempt_provider,
                        http_exc.status_code,
                        http_exc.detail,
                        next_provider,
                    )
                    continue

                raise http_exc

            raise last_http_exc or HTTPException(status_code=502, detail="Upstream error")

        # Non-streaming response
        start = time.monotonic()
        processed = None
        last_http_exc = None

        for idx, attempt_provider in enumerate(provider_chain):
            attempt_model = transform_model_id(original_model, attempt_provider)
            if attempt_model != original_model:
                logger.info(
                    f"Transformed model ID from '{original_model}' to '{attempt_model}' for provider {attempt_provider}"
                )

            request_model = attempt_model
            request_timeout = PROVIDER_TIMEOUTS.get(attempt_provider, DEFAULT_PROVIDER_TIMEOUT)
            if request_timeout != DEFAULT_PROVIDER_TIMEOUT:
                logger.debug(
                    "Using extended timeout %ss for provider %s", request_timeout, attempt_provider
                )

            http_exc = None
            try:
                if attempt_provider == "featherless":
                    resp_raw = await asyncio.wait_for(
                        _to_thread(
                            make_featherless_request_openai, messages, request_model, **optional
                        ),
                        timeout=request_timeout,
                    )
                    processed = await _to_thread(process_featherless_response, resp_raw)
                elif attempt_provider == "fireworks":
                    resp_raw = await asyncio.wait_for(
                        _to_thread(
                            make_fireworks_request_openai, messages, request_model, **optional
                        ),
                        timeout=request_timeout,
                    )
                    processed = await _to_thread(process_fireworks_response, resp_raw)
                elif attempt_provider == "together":
                    resp_raw = await asyncio.wait_for(
                        _to_thread(
                            make_together_request_openai, messages, request_model, **optional
                        ),
                        timeout=request_timeout,
                    )
                    processed = await _to_thread(process_together_response, resp_raw)
                elif attempt_provider == "huggingface":
                    resp_raw = await asyncio.wait_for(
                        _to_thread(
                            make_huggingface_request_openai, messages, request_model, **optional
                        ),
                        timeout=request_timeout,
                    )
                    processed = await _to_thread(process_huggingface_response, resp_raw)
                elif attempt_provider == "aimo":
                    resp_raw = await asyncio.wait_for(
                        _to_thread(make_aimo_request_openai, messages, request_model, **optional),
                        timeout=request_timeout,
                    )
                    processed = await _to_thread(process_aimo_response, resp_raw)
                elif attempt_provider == "xai":
                    resp_raw = await asyncio.wait_for(
                        _to_thread(make_xai_request_openai, messages, request_model, **optional),
                        timeout=request_timeout,
                    )
                    processed = await _to_thread(process_xai_response, resp_raw)
                elif attempt_provider == "cerebras":
                    resp_raw = await asyncio.wait_for(
                        _to_thread(
                            make_cerebras_request_openai, messages, request_model, **optional
                        ),
                        timeout=request_timeout,
                    )
                    processed = await _to_thread(process_cerebras_response, resp_raw)
                elif attempt_provider == "chutes":
                    resp_raw = await asyncio.wait_for(
                        _to_thread(make_chutes_request_openai, messages, request_model, **optional),
                        timeout=request_timeout,
                    )
                    processed = await _to_thread(process_chutes_response, resp_raw)
                else:
                    resp_raw = await asyncio.wait_for(
                        _to_thread(
                            make_openrouter_request_openai, messages, request_model, **optional
                        ),
                        timeout=request_timeout,
                    )
                    processed = await _to_thread(process_openrouter_response, resp_raw)

                provider = attempt_provider
                model = request_model
                break
            except Exception as exc:
                http_exc = map_provider_error(attempt_provider, request_model, exc)

            if http_exc is None:
                continue

            last_http_exc = http_exc
            if idx < len(provider_chain) - 1 and should_failover(http_exc):
                next_provider = provider_chain[idx + 1]
                logger.warning(
                    "Provider '%s' failed with status %s (%s). Falling back to '%s'.",
                    attempt_provider,
                    http_exc.status_code,
                    http_exc.detail,
                    next_provider,
                )
                continue

            raise http_exc

        if processed is None:
            raise last_http_exc or HTTPException(status_code=502, detail="Upstream error")

        elapsed = max(0.001, time.monotonic() - start)

        # === 4) Usage, pricing, final checks ===
        usage = processed.get("usage", {}) or {}
        total_tokens = usage.get("total_tokens", 0)
        prompt_tokens = usage.get("prompt_tokens", 0)
        completion_tokens = usage.get("completion_tokens", 0)

        post_plan = await _to_thread(enforce_plan_limits, user["id"], total_tokens, environment_tag)
        if not post_plan.get("allowed", False):
            raise HTTPException(
                status_code=429, detail=f"Plan limit exceeded: {post_plan.get('reason', 'unknown')}"
            )

        if trial.get("is_trial") and not trial.get("is_expired"):
            try:
                await _to_thread(track_trial_usage, api_key, total_tokens, 1)
            except Exception as e:
                logger.warning("Failed to track trial usage: %s", e)

        if not trial.get("is_trial", False):
            rl_final = await rate_limit_mgr.check_rate_limit(api_key, tokens_used=total_tokens)
            if not rl_final.allowed:
                await _to_thread(
                    create_rate_limit_alert,
                    api_key,
                    "rate_limit_exceeded",
                    {
                        "reason": rl_final.reason,
                        "retry_after": rl_final.retry_after,
                        "remaining_requests": rl_final.remaining_requests,
                        "remaining_tokens": rl_final.remaining_tokens,
                        "tokens_requested": total_tokens,
                    },
                )
                raise HTTPException(
                    status_code=429,
                    detail=f"Rate limit exceeded: {rl_final.reason}",
                    headers=(
                        {"Retry-After": str(rl_final.retry_after)} if rl_final.retry_after else None
                    ),
                )

        cost = calculate_cost(model, prompt_tokens, completion_tokens)
        is_trial = trial.get("is_trial", False)

        if is_trial:
            # Log transaction for trial users (with $0 cost)
            try:
                await _to_thread(
                    log_api_usage_transaction,
                    api_key,
                    0.0,
                    f"API usage - {model} (Trial)",
                    {
                        "model": model,
                        "total_tokens": total_tokens,
                        "prompt_tokens": prompt_tokens,
                        "completion_tokens": completion_tokens,
                        "cost_usd": 0.0,
                        "is_trial": True,
                    },
                    True,
                )
            except Exception as e:
                logger.error(f"Failed to log trial API usage transaction: {e}", exc_info=True)
        else:
            # For non-trial users, deduct credits
            try:
                await _to_thread(
                    deduct_credits,
                    api_key,
                    cost,
                    f"API usage - {model}",
                    {
                        "model": model,
                        "total_tokens": total_tokens,
                        "prompt_tokens": prompt_tokens,
                        "completion_tokens": completion_tokens,
                        "cost_usd": cost,
                    },
                )
                await _to_thread(
                    record_usage,
                    user["id"],
                    api_key,
                    model,
                    total_tokens,
                    cost,
                    int(elapsed * 1000),
                )
            except ValueError as e:
                raise HTTPException(status_code=402, detail=str(e))
            except Exception as e:
                logger.error("Usage recording error: %s", e)

            await _to_thread(update_rate_limit_usage, api_key, total_tokens)

        await _to_thread(increment_api_key_usage, api_key)

        # === 4.5) Log activity for tracking and analytics ===
        try:
            provider_name = get_provider_from_model(model)
            speed = total_tokens / elapsed if elapsed > 0 else 0
            await _to_thread(
                log_activity,
                user_id=user["id"],
                model=model,
                provider=provider_name,
                tokens=total_tokens,
                cost=cost if not trial.get("is_trial", False) else 0.0,
                speed=speed,
                finish_reason=processed.get("choices", [{}])[0].get("finish_reason", "stop"),
                app="API",
                metadata={
                    "prompt_tokens": prompt_tokens,
                    "completion_tokens": completion_tokens,
                    "endpoint": "/v1/responses",
                    "session_id": session_id,
                    "gateway": provider,  # Track which gateway was used
                },
            )
        except Exception as e:
            logger.error(
                f"Failed to log activity for user {user['id']}, model {model}: {e}", exc_info=True
            )

        # === 5) History ===
        if session_id:
            try:
                session = await _to_thread(get_chat_session, session_id, user["id"])
                if session:
                    last_user = None
                    for m in reversed(messages):
                        if m.get("role") == "user":
                            last_user = m
                            break
                    if last_user:
                        # Extract text content from multimodal content if needed
                        user_content = last_user.get("content", "")
                        if isinstance(user_content, list):
                            # Extract text from multimodal content
                            text_parts = []
                            for item in user_content:
                                if isinstance(item, dict) and item.get("type") == "text":
                                    text_parts.append(item.get("text", ""))
                            user_content = (
                                " ".join(text_parts) if text_parts else "[multimodal content]"
                            )

                        await _to_thread(
                            save_chat_message,
                            session_id,
                            "user",
                            user_content,
                            model,
                            0,
                            user["id"],
                        )

                    assistant_content = (
                        processed.get("choices", [{}])[0].get("message", {}).get("content", "")
                    )
                    if assistant_content:
                        await _to_thread(
                            save_chat_message,
                            session_id,
                            "assistant",
                            assistant_content,
                            model,
                            total_tokens,
                            user["id"],
                        )
            except Exception as e:
                logger.error(
                    f"Failed to save chat history for session {session_id}, user {user['id']}: {e}",
                    exc_info=True,
                )

        # === 6) Transform response format: choices -> output ===
        output = []
        for choice in processed.get("choices", []):
            output_item = {
                "index": choice.get("index", 0),
                "finish_reason": choice.get("finish_reason"),
            }

            # Transform message to response format
            if "message" in choice:
                msg = choice["message"]
                output_item["role"] = msg.get("role", "assistant")
                output_item["content"] = msg.get("content", "")

                # Include function/tool calls if present
                if "function_call" in msg:
                    output_item["function_call"] = msg["function_call"]
                if "tool_calls" in msg:
                    output_item["tool_calls"] = msg["tool_calls"]

            output.append(output_item)

        response = {
            "id": processed.get("id"),
            "object": "response",
            "created": processed.get("created"),
            "model": processed.get("model"),
            "output": output,
            "usage": usage,
        }

        # Add gateway usage metadata
        response["gateway_usage"] = {
            "tokens_charged": total_tokens,
            "request_ms": int(elapsed * 1000),
        }
        if not trial.get("is_trial", False):
            response["gateway_usage"]["cost_usd"] = round(cost, 6)

        # === 7) Log to Braintrust ===
        try:
            # Convert input messages to loggable format
            input_messages = []
            for inp_msg in req.input:
                if isinstance(inp_msg.content, str):
                    input_messages.append({"role": inp_msg.role, "content": inp_msg.content})
                else:
                    input_messages.append({"role": inp_msg.role, "content": str(inp_msg.content)})

            span.log(
                input=input_messages,
                output=response["output"][0].get("content", "") if response["output"] else "",
                metrics={
                    "prompt_tokens": prompt_tokens,
                    "completion_tokens": completion_tokens,
                    "total_tokens": total_tokens,
                    "latency_ms": int(elapsed * 1000),
                    "cost_usd": cost if not trial.get("is_trial", False) else 0.0,
                },
                metadata={
                    "model": model,
                    "provider": provider,
                    "user_id": user["id"],
                    "session_id": session_id,
                    "is_trial": trial.get("is_trial", False),
                    "environment": user.get("environment_tag", "live"),
                    "endpoint": "/v1/responses",
                },
            )
            span.end()
        except Exception as e:
            logger.warning(f"Failed to log to Braintrust: {e}")

        return response

    except HTTPException:
        raise
    except Exception:
        logger.exception("Unhandled server error in unified_responses")
        raise HTTPException(status_code=500, detail="Internal server error")
    finally:
        if (
            should_release_concurrency
            and rate_limit_mgr
            and (not req.stream or not stream_release_handled)
        ):
            try:
                await rate_limit_mgr.release_concurrency(api_key)
            except Exception as exc:
                logger.debug("Failed to release concurrency for %s: %s", mask_key(api_key), exc)


# Log successful module load - this should appear in startup logs if chat.py loads correctly
logger.info("✅ Chat module fully loaded - all routes registered successfully")
logger.info(f"   Total routes in router: {len(router.routes)}")

# Log any provider import errors that occurred during safe imports
if _provider_import_errors:
    logger.warning(f"⚠  Provider import warnings ({len(_provider_import_errors)} failed):")
    for provider_name, error_msg in _provider_import_errors.items():
        logger.warning(f"     - {provider_name}: {error_msg}")
else:
    logger.info("✓ All provider clients loaded successfully")<|MERGE_RESOLUTION|>--- conflicted
+++ resolved
@@ -842,14 +842,6 @@
 
             environment_tag = user.get("environment_tag", "live")
 
-            # Step 1a: Plan limit pre-check (fast fail before hitting providers)
-            pre_plan = await _to_thread(enforce_plan_limits, user["id"], 0, environment_tag)
-            if not pre_plan.get("allowed", False):
-                raise HTTPException(
-                    status_code=429,
-                    detail=f"Plan limit exceeded: {pre_plan.get('reason', 'unknown')}",
-                )
-
             # Step 2: Only validate trial access (plan limits checked after token usage known)
             trial = await _to_thread(validate_trial_access, api_key)
 
@@ -1733,18 +1725,6 @@
 
         environment_tag = user.get("environment_tag", "live")
 
-<<<<<<< HEAD
-        # Plan limit pre-check before doing any work
-        pre_plan = await _to_thread(enforce_plan_limits, user["id"], 0, environment_tag)
-        if not pre_plan.get("allowed", False):
-            raise HTTPException(
-                status_code=429, detail=f"Plan limit exceeded: {pre_plan.get('reason', 'unknown')}"
-            )
-
-        # Only validate trial access (plan limits checked after token usage known)
-=======
-        # Validate trial access (plan limits checked both before and after usage)
->>>>>>> 283be1a4
         trial = await _to_thread(validate_trial_access, api_key)
         if not trial.get("is_valid", False):
             if trial.get("is_trial") and trial.get("is_expired"):
