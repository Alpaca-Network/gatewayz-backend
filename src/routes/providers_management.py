"""
API routes for provider management
Handles CRUD operations for AI model providers
"""

import logging
from typing import List, Optional
from fastapi import APIRouter, HTTPException, Path, Query, status

from src.schemas.providers import (
    ProviderCreate,
    ProviderUpdate,
    ProviderResponse,
    ProviderHealthUpdate,
    ProviderStats,
    ProviderWithModelCount,
)
from src.db.providers_db import (
    get_all_providers,
    get_provider_by_id,
    get_provider_by_slug,
    create_provider,
    update_provider,
    delete_provider,
    deactivate_provider,
    activate_provider,
    update_provider_health,
    get_providers_by_health_status,
    get_providers_stats,
    search_providers,
)
from src.db.models_catalog_db import get_models_stats

logger = logging.getLogger(__name__)

router = APIRouter(
    prefix="/providers",
    tags=["Providers Management"],
)


@router.get("/", response_model=List[ProviderResponse])
async def list_providers(
    is_active_only: bool = Query(True, description="Only return active providers"),
    include_inactive: bool = Query(False, description="Include inactive providers"),
):
    """
    Get all providers

    Returns list of all providers with their current status
    """
    try:
        providers = get_all_providers(
            is_active_only=is_active_only,
            include_inactive=include_inactive
        )
        return providers
    except Exception as e:
        logger.error(f"Error fetching providers: {e}")
        raise HTTPException(
            status_code=status.HTTP_500_INTERNAL_SERVER_ERROR,
            detail="Failed to fetch providers"
        )


@router.get("/stats", response_model=ProviderStats)
async def get_provider_statistics():
    """
    Get provider statistics

    Returns overall statistics about providers including:
    - Total count
    - Active/inactive counts
    - Health status distribution
    """
    try:
        stats = get_providers_stats()
        return stats
    except Exception as e:
        logger.error(f"Error fetching provider stats: {e}")
        raise HTTPException(
            status_code=status.HTTP_500_INTERNAL_SERVER_ERROR,
            detail="Failed to fetch provider statistics"
        )


@router.get("/search", response_model=List[ProviderResponse])
async def search_providers_endpoint(
    q: str = Query(..., min_length=1, description="Search query"),
):
    """
    Search providers by name, slug, or description

    Args:
        q: Search query string

    Returns list of matching providers
    """
    try:
        providers = search_providers(q)
        return providers
    except Exception as e:
        logger.error(f"Error searching providers: {e}")
        raise HTTPException(
            status_code=status.HTTP_500_INTERNAL_SERVER_ERROR,
            detail="Failed to search providers"
        )


@router.get("/health/{health_status}", response_model=List[ProviderResponse])
async def get_providers_by_health(
<<<<<<< HEAD
    health_status: str = Path(..., description="Health status: 'healthy', 'degraded', 'down', 'unknown'"),
=======
    health_status: str = Path(
        ...,
        description="Health status: 'healthy', 'degraded', 'down', 'unknown'",
    ),
>>>>>>> 0f762cc7
):
    """
    Get providers by health status

    Args:
        health_status: Health status to filter by

    Returns list of providers with specified health status
    """
    try:
        if health_status not in ["healthy", "degraded", "down", "unknown"]:
            raise HTTPException(
                status_code=status.HTTP_400_BAD_REQUEST,
                detail="Invalid health status. Must be: 'healthy', 'degraded', 'down', or 'unknown'"
            )

        providers = get_providers_by_health_status(health_status)
        return providers
    except HTTPException:
        raise
    except Exception as e:
        logger.error(f"Error fetching providers by health status: {e}")
        raise HTTPException(
            status_code=status.HTTP_500_INTERNAL_SERVER_ERROR,
            detail="Failed to fetch providers by health status"
        )


@router.get("/{provider_id}", response_model=ProviderResponse)
async def get_provider(provider_id: int):
    """
    Get a specific provider by ID

    Args:
        provider_id: Provider ID

    Returns provider details
    """
    try:
        provider = get_provider_by_id(provider_id)
        if not provider:
            raise HTTPException(
                status_code=status.HTTP_404_NOT_FOUND,
                detail=f"Provider with ID {provider_id} not found"
            )
        return provider
    except HTTPException:
        raise
    except Exception as e:
        logger.error(f"Error fetching provider {provider_id}: {e}")
        raise HTTPException(
            status_code=status.HTTP_500_INTERNAL_SERVER_ERROR,
            detail="Failed to fetch provider"
        )


@router.get("/slug/{slug}", response_model=ProviderResponse)
async def get_provider_by_slug_endpoint(slug: str):
    """
    Get a specific provider by slug

    Args:
        slug: Provider slug (e.g., 'openrouter', 'portkey')

    Returns provider details
    """
    try:
        provider = get_provider_by_slug(slug)
        if not provider:
            raise HTTPException(
                status_code=status.HTTP_404_NOT_FOUND,
                detail=f"Provider with slug '{slug}' not found"
            )
        return provider
    except HTTPException:
        raise
    except Exception as e:
        logger.error(f"Error fetching provider by slug {slug}: {e}")
        raise HTTPException(
            status_code=status.HTTP_500_INTERNAL_SERVER_ERROR,
            detail="Failed to fetch provider"
        )


@router.get("/{provider_id}/models/stats")
async def get_provider_model_stats(provider_id: int):
    """
    Get model statistics for a specific provider

    Args:
        provider_id: Provider ID

    Returns model statistics for the provider
    """
    try:
        # First verify provider exists
        provider = get_provider_by_id(provider_id)
        if not provider:
            raise HTTPException(
                status_code=status.HTTP_404_NOT_FOUND,
                detail=f"Provider with ID {provider_id} not found"
            )

        stats = get_models_stats(provider_id=provider_id)
        return stats
    except HTTPException:
        raise
    except Exception as e:
        logger.error(f"Error fetching model stats for provider {provider_id}: {e}")
        raise HTTPException(
            status_code=status.HTTP_500_INTERNAL_SERVER_ERROR,
            detail="Failed to fetch model statistics"
        )


@router.post("/", response_model=ProviderResponse, status_code=status.HTTP_201_CREATED)
async def create_provider_endpoint(provider: ProviderCreate):
    """
    Create a new provider

    Args:
        provider: Provider creation data

    Returns created provider
    """
    try:
        # Check if provider with same slug already exists
        existing = get_provider_by_slug(provider.slug)
        if existing:
            raise HTTPException(
                status_code=status.HTTP_409_CONFLICT,
                detail=f"Provider with slug '{provider.slug}' already exists"
            )

        created_provider = create_provider(provider.model_dump())
        if not created_provider:
            raise HTTPException(
                status_code=status.HTTP_500_INTERNAL_SERVER_ERROR,
                detail="Failed to create provider"
            )
        return created_provider
    except HTTPException:
        raise
    except Exception as e:
        logger.error(f"Error creating provider: {e}")
        raise HTTPException(
            status_code=status.HTTP_500_INTERNAL_SERVER_ERROR,
            detail="Failed to create provider"
        )


@router.patch("/{provider_id}", response_model=ProviderResponse)
async def update_provider_endpoint(provider_id: int, provider: ProviderUpdate):
    """
    Update a provider

    Args:
        provider_id: Provider ID
        provider: Provider update data (only specified fields will be updated)

    Returns updated provider
    """
    try:
        # Check if provider exists
        existing = get_provider_by_id(provider_id)
        if not existing:
            raise HTTPException(
                status_code=status.HTTP_404_NOT_FOUND,
                detail=f"Provider with ID {provider_id} not found"
            )

        # Only include fields that were actually set
        update_data = provider.model_dump(exclude_unset=True)
        if not update_data:
            raise HTTPException(
                status_code=status.HTTP_400_BAD_REQUEST,
                detail="No fields to update"
            )

        updated_provider = update_provider(provider_id, update_data)
        if not updated_provider:
            raise HTTPException(
                status_code=status.HTTP_500_INTERNAL_SERVER_ERROR,
                detail="Failed to update provider"
            )
        return updated_provider
    except HTTPException:
        raise
    except Exception as e:
        logger.error(f"Error updating provider {provider_id}: {e}")
        raise HTTPException(
            status_code=status.HTTP_500_INTERNAL_SERVER_ERROR,
            detail="Failed to update provider"
        )


@router.patch("/{provider_id}/health", response_model=ProviderResponse)
async def update_provider_health_endpoint(
    provider_id: int,
    health_update: ProviderHealthUpdate
):
    """
    Update provider health status

    Args:
        provider_id: Provider ID
        health_update: Health status update data

    Returns updated provider
    """
    try:
        # Check if provider exists
        existing = get_provider_by_id(provider_id)
        if not existing:
            raise HTTPException(
                status_code=status.HTTP_404_NOT_FOUND,
                detail=f"Provider with ID {provider_id} not found"
            )

        # Validate health status
        if health_update.health_status not in ["healthy", "degraded", "down", "unknown"]:
            raise HTTPException(
                status_code=status.HTTP_400_BAD_REQUEST,
                detail="Invalid health status. Must be: 'healthy', 'degraded', 'down', or 'unknown'"
            )

        updated_provider = update_provider_health(
            provider_id,
            health_update.health_status,
            health_update.average_response_time_ms
        )

        if not updated_provider:
            raise HTTPException(
                status_code=status.HTTP_500_INTERNAL_SERVER_ERROR,
                detail="Failed to update provider health"
            )
        return updated_provider
    except HTTPException:
        raise
    except Exception as e:
        logger.error(f"Error updating provider health {provider_id}: {e}")
        raise HTTPException(
            status_code=status.HTTP_500_INTERNAL_SERVER_ERROR,
            detail="Failed to update provider health"
        )


@router.post("/{provider_id}/activate", response_model=ProviderResponse)
async def activate_provider_endpoint(provider_id: int):
    """
    Activate a provider

    Args:
        provider_id: Provider ID

    Returns activated provider
    """
    try:
        provider = get_provider_by_id(provider_id)
        if not provider:
            raise HTTPException(
                status_code=status.HTTP_404_NOT_FOUND,
                detail=f"Provider with ID {provider_id} not found"
            )

        activated_provider = activate_provider(provider_id)
        if not activated_provider:
            raise HTTPException(
                status_code=status.HTTP_500_INTERNAL_SERVER_ERROR,
                detail="Failed to activate provider"
            )
        return activated_provider
    except HTTPException:
        raise
    except Exception as e:
        logger.error(f"Error activating provider {provider_id}: {e}")
        raise HTTPException(
            status_code=status.HTTP_500_INTERNAL_SERVER_ERROR,
            detail="Failed to activate provider"
        )


@router.post("/{provider_id}/deactivate", response_model=ProviderResponse)
async def deactivate_provider_endpoint(provider_id: int):
    """
    Deactivate a provider (soft delete)

    Args:
        provider_id: Provider ID

    Returns deactivated provider
    """
    try:
        provider = get_provider_by_id(provider_id)
        if not provider:
            raise HTTPException(
                status_code=status.HTTP_404_NOT_FOUND,
                detail=f"Provider with ID {provider_id} not found"
            )

        deactivated_provider = deactivate_provider(provider_id)
        if not deactivated_provider:
            raise HTTPException(
                status_code=status.HTTP_500_INTERNAL_SERVER_ERROR,
                detail="Failed to deactivate provider"
            )
        return deactivated_provider
    except HTTPException:
        raise
    except Exception as e:
        logger.error(f"Error deactivating provider {provider_id}: {e}")
        raise HTTPException(
            status_code=status.HTTP_500_INTERNAL_SERVER_ERROR,
            detail="Failed to deactivate provider"
        )


@router.delete("/{provider_id}", status_code=status.HTTP_204_NO_CONTENT)
async def delete_provider_endpoint(provider_id: int):
    """
    Delete a provider (hard delete)

    Args:
        provider_id: Provider ID

    Note: This will cascade delete all models associated with this provider
    """
    try:
        provider = get_provider_by_id(provider_id)
        if not provider:
            raise HTTPException(
                status_code=status.HTTP_404_NOT_FOUND,
                detail=f"Provider with ID {provider_id} not found"
            )

        success = delete_provider(provider_id)
        if not success:
            raise HTTPException(
                status_code=status.HTTP_500_INTERNAL_SERVER_ERROR,
                detail="Failed to delete provider"
            )
    except HTTPException:
        raise
    except Exception as e:
        logger.error(f"Error deleting provider {provider_id}: {e}")
        raise HTTPException(
            status_code=status.HTTP_500_INTERNAL_SERVER_ERROR,
            detail="Failed to delete provider"
        )<|MERGE_RESOLUTION|>--- conflicted
+++ resolved
@@ -109,14 +109,10 @@
 
 @router.get("/health/{health_status}", response_model=List[ProviderResponse])
 async def get_providers_by_health(
-<<<<<<< HEAD
-    health_status: str = Path(..., description="Health status: 'healthy', 'degraded', 'down', 'unknown'"),
-=======
     health_status: str = Path(
         ...,
         description="Health status: 'healthy', 'degraded', 'down', 'unknown'",
     ),
->>>>>>> 0f762cc7
 ):
     """
     Get providers by health status
