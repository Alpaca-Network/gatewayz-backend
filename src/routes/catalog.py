--- conflicted
+++ resolved
@@ -1013,11 +1013,7 @@
         if "error" in stats:
             raise HTTPException(status_code=500, detail=stats["error"])
 
-<<<<<<< HEAD
-        return {"success": True, "data": stats, "timestamp": datetime.now(UTC).isoformat()}
-=======
         return {"success": True, "data": stats, "timestamp": datetime.now(timezone.utc).isoformat()}
->>>>>>> 04595dab
 
     except HTTPException:
         raise
@@ -1085,11 +1081,7 @@
         if "error" in stats:
             raise HTTPException(status_code=500, detail=stats["error"])
 
-<<<<<<< HEAD
-        return {"success": True, "data": stats, "timestamp": datetime.now(UTC).isoformat()}
-=======
         return {"success": True, "data": stats, "timestamp": datetime.now(timezone.utc).isoformat()}
->>>>>>> 04595dab
 
     except HTTPException:
         raise
@@ -1153,11 +1145,7 @@
             "gateway": gateway,
             "time_range": time_range,
             "sort_by": sort_by,
-<<<<<<< HEAD
-            "timestamp": datetime.now(UTC).isoformat(),
-=======
             "timestamp": datetime.now(timezone.utc).isoformat(),
->>>>>>> 04595dab
         }
 
     except HTTPException:
@@ -1196,11 +1184,7 @@
         if "error" in summary:
             raise HTTPException(status_code=500, detail=summary["error"])
 
-<<<<<<< HEAD
-        return {"success": True, "data": summary, "timestamp": datetime.now(UTC).isoformat()}
-=======
         return {"success": True, "data": summary, "timestamp": datetime.now(timezone.utc).isoformat()}
->>>>>>> 04595dab
 
     except HTTPException:
         raise
@@ -1245,11 +1229,7 @@
             "data": top_models,
             "count": len(top_models),
             "time_range": time_range,
-<<<<<<< HEAD
-            "timestamp": datetime.now(UTC).isoformat(),
-=======
             "timestamp": datetime.now(timezone.utc).isoformat(),
->>>>>>> 04595dab
         }
 
     except HTTPException:
@@ -1387,11 +1367,7 @@
             "savings": savings_info,
             "available_count": sum(1 for c in comparisons if c.get("available")),
             "total_gateways_checked": len(comparisons),
-<<<<<<< HEAD
-            "timestamp": datetime.now(UTC).isoformat(),
-=======
             "timestamp": datetime.now(timezone.utc).isoformat(),
->>>>>>> 04595dab
         }
 
     except HTTPException:
@@ -1507,11 +1483,7 @@
             "criteria": criteria,
             "models_compared": len(model_ids),
             "results": results,
-<<<<<<< HEAD
-            "timestamp": datetime.now(UTC).isoformat(),
-=======
             "timestamp": datetime.now(timezone.utc).isoformat(),
->>>>>>> 04595dab
         }
 
     except HTTPException:
@@ -1838,11 +1810,7 @@
                     "order": order,
                 },
             },
-<<<<<<< HEAD
-            "timestamp": datetime.now(UTC).isoformat(),
-=======
             "timestamp": datetime.now(timezone.utc).isoformat(),
->>>>>>> 04595dab
         }
 
     except Exception as e:
