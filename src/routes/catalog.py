--- conflicted
+++ resolved
@@ -779,11 +779,7 @@
             "anannas": "Anannas catalog",
             "aihubmix": "AiHubMix catalog",
             "vercel-ai-gateway": "Vercel AI Gateway catalog",
-<<<<<<< HEAD
-            "all": "Combined OpenRouter, Featherless, DeepInfra, Chutes, Groq, Fireworks, Together, Google, Cerebras, Nebius, Xai, Novita, Hugging Face, AIMO, Near AI, Fal.ai, Anannas, AiHubMix, OneRouter, and Vercel AI Gateway catalogs",
-=======
-            "all": "Combined OpenRouter, Featherless, DeepInfra, Chutes, Groq, Fireworks, Together, Google Vertex AI, Cerebras, Nebius, Xai, Novita, Hugging Face, AIMO, Near AI, Fal.ai, Anannas, AiHubMix, and Vercel AI Gateway catalogs",
->>>>>>> d6eb3918
+            "all": "Combined OpenRouter, Featherless, DeepInfra, Chutes, Groq, Fireworks, Together, Google Vertex AI, Cerebras, Nebius, Xai, Novita, Hugging Face, AIMO, Near AI, Fal.ai, Anannas, AiHubMix, OneRouter, and Vercel AI Gateway catalogs",
         }.get(gateway_value, "OpenRouter catalog")
 
         result = {
