import logging
from datetime import datetime, timezone

import httpx
<<<<<<< HEAD
from fastapi import APIRouter, Depends, HTTPException, Query
=======
from fastapi import APIRouter, Depends, HTTPException
>>>>>>> 01ce3fd8

from src.cache import _huggingface_cache, _models_cache, _provider_cache
from src.config import Config
from src.db.rate_limits import get_user_rate_limits, set_user_rate_limits
from src.db.trials import get_trial_analytics
from src.db.users import (
    add_credits_to_user,
    create_enhanced_user,
    get_admin_monitor_data,
    get_all_users,
    get_user,
)
<<<<<<< HEAD
from src.db.credit_transactions import get_all_transactions, get_transaction_summary
=======
>>>>>>> 01ce3fd8
from src.enhanced_notification_service import enhanced_notification_service
from src.schemas import (
    AddCreditsRequest,
    SetRateLimitRequest,
    UserRegistrationRequest,
    UserRegistrationResponse,
)
from src.security.deps import require_admin
from src.services.models import (
    enhance_model_with_provider_info,
    fetch_huggingface_model,
    get_cached_models,
)
from src.services.providers import fetch_providers_from_openrouter, get_cached_providers

# Initialize logging
logging.basicConfig(level=logging.ERROR)
logger = logging.getLogger(__name__)

router = APIRouter()


@router.post("/create", response_model=UserRegistrationResponse, tags=["authentication"])
async def create_api_key(request: UserRegistrationRequest):
    """Create an API key for the user after dashboard login"""
    try:
        # Validate input
        if request.environment_tag not in ["test", "staging", "live", "development"]:
            raise HTTPException(status_code=400, detail="Invalid environment tag")

        # Create a user account and generate an API key for a dashboard user
        user_data = create_enhanced_user(
            username=request.username,
            email=request.email,
            auth_method=request.auth_method,
            credits=10,  # $10 worth of credits (500,000 tokens)
        )

        # Send a welcome email with API key information
        try:
            enhanced_notification_service.send_welcome_email(
                user_id=user_data["user_id"],
                username=user_data["username"],
                email=user_data["email"],
                credits=user_data["credits"],
            )
        except Exception as e:
            logger.warning(f"Failed to send welcome email: {e}")

        return UserRegistrationResponse(
            user_id=user_data["user_id"],
            username=user_data["username"],
            email=user_data["email"],
            api_key=user_data["primary_api_key"],
            credits=user_data["credits"],
            environment_tag=request.environment_tag,
            scope_permissions={
                "read": ["models", "usage", "profile"],
                "write": ["chat", "completions", "profile_update"],
            },
            auth_method=request.auth_method,
            subscription_status="trial",
            message="API key created successfully!",
            timestamp=datetime.now(timezone.utc),
        )

    except ValueError as e:
        raise HTTPException(status_code=400, detail=str(e)) from e
    except Exception as e:
        logger.error(f"API key creation failed: {e}")
        raise HTTPException(status_code=500, detail="Internal server error") from e


# Admin endpoints
@router.post("/admin/add_credits", tags=["admin"])
async def admin_add_credits(req: AddCreditsRequest, admin_user: dict = Depends(require_admin)):
    try:
        user = get_user(req.api_key)
        if not user:
            raise HTTPException(status_code=404, detail="User not found")

        # Add credits to a user account (not a specific key)
        add_credits_to_user(user["id"], req.credits)

        updated_user = get_user(req.api_key)

        return {
            "status": "success",
            "message": f"Added {req.credits} credits to user {user.get('username', user['id'])}",
            "new_balance": updated_user["credits"],
            "user_id": user["id"],
        }

    except HTTPException:
        raise
    except ValueError as e:
        raise HTTPException(status_code=400, detail=str(e)) from e
    except Exception as e:
        logger.error(f"Add credits failed: {e}")
        raise HTTPException(status_code=500, detail="Internal server error") from e


@router.get("/admin/balance", tags=["admin"])
async def admin_get_all_balances(admin_user: dict = Depends(require_admin)):
    try:
        users = get_all_users()

        user_balances = []
        for user in users:
            user_balances.append(
                {
                    "api_key": user["api_key"],
                    "credits": user["credits"],
                    "created_at": user.get("created_at"),
                    "updated_at": user.get("updated_at"),
                }
            )

        return {"status": "success", "total_users": len(user_balances), "users": user_balances}

    except Exception as e:
        logger.error(f"Error getting all user balances: {e}")
        raise HTTPException(status_code=500, detail="Internal server error") from e


@router.get("/admin/monitor", tags=["admin"])
async def admin_monitor(admin_user: dict = Depends(require_admin)):
    try:
        monitor_data = get_admin_monitor_data()

        if not monitor_data:
            raise HTTPException(status_code=500, detail="Failed to retrieve monitoring data")

        # Check if there's an error in the response
        if "error" in monitor_data:
            logger.error(f"Admin monitor data contains error: {monitor_data['error']}")
            # Still return the data but log the error
            return {
                "status": "success",
                "timestamp": datetime.now(timezone.utc).isoformat(),
                "data": monitor_data,
                "warning": "Data retrieved with errors, some information may be incomplete",
            }

        return {
            "status": "success",
            "timestamp": datetime.now(timezone.utc).isoformat(),
            "data": monitor_data,
        }

    except HTTPException:
        raise
    except Exception as e:
        logger.error(f"Error getting admin monitor data: {e}")
        raise HTTPException(status_code=500, detail="Internal server error") from e


@router.post("/admin/limit", tags=["admin"])
async def admin_set_rate_limit(req: SetRateLimitRequest, admin_user: dict = Depends(require_admin)):
    try:
        set_user_rate_limits(req.api_key, req.rate_limits.model_dump())

        rate_limits = get_user_rate_limits(req.api_key)

        if not rate_limits:
            raise HTTPException(status_code=404, detail="User not found")

        return {
            "status": "success",
            "message": f"Rate limits updated for user {req.api_key[:10]}...",
            "rate_limits": {
                "requests_per_minute": rate_limits["requests_per_minute"],
                "requests_per_hour": rate_limits["requests_per_hour"],
                "requests_per_day": rate_limits["requests_per_day"],
                "tokens_per_minute": rate_limits["tokens_per_minute"],
                "tokens_per_hour": rate_limits["tokens_per_hour"],
                "tokens_per_day": rate_limits["tokens_per_day"],
            },
        }

    except ValueError as e:
        raise HTTPException(status_code=400, detail=str(e)) from e
    except HTTPException:
        raise
    except Exception as e:
        logger.error(f"Error setting rate limits: {e}")
        raise HTTPException(status_code=500, detail="Internal server error") from e


# Admin cache management endpoints
@router.post("/admin/refresh-providers", tags=["admin"])
async def admin_refresh_providers(admin_user: dict = Depends(require_admin)):
    try:
        # Invalidate provider cache to force refresh
        _provider_cache["data"] = None
        _provider_cache["timestamp"] = None

        providers = get_cached_providers()

        return {
            "status": "success",
            "message": "Provider cache refreshed successfully",
            "total_providers": len(providers) if providers else 0,
            "timestamp": datetime.now(timezone.utc).isoformat(),
        }

    except Exception as e:
        logger.error(f"Failed to refresh provider cache: {e}")
        raise HTTPException(status_code=500, detail="Failed to refresh provider cache") from e


@router.get("/admin/cache-status", tags=["admin"])
async def admin_cache_status(admin_user: dict = Depends(require_admin)):
    try:
        cache_age = None
        if _provider_cache["timestamp"]:
            cache_age = (datetime.now(timezone.utc) - _provider_cache["timestamp"]).total_seconds()

        return {
            "status": "success",
            "cache_info": {
                "has_data": _provider_cache["data"] is not None,
                "cache_age_seconds": cache_age,
                "ttl_seconds": _provider_cache["ttl"],
                "is_valid": cache_age is not None and cache_age < _provider_cache["ttl"],
                "total_cached_providers": (
                    len(_provider_cache["data"]) if _provider_cache["data"] else 0
                ),
            },
            "timestamp": datetime.now(timezone.utc).isoformat(),
        }

    except Exception as e:
        logger.error(f"Failed to get cache status: {e}")
        raise HTTPException(status_code=500, detail="Failed to get cache status") from e


@router.get("/admin/huggingface-cache-status", tags=["admin"])
async def admin_huggingface_cache_status(admin_user: dict = Depends(require_admin)):
    """Get Hugging Face cache status and statistics"""
    try:
        cache_age = None
        if _huggingface_cache["timestamp"]:
            cache_age = (datetime.now(timezone.utc) - _huggingface_cache["timestamp"]).total_seconds()

        return {
            "huggingface_cache": {
                "age_seconds": cache_age,
                "is_valid": cache_age is not None and cache_age < _huggingface_cache["ttl"],
                "total_cached_models": len(_huggingface_cache["data"]),
                "cached_model_ids": list(_huggingface_cache["data"].keys()),
            },
            "timestamp": datetime.now(timezone.utc).isoformat(),
        }

    except Exception as e:
        logger.error(f"Failed to get Hugging Face cache status: {e}")
        raise HTTPException(
            status_code=500, detail="Failed to get Hugging Face cache status"
        ) from e


@router.post("/admin/refresh-huggingface-cache", tags=["admin"])
async def admin_refresh_huggingface_cache(admin_user: dict = Depends(require_admin)):
    """Clear Hugging Face cache to force refresh on the next request"""
    try:
        _huggingface_cache["data"] = {}
        _huggingface_cache["timestamp"] = None

        return {
            "message": "Hugging Face cache cleared successfully",
            "timestamp": datetime.now(timezone.utc).isoformat(),
        }

    except Exception as e:
        logger.error(f"Failed to clear Hugging Face cache: {e}")
        raise HTTPException(status_code=500, detail="Failed to clear Hugging Face cache") from e


@router.get("/admin/test-huggingface/{hugging_face_id}", tags=["admin"])
async def admin_test_huggingface(
    hugging_face_id: str = "openai/gpt-oss-120b", admin_user: dict = Depends(require_admin)
):
    """Test Hugging Face API response for debugging"""
    try:
        hf_data = fetch_huggingface_model(hugging_face_id)
        if not hf_data:
            raise HTTPException(
                status_code=404, detail=f"Hugging Face model {hugging_face_id} not found"
            )

        return {
            "hugging_face_id": hugging_face_id,
            "raw_response": hf_data,
            "author_data_extracted": {
                "has_author_data": bool(hf_data.get("author_data")),
                "author_data": hf_data.get("author_data"),
                "author": hf_data.get("author"),
                "extracted_author_data": {
                    "name": (
                        hf_data.get("author_data", {}).get("name")
                        if hf_data.get("author_data")
                        else None
                    ),
                    "fullname": (
                        hf_data.get("author_data", {}).get("fullname")
                        if hf_data.get("author_data")
                        else None
                    ),
                    "avatar_url": (
                        hf_data.get("author_data", {}).get("avatarUrl")
                        if hf_data.get("author_data")
                        else None
                    ),
                    "follower_count": (
                        hf_data.get("author_data", {}).get("followerCount", 0)
                        if hf_data.get("author_data")
                        else 0
                    ),
                },
            },
            "timestamp": datetime.now(timezone.utc).isoformat(),
        }

    except HTTPException:
        raise
    except Exception as e:
        logger.error(f"Failed to test Hugging Face API for {hugging_face_id}: {e}")
        raise HTTPException(
            status_code=500, detail=f"Failed to test Hugging Face API: {str(e)}"
        ) from e


@router.get("/admin/debug-models", tags=["admin"])
async def admin_debug_models(admin_user: dict = Depends(require_admin)):
    """Debug models and providers data for troubleshooting"""
    try:
        # Get raw data
        models = get_cached_models()
        providers = get_cached_providers()

        # Sample some models and providers
        sample_models = models[:3] if models else []
        sample_providers = providers[:3] if providers else []

        # Test provider matching for a sample model
        provider_matching_test = []
        if sample_models and sample_providers:
            for model in sample_models[:2]:
                model_id = model.get("id", "")
                provider_slug = model_id.split("/")[0] if "/" in model_id else None

                matching_provider = None
                if provider_slug:
                    for provider in providers:
                        if provider.get("slug") == provider_slug:
                            matching_provider = provider
                            break

                provider_matching_test.append(
                    {
                        "model_id": model_id,
                        "provider_slug": provider_slug,
                        "found_provider": bool(matching_provider),
                        "provider_site_url": (
                            matching_provider.get("site_url") if matching_provider else None
                        ),
                        "provider_data": matching_provider,
                    }
                )

        return {
            "models_cache": {
                "total_models": len(models) if models else 0,
                "sample_models": sample_models,
                "cache_timestamp": _models_cache.get("timestamp"),
                "cache_age_seconds": (
                    (datetime.now(timezone.utc) - _models_cache["timestamp"]).total_seconds()
                    if _models_cache.get("timestamp")
                    else None
                ),
            },
            "providers_cache": {
                "total_providers": len(providers) if providers else 0,
                "sample_providers": sample_providers,
                "cache_timestamp": _provider_cache.get("timestamp"),
                "cache_age_seconds": (
                    (datetime.now(timezone.utc) - _provider_cache["timestamp"]).total_seconds()
                    if _provider_cache.get("timestamp")
                    else None
                ),
            },
            "provider_matching_test": provider_matching_test,
            "timestamp": datetime.now(timezone.utc).isoformat(),
        }

    except Exception as e:
        logger.error(f"Failed to debug models and providers: {e}")
        raise HTTPException(status_code=500, detail=f"Failed to debug: {str(e)}") from e


@router.get("/test-provider-matching", tags=["debug"])
async def test_provider_matching():
    """Test provider matching logic without authentication"""
    try:
        # Get raw data
        models = get_cached_models()
        providers = get_cached_providers()

        if not models or not providers:
            return {
                "error": "No models or providers data available",
                "models_count": len(models) if models else 0,
                "providers_count": len(providers) if providers else 0,
            }

        # Test with a specific model
        test_model = None
        for model in models:
            if "openai" in model.get("id", "").lower():
                test_model = model
                break

        if not test_model:
            test_model = models[0]  # Use first model as fallback

        model_id = test_model.get("id", "")
        provider_slug = model_id.split("/")[0] if "/" in model_id else None

        # Find a matching provider
        matching_provider = None
        if provider_slug:
            for provider in providers:
                if provider.get("slug") == provider_slug:
                    matching_provider = provider
                    break

        # Test the enhancement function
        enhanced_model = enhance_model_with_provider_info(test_model, providers)

        return {
            "test_model": {"id": model_id, "provider_slug": provider_slug},
            "matching_provider": {
                "found": bool(matching_provider),
                "slug": matching_provider.get("slug") if matching_provider else None,
                "site_url": matching_provider.get("site_url") if matching_provider else None,
                "name": matching_provider.get("name") if matching_provider else None,
                "privacy_policy_url": (
                    matching_provider.get("privacy_policy_url") if matching_provider else None
                ),
                "terms_of_service_url": (
                    matching_provider.get("terms_of_service_url") if matching_provider else None
                ),
                "status_page_url": (
                    matching_provider.get("status_page_url") if matching_provider else None
                ),
            },
            "enhanced_model": {
                "provider_slug": enhanced_model.get("provider_slug"),
                "provider_site_url": enhanced_model.get("provider_site_url"),
                "model_logo_url": enhanced_model.get("model_logo_url"),
            },
            "available_providers": [
                {
                    "slug": p.get("slug"),
                    "name": p.get("name"),
                    "site_url": p.get("site_url"),
                    "privacy_policy_url": p.get("privacy_policy_url"),
                    "terms_of_service_url": p.get("terms_of_service_url"),
                    "status_page_url": p.get("status_page_url"),
                }
                for p in providers[:5]
            ],
            "cache_info": {
                "provider_cache_timestamp": _provider_cache.get("timestamp"),
                "provider_cache_age": (
                    (datetime.now(timezone.utc) - _provider_cache["timestamp"]).total_seconds()
                    if _provider_cache.get("timestamp")
                    else None
                ),
            },
            "timestamp": datetime.now(timezone.utc).isoformat(),
        }

    except Exception as e:
        logger.error(f"Failed to test provider matching: {e}")
        return {"error": str(e)}


@router.post("/test-refresh-providers", tags=["debug"])
async def test_refresh_providers():
    """Refresh providers cache and test again"""
    try:
        # Clear provider cache
        _provider_cache["data"] = None
        _provider_cache["timestamp"] = None

        # Fetch fresh data
        fresh_providers = fetch_providers_from_openrouter()

        if not fresh_providers:
            return {"error": "Failed to fetch fresh providers data"}

        # Test the enhancement on fresh data
        test_model = {"id": "openai/gpt-4", "name": "GPT-4"}
        enhanced_model = enhance_model_with_provider_info(test_model, fresh_providers)

        return {
            "fresh_providers_count": len(fresh_providers),
            "sample_providers": [
                {
                    "slug": p.get("slug"),
                    "name": p.get("name"),
                    "privacy_policy_url": p.get("privacy_policy_url"),
                    "terms_of_service_url": p.get("terms_of_service_url"),
                    "status_page_url": p.get("status_page_url"),
                }
                for p in fresh_providers[:3]
            ],
            "enhanced_model": {
                "provider_slug": enhanced_model.get("provider_slug"),
                "provider_site_url": enhanced_model.get("provider_site_url"),
                "model_logo_url": enhanced_model.get("model_logo_url"),
            },
            "timestamp": datetime.now(timezone.utc).isoformat(),
        }

    except Exception as e:
        logger.error(f"Failed to refresh providers: {e}")
        return {"error": str(e)}


@router.get("/test-openrouter-providers", tags=["debug"])
async def test_openrouter_providers():
    """Test what OpenRouter actually returns for providers"""
    try:
        if not Config.OPENROUTER_API_KEY:
            return {"error": "OpenRouter API key not configured"}

        headers = {
            "Authorization": f"Bearer {Config.OPENROUTER_API_KEY}",
            "Content-Type": "application/json",
        }

        response = httpx.get("https://openrouter.ai/api/v1/providers", headers=headers)
        response.raise_for_status()

        raw_data = response.json()
        providers = raw_data.get("data", [])

        # Find OpenAI provider
        openai_provider = None
        for provider in providers:
            if provider.get("slug") == "openai":
                openai_provider = provider
                break

        return {
            "total_providers": len(providers),
            "openai_provider_raw": openai_provider,
            "sample_providers": [
                {
                    "slug": p.get("slug"),
                    "name": p.get("name"),
                    "privacy_policy_url": p.get("privacy_policy_url"),
                    "terms_of_service_url": p.get("terms_of_service_url"),
                    "status_page_url": p.get("status_page_url"),
                }
                for p in providers[:5]
            ],
            "timestamp": datetime.now(timezone.utc).isoformat(),
        }

    except Exception as e:
        logger.error(f"Failed to test OpenRouter providers: {e}")
        return {"error": str(e)}


@router.post("/admin/clear-rate-limit-cache", tags=["admin"])
async def admin_clear_rate_limit_cache(admin_user: dict = Depends(require_admin)):
    """Clear rate limit configuration cache to force reload from database"""
    try:
        from src.services.rate_limiting import get_rate_limit_manager

        # Clear the cached rate limit manager
        manager = get_rate_limit_manager()
        if manager:
            manager.key_configs.clear()
            logger.info("Cleared rate limit manager key_configs cache")

        # Clear the LRU cache by clearing the function cache
        get_rate_limit_manager.cache_clear()

        return {
            "status": "success",
            "message": "Rate limit cache cleared successfully. New requests will reload configuration.",
            "timestamp": datetime.now(timezone.utc).isoformat(),
        }

    except Exception as e:
        logger.error(f"Failed to clear rate limit cache: {e}")
        raise HTTPException(
            status_code=500, detail=f"Failed to clear rate limit cache: {str(e)}"
        ) from e


@router.get("/admin/trial/analytics", tags=["admin"])
async def get_trial_analytics_admin(admin_user: dict = Depends(require_admin)):
    """Get trial analytics and conversion metrics for admin"""
    try:
        analytics = get_trial_analytics()
        return {"success": True, "analytics": analytics}
    except Exception as e:
        logger.error(f"Error getting trial analytics: {e}")
        raise HTTPException(status_code=500, detail="Failed to get trial analytics") from e


@router.get("/admin/users", tags=["admin"])
async def get_all_users_info(admin_user: dict = Depends(require_admin)):
    """Get all users information from users table (Admin only)"""
    try:
        from src.config.supabase_config import get_supabase_client

        client = get_supabase_client()

        # Get all users with their information
        result = (
            client.table("users")
            .select(
                "id, username, email, credits, is_active, role, registration_date, "
                "auth_method, subscription_status, trial_expires_at, created_at, updated_at"
            )
            .execute()
        )

        if not result.data:
            return {
                "status": "success",
                "total_users": 0,
                "users": [],
                "timestamp": datetime.now(timezone.utc).isoformat(),
            }

        users = result.data

        # Get additional statistics
        total_users = len(users)
        active_users = len([u for u in users if u.get("is_active", True)])
        admin_users = len([u for u in users if u.get("role") == "admin"])
        developer_users = len([u for u in users if u.get("role") == "developer"])
        regular_users = len([u for u in users if u.get("role") == "user" or u.get("role") is None])

        # Calculate total credits across all users
        total_credits = sum(float(u.get("credits", 0)) for u in users)

        # Get subscription status breakdown
        subscription_stats = {}
        for user in users:
            status = user.get("subscription_status", "unknown")
            subscription_stats[status] = subscription_stats.get(status, 0) + 1

        return {
            "status": "success",
            "total_users": total_users,
            "statistics": {
                "active_users": active_users,
                "inactive_users": total_users - active_users,
                "admin_users": admin_users,
                "developer_users": developer_users,
                "regular_users": regular_users,
                "total_credits": round(total_credits, 2),
                "average_credits": round(total_credits / total_users, 2) if total_users > 0 else 0,
                "subscription_breakdown": subscription_stats,
            },
            "users": users,
            "timestamp": datetime.now(timezone.utc).isoformat(),
        }

    except Exception as e:
        logger.error(f"Error getting all users info: {e}")
        raise HTTPException(status_code=500, detail="Failed to get users information") from e
<<<<<<< HEAD


@router.get("/admin/credit-transactions", tags=["admin"])
async def get_all_credit_transactions_admin(
    limit: int = Query(50, ge=1, le=1000, description="Maximum number of transactions to return"),
    offset: int = Query(0, ge=0, description="Number of transactions to skip"),
    user_id: int = Query(None, description="Filter by specific user ID"),
    transaction_type: str = Query(
        None,
        description="Filter by transaction type (trial, purchase, api_usage, admin_credit, admin_debit, refund, bonus, transfer)",
    ),
    from_date: str = Query(None, description="Start date filter (YYYY-MM-DD or ISO format)"),
    to_date: str = Query(None, description="End date filter (YYYY-MM-DD or ISO format)"),
    min_amount: float = Query(None, description="Minimum transaction amount (absolute value)"),
    max_amount: float = Query(None, description="Maximum transaction amount (absolute value)"),
    direction: str = Query(
        None,
        description="Filter by direction: 'credit' (positive amounts) or 'charge' (negative amounts)",
    ),
    payment_id: int = Query(None, description="Filter by payment ID"),
    sort_by: str = Query(
        "created_at", description="Sort field: 'created_at', 'amount', or 'transaction_type'"
    ),
    sort_order: str = Query("desc", description="Sort order: 'asc' or 'desc'"),
    include_summary: bool = Query(False, description="Include summary analytics in response"),
    admin_user: dict = Depends(require_admin),
):
    """
    Get all credit transactions across all users (Admin only)

    This endpoint allows admins to view all credit transactions in the system with the same
    advanced filtering capabilities as the user endpoint.

    **Differences from user endpoint:**
    - Views ALL users' transactions (unless filtered by user_id)
    - Requires admin authentication
    - Optional user_id filter to view specific user's transactions

    **Filters:**
    - `user_id`: Filter by specific user (optional, if not provided shows all users)
    - `transaction_type`: Filter by type (trial, purchase, api_usage, etc.)
    - `from_date` / `to_date`: Date range filtering (YYYY-MM-DD format)
    - `min_amount` / `max_amount`: Amount range filtering
    - `direction`: 'credit' (additions) or 'charge' (deductions)
    - `payment_id`: Filter by specific payment
    - `sort_by`: Sort by date, amount, or type
    - `sort_order`: 'asc' or 'desc'

    **Response includes:**
    - Filtered transactions list (with user_id included)
    - Summary analytics (if include_summary=true)
    """
    try:
        # Validate direction filter
        if direction and direction.lower() not in ("credit", "charge"):
            raise HTTPException(status_code=400, detail="direction must be 'credit' or 'charge'")

        # Validate sort_by
        if sort_by not in ("created_at", "amount", "transaction_type"):
            raise HTTPException(
                status_code=400,
                detail="sort_by must be 'created_at', 'amount', or 'transaction_type'",
            )

        # Validate sort_order
        if sort_order.lower() not in ("asc", "desc"):
            raise HTTPException(status_code=400, detail="sort_order must be 'asc' or 'desc'")

        # Get all transactions with filters
        transactions = get_all_transactions(
            limit=limit,
            offset=offset,
            user_id=user_id,
            transaction_type=transaction_type,
            from_date=from_date,
            to_date=to_date,
            min_amount=min_amount,
            max_amount=max_amount,
            direction=direction,
            payment_id=payment_id,
            sort_by=sort_by,
            sort_order=sort_order,
        )

        # Format transactions (include user_id for admin view)
        formatted_transactions = [
            {
                "id": txn["id"],
                "user_id": txn["user_id"],
                "amount": float(txn["amount"]),
                "transaction_type": txn["transaction_type"],
                "description": txn.get("description", ""),
                "balance_before": float(txn["balance_before"]),
                "balance_after": float(txn["balance_after"]),
                "created_at": txn["created_at"],
                "payment_id": txn.get("payment_id"),
                "metadata": txn.get("metadata", {}),
                "created_by": txn.get("created_by"),
            }
            for txn in transactions
        ]

        # Build response
        response = {
            "transactions": formatted_transactions,
            "pagination": {
                "total": len(formatted_transactions),
                "limit": limit,
                "offset": offset,
                "has_more": len(formatted_transactions) == limit,  # Best guess
            },
            "filters_applied": {
                "user_id": user_id,
                "transaction_type": transaction_type,
                "from_date": from_date,
                "to_date": to_date,
                "min_amount": min_amount,
                "max_amount": max_amount,
                "direction": direction,
                "payment_id": payment_id,
                "sort_by": sort_by,
                "sort_order": sort_order,
            },
        }

        # Include summary if requested (only if user_id is specified, otherwise too expensive)
        if include_summary and user_id is not None:
            summary = get_transaction_summary(
                user_id=user_id,
                from_date=from_date,
                to_date=to_date,
            )
            response["summary"] = summary
        elif include_summary and user_id is None:
            logger.warning(
                "Summary requested but user_id not specified - skipping summary for performance"
            )

        return response

    except HTTPException:
        raise
    except Exception as e:
        logger.error(f"Error getting all credit transactions: {e}", exc_info=True)
        raise HTTPException(status_code=500, detail="Internal server error") from e
=======
>>>>>>> 01ce3fd8


@router.get("/admin/users/{user_id}", tags=["admin"])
async def get_user_info_by_id(user_id: int, admin_user: dict = Depends(require_admin)):
    """Get detailed information for a specific user (Admin only)"""
    try:
        from src.config.supabase_config import get_supabase_client

        client = get_supabase_client()

        # Get user information
        user_result = client.table("users").select("*").eq("id", user_id).execute()

        if not user_result.data:
            raise HTTPException(status_code=404, detail="User not found")

        user = user_result.data[0]

        # Get user's API keys
        api_keys_result = client.table("api_keys_new").select("*").eq("user_id", user_id).execute()
        api_keys = api_keys_result.data if api_keys_result.data else []

        # Get user's usage records (if available)
        try:
            usage_result = (
                client.table("usage_records")
                .select("*")
                .eq("user_id", user_id)
                .order("created_at", desc=True)
                .limit(10)
                .execute()
            )
            recent_usage = usage_result.data if usage_result.data else []
        except Exception:
            recent_usage = []

        # Get user's activity log (if available)
        try:
            activity_result = (
                client.table("activity_log")
                .select("*")
                .eq("user_id", user_id)
                .order("created_at", desc=True)
                .limit(10)
                .execute()
            )
            recent_activity = activity_result.data if activity_result.data else []
        except Exception:
            recent_activity = []

        return {
            "status": "success",
            "user": user,
            "api_keys": api_keys,
            "recent_usage": recent_usage,
            "recent_activity": recent_activity,
            "timestamp": datetime.now(timezone.utc).isoformat(),
        }

    except HTTPException:
        raise
    except Exception as e:
        logger.error(f"Error getting user info for ID {user_id}: {e}")
        raise HTTPException(status_code=500, detail="Failed to get user information") from e<|MERGE_RESOLUTION|>--- conflicted
+++ resolved
@@ -2,11 +2,7 @@
 from datetime import datetime, timezone
 
 import httpx
-<<<<<<< HEAD
-from fastapi import APIRouter, Depends, HTTPException, Query
-=======
 from fastapi import APIRouter, Depends, HTTPException
->>>>>>> 01ce3fd8
 
 from src.cache import _huggingface_cache, _models_cache, _provider_cache
 from src.config import Config
@@ -19,10 +15,6 @@
     get_all_users,
     get_user,
 )
-<<<<<<< HEAD
-from src.db.credit_transactions import get_all_transactions, get_transaction_summary
-=======
->>>>>>> 01ce3fd8
 from src.enhanced_notification_service import enhanced_notification_service
 from src.schemas import (
     AddCreditsRequest,
@@ -704,154 +696,6 @@
     except Exception as e:
         logger.error(f"Error getting all users info: {e}")
         raise HTTPException(status_code=500, detail="Failed to get users information") from e
-<<<<<<< HEAD
-
-
-@router.get("/admin/credit-transactions", tags=["admin"])
-async def get_all_credit_transactions_admin(
-    limit: int = Query(50, ge=1, le=1000, description="Maximum number of transactions to return"),
-    offset: int = Query(0, ge=0, description="Number of transactions to skip"),
-    user_id: int = Query(None, description="Filter by specific user ID"),
-    transaction_type: str = Query(
-        None,
-        description="Filter by transaction type (trial, purchase, api_usage, admin_credit, admin_debit, refund, bonus, transfer)",
-    ),
-    from_date: str = Query(None, description="Start date filter (YYYY-MM-DD or ISO format)"),
-    to_date: str = Query(None, description="End date filter (YYYY-MM-DD or ISO format)"),
-    min_amount: float = Query(None, description="Minimum transaction amount (absolute value)"),
-    max_amount: float = Query(None, description="Maximum transaction amount (absolute value)"),
-    direction: str = Query(
-        None,
-        description="Filter by direction: 'credit' (positive amounts) or 'charge' (negative amounts)",
-    ),
-    payment_id: int = Query(None, description="Filter by payment ID"),
-    sort_by: str = Query(
-        "created_at", description="Sort field: 'created_at', 'amount', or 'transaction_type'"
-    ),
-    sort_order: str = Query("desc", description="Sort order: 'asc' or 'desc'"),
-    include_summary: bool = Query(False, description="Include summary analytics in response"),
-    admin_user: dict = Depends(require_admin),
-):
-    """
-    Get all credit transactions across all users (Admin only)
-
-    This endpoint allows admins to view all credit transactions in the system with the same
-    advanced filtering capabilities as the user endpoint.
-
-    **Differences from user endpoint:**
-    - Views ALL users' transactions (unless filtered by user_id)
-    - Requires admin authentication
-    - Optional user_id filter to view specific user's transactions
-
-    **Filters:**
-    - `user_id`: Filter by specific user (optional, if not provided shows all users)
-    - `transaction_type`: Filter by type (trial, purchase, api_usage, etc.)
-    - `from_date` / `to_date`: Date range filtering (YYYY-MM-DD format)
-    - `min_amount` / `max_amount`: Amount range filtering
-    - `direction`: 'credit' (additions) or 'charge' (deductions)
-    - `payment_id`: Filter by specific payment
-    - `sort_by`: Sort by date, amount, or type
-    - `sort_order`: 'asc' or 'desc'
-
-    **Response includes:**
-    - Filtered transactions list (with user_id included)
-    - Summary analytics (if include_summary=true)
-    """
-    try:
-        # Validate direction filter
-        if direction and direction.lower() not in ("credit", "charge"):
-            raise HTTPException(status_code=400, detail="direction must be 'credit' or 'charge'")
-
-        # Validate sort_by
-        if sort_by not in ("created_at", "amount", "transaction_type"):
-            raise HTTPException(
-                status_code=400,
-                detail="sort_by must be 'created_at', 'amount', or 'transaction_type'",
-            )
-
-        # Validate sort_order
-        if sort_order.lower() not in ("asc", "desc"):
-            raise HTTPException(status_code=400, detail="sort_order must be 'asc' or 'desc'")
-
-        # Get all transactions with filters
-        transactions = get_all_transactions(
-            limit=limit,
-            offset=offset,
-            user_id=user_id,
-            transaction_type=transaction_type,
-            from_date=from_date,
-            to_date=to_date,
-            min_amount=min_amount,
-            max_amount=max_amount,
-            direction=direction,
-            payment_id=payment_id,
-            sort_by=sort_by,
-            sort_order=sort_order,
-        )
-
-        # Format transactions (include user_id for admin view)
-        formatted_transactions = [
-            {
-                "id": txn["id"],
-                "user_id": txn["user_id"],
-                "amount": float(txn["amount"]),
-                "transaction_type": txn["transaction_type"],
-                "description": txn.get("description", ""),
-                "balance_before": float(txn["balance_before"]),
-                "balance_after": float(txn["balance_after"]),
-                "created_at": txn["created_at"],
-                "payment_id": txn.get("payment_id"),
-                "metadata": txn.get("metadata", {}),
-                "created_by": txn.get("created_by"),
-            }
-            for txn in transactions
-        ]
-
-        # Build response
-        response = {
-            "transactions": formatted_transactions,
-            "pagination": {
-                "total": len(formatted_transactions),
-                "limit": limit,
-                "offset": offset,
-                "has_more": len(formatted_transactions) == limit,  # Best guess
-            },
-            "filters_applied": {
-                "user_id": user_id,
-                "transaction_type": transaction_type,
-                "from_date": from_date,
-                "to_date": to_date,
-                "min_amount": min_amount,
-                "max_amount": max_amount,
-                "direction": direction,
-                "payment_id": payment_id,
-                "sort_by": sort_by,
-                "sort_order": sort_order,
-            },
-        }
-
-        # Include summary if requested (only if user_id is specified, otherwise too expensive)
-        if include_summary and user_id is not None:
-            summary = get_transaction_summary(
-                user_id=user_id,
-                from_date=from_date,
-                to_date=to_date,
-            )
-            response["summary"] = summary
-        elif include_summary and user_id is None:
-            logger.warning(
-                "Summary requested but user_id not specified - skipping summary for performance"
-            )
-
-        return response
-
-    except HTTPException:
-        raise
-    except Exception as e:
-        logger.error(f"Error getting all credit transactions: {e}", exc_info=True)
-        raise HTTPException(status_code=500, detail="Internal server error") from e
-=======
->>>>>>> 01ce3fd8
 
 
 @router.get("/admin/users/{user_id}", tags=["admin"])
