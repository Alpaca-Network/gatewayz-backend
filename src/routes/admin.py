--- conflicted
+++ resolved
@@ -643,35 +643,6 @@
 
 @router.get("/admin/users", tags=["admin"])
 async def get_all_users_info(
-<<<<<<< HEAD
-    # Search filters
-    email: str | None = Query(None, description="Filter by email (case-insensitive partial match)"),
-    api_key: str | None = Query(None, description="Filter by API key (case-insensitive partial match)"),
-    is_active: bool | None = Query(None, description="Filter by active status (true/false)"),
-    # Pagination
-    limit: int = Query(100, ge=1, le=1000, description="Maximum number of users to return"),
-    offset: int = Query(0, ge=0, description="Number of users to skip (pagination)"),
-    # Auth
-    admin_user: dict = Depends(require_admin)
-):
-    """
-    Get users information with search and pagination (Admin only)
-
-    **Search Parameters**:
-    - `email`: Case-insensitive partial match (e.g., "john" matches "john@example.com")
-    - `api_key`: Case-insensitive partial match (e.g., "gw_live" matches keys starting with "gw_live")
-    - `is_active`: Filter by active status (true = active only, false = inactive only, null = all)
-
-    **Pagination**:
-    - `limit`: Records per page (1-1000, default: 100)
-    - `offset`: Records to skip (default: 0)
-
-    **Response**:
-    - `total_users`: Total matching the filters (not total in database)
-    - `has_more`: Whether more results exist beyond current page
-    - `users`: Current page of filtered users
-    - `statistics`: Stats calculated from **filtered results only**
-=======
     _: str = Depends(get_admin_key),
     limit: int = Query(50, ge=1, le=1000, description="Number of users per page"),
     offset: int = Query(0, ge=0, description="Number of users to skip"),
@@ -687,116 +658,12 @@
 
     Returns:
         Paginated user data with total count and statistics
->>>>>>> 53836f6f
     """
     try:
         from src.config.supabase_config import get_supabase_client
 
         client = get_supabase_client()
 
-<<<<<<< HEAD
-        # Build base query for users data
-        # If searching by API key, we need to join with api_keys_new table
-        if api_key:
-            # Query with JOIN for API key search
-            data_query = (
-                client.table("users")
-                .select(
-                    "id, username, email, credits, is_active, role, registration_date, "
-                    "auth_method, subscription_status, trial_expires_at, created_at, updated_at, "
-                    "api_keys_new!inner(api_key)",
-                    count="exact"
-                )
-            )
-        else:
-            # Query without JOIN for better performance when not searching by API key
-            data_query = (
-                client.table("users")
-                .select(
-                    "id, username, email, credits, is_active, role, registration_date, "
-                    "auth_method, subscription_status, trial_expires_at, created_at, updated_at",
-                    count="exact"
-                )
-            )
-
-        # Apply filters
-        if email:
-            # Case-insensitive partial match using ilike
-            data_query = data_query.ilike("email", f"%{email}%")
-
-        if api_key:
-            # Case-insensitive partial match for API key (already joined above)
-            data_query = data_query.ilike("api_keys_new.api_key", f"%{api_key}%")
-
-        if is_active is not None:
-            # Exact match for boolean
-            data_query = data_query.eq("is_active", is_active)
-
-        # Apply sorting and pagination
-        data_query = data_query.order("created_at", desc=True).range(offset, offset + limit - 1)
-
-        # Execute query
-        result = data_query.execute()
-
-        # Get total count from result
-        total_users = result.count if result.count is not None else 0
-
-        # Get users data
-        users_data = result.data if result.data else []
-
-        # Clean up api_keys_new from response if it was included
-        users = []
-        for user in users_data:
-            # Remove the api_keys_new join data from response
-            user_clean = {k: v for k, v in user.items() if k != "api_keys_new"}
-            users.append(user_clean)
-
-        # Calculate has_more for pagination
-        has_more = (offset + limit) < total_users
-
-        # Build statistics query for ALL filtered users (not just current page)
-        # This ensures statistics reflect the filtered dataset
-        if api_key:
-            stats_query = (
-                client.table("users")
-                .select(
-                    "id, is_active, role, credits, subscription_status, "
-                    "api_keys_new!inner(api_key)"
-                )
-            )
-        else:
-            stats_query = (
-                client.table("users")
-                .select("id, is_active, role, credits, subscription_status")
-            )
-
-        # Apply same filters to statistics query
-        if email:
-            stats_query = stats_query.ilike("email", f"%{email}%")
-
-        if api_key:
-            stats_query = stats_query.ilike("api_keys_new.api_key", f"%{api_key}%")
-
-        if is_active is not None:
-            stats_query = stats_query.eq("is_active", is_active)
-
-        # Execute statistics query
-        stats_result = stats_query.execute()
-        stats_data = stats_result.data if stats_result.data else []
-
-        # Calculate statistics from filtered results
-        active_users = sum(1 for u in stats_data if u.get("is_active", True))
-        inactive_users = total_users - active_users
-        admin_users = sum(1 for u in stats_data if u.get("role") == "admin")
-        developer_users = sum(1 for u in stats_data if u.get("role") == "developer")
-        regular_users = sum(
-            1 for u in stats_data if u.get("role") == "user" or u.get("role") is None
-        )
-
-        # Calculate total credits across filtered users
-        total_credits = sum(float(u.get("credits", 0)) for u in stats_data)
-        avg_credits = round(total_credits / total_users, 2) if total_users > 0 else 0
-=======
         # Get total count of users (efficient - doesn't fetch data)
         count_result = (
             client.table("users")
@@ -843,41 +710,20 @@
 
         # Calculate total credits across all users
         total_credits = sum(float(u.get("credits", 0)) for u in all_users)
->>>>>>> 53836f6f
 
         # Get subscription status breakdown from filtered users
         subscription_stats = {}
-<<<<<<< HEAD
-        for user in stats_data:
-=======
         for user in all_users:
->>>>>>> 53836f6f
             status = user.get("subscription_status", "unknown")
             subscription_stats[status] = subscription_stats.get(status, 0) + 1
 
         return {
             "status": "success",
-<<<<<<< HEAD
-            "total_users": total_users,  # Total matching filters
-            "has_more": has_more,  # Whether more results exist
-            "pagination": {
-                "limit": limit,
-                "offset": offset,
-                "current_page": (offset // limit) + 1,
-                "total_pages": (total_users + limit - 1) // limit if total_users > 0 else 0,
-            },
-            "filters_applied": {
-                "email": email,
-                "api_key": api_key,
-                "is_active": is_active,
-            },
-=======
             "total_users": total_users,
             "limit": limit,
             "offset": offset,
             "has_more": has_more,
             "returned_count": len(users),
->>>>>>> 53836f6f
             "statistics": {
                 "active_users": active_users,
                 "inactive_users": inactive_users,
