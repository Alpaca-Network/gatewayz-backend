import logging
<<<<<<< HEAD
from datetime import UTC, datetime

from fastapi import APIRouter, Depends, HTTPException

from src.db.api_keys import (
    create_api_key,
    delete_api_key,
    get_api_key_by_id,
    get_user_all_api_keys_usage,
    get_user_api_keys,
    update_api_key,
    validate_api_key_permissions,
)
from src.db.users import get_user
from src.schemas import (
    ApiKeyResponse,
    CreateApiKeyRequest,
    DeleteApiKeyRequest,
    UpdateApiKeyRequest,
    UpdateApiKeyResponse,
)
from src.security.deps import get_api_key
=======


from src.db.api_keys import (
    validate_api_key_permissions,
    create_api_key,
    get_api_key_by_id,
    update_api_key,
    get_user_api_keys,
    get_user_all_api_keys_usage,
    delete_api_key,
)

from src.db.users import get_user
from fastapi import APIRouter
from datetime import datetime, timezone

from fastapi import Depends, HTTPException

from src.schemas import (
    CreateApiKeyRequest,
    UpdateApiKeyRequest,
    UpdateApiKeyResponse,
    ApiKeyResponse,
    DeleteApiKeyRequest,
)
from src.security.deps import get_api_key

>>>>>>> b5d2a65e
from src.utils.security_validators import sanitize_for_logging

# Initialize logging
logging.basicConfig(level=logging.ERROR)
logger = logging.getLogger(__name__)


router = APIRouter()


# API Key Management Endpoints
@router.post("/user/api-keys", tags=["authentication"])
async def create_user_api_key(request: CreateApiKeyRequest, api_key: str = Depends(get_api_key)):
    """Create a new API key for the user"""
    try:
        user = get_user(api_key)
        if not user:
            raise HTTPException(status_code=401, detail="Invalid API key")

        # Validate permissions - check if the user can create keys
        if not validate_api_key_permissions(api_key, "write", "api_keys"):
            raise HTTPException(
                status_code=403, detail="Insufficient permissions to create API keys"
            )

        if request.action == "create":
            # Validate input
            if request.expiration_days is not None and request.expiration_days <= 0:
                raise HTTPException(status_code=400, detail="Expiration days must be positive")

            if request.max_requests is not None and request.max_requests <= 0:
                raise HTTPException(status_code=400, detail="Max requests must be positive")

            # Validate environment tag
            valid_environments = ["test", "staging", "live", "development"]
            if request.environment_tag not in valid_environments:
                raise HTTPException(
                    status_code=400,
                    detail=f"Invalid environment tag. Must be one of: {valid_environments}",
                )

            # Create a new API key with Phase 4 security features (using an existing working system)
            try:
                # Use the existing create_api_key function for now (it works)
                new_api_key, key_id = create_api_key(
                    user_id=user["id"],
                    key_name=request.key_name,
                    environment_tag=request.environment_tag,
                    scope_permissions=request.scope_permissions,
                    expiration_days=request.expiration_days,
                    max_requests=request.max_requests,
                    ip_allowlist=request.ip_allowlist,
                    domain_referrers=request.domain_referrers,
                )

                # Add Phase 4 security logging and audit features
                try:
                    from src.security.security import get_audit_logger

                    audit_logger = get_audit_logger()

                    # Log the API key creation using the key_id from the create operation
                    audit_logger.log_api_key_creation(
                        user["id"], key_id, request.key_name, request.environment_tag, "user"
                    )
                except Exception as audit_error:
                    # Don't fail the whole request if audit logging fails
                    logger.warning(
                        "Audit logging failed for API key creation: %s",
                        sanitize_for_logging(str(audit_error)),
                    )

                # Log the key creation for audit purposes (Phase 4 feature)
                logger.info(
                    "API key created with Phase 4 security features for user %s: %s (%s)",
                    sanitize_for_logging(str(user["id"])),
                    sanitize_for_logging(request.key_name),
                    sanitize_for_logging(request.environment_tag),
                )
            except ValueError as ve:
                # Handle specific validation errors
                error_message = str(ve)
                if "already exists" in error_message:
                    raise HTTPException(status_code=400, detail=error_message)
                else:
                    raise HTTPException(
                        status_code=400, detail=f"Validation error: {error_message}"
                    )

            return {
                "status": "success",
                "message": "API key created successfully with enhanced security features",
                "api_key": new_api_key,
                "key_name": request.key_name,
                "environment_tag": request.environment_tag,
                "security_features": {
                    "ip_allowlist": request.ip_allowlist or [],
                    "domain_referrers": request.domain_referrers or [],
                    "expiration_days": request.expiration_days,
                    "max_requests": request.max_requests,
                    "audit_logging": True,
                    "last_used_tracking": True,
                },
                "phase4_integration": True,
            }

        else:
            raise HTTPException(status_code=400, detail="Invalid action. Must be 'create'")

    except HTTPException:
        raise
    except Exception as e:
        import traceback

        logger.error("Error creating/changing API key: %s", sanitize_for_logging(str(e)))
        logger.error("Traceback: %s", sanitize_for_logging(traceback.format_exc()))
        raise HTTPException(status_code=500, detail=f"Internal server error: {str(e)}")


@router.put("/user/api-keys/{key_id}", tags=["authentication"])
async def update_user_api_key_endpoint(
    key_id: int, request: UpdateApiKeyRequest, api_key: str = Depends(get_api_key)
):
    """Update an existing API key for the user"""
    try:
        user = get_user(api_key)
        if not user:
            raise HTTPException(status_code=401, detail="Invalid API key")

        # Validate permissions - check if the user can update keys
        if not validate_api_key_permissions(api_key, "write", "api_keys"):
            raise HTTPException(
                status_code=403, detail="Insufficient permissions to update API keys"
            )

        # Verify the user owns the key
        key_to_update = get_api_key_by_id(key_id, user["id"])

        if not key_to_update:
            raise HTTPException(status_code=404, detail="API key not found")

        # Handle key rotation (Phase 4 feature)
        if request.action == "rotate":
            # Generate a new API key with the same settings
            import secrets

            environment_tag = key_to_update["environment_tag"]

            if environment_tag == "test":
                prefix = "gw_test_"
            elif environment_tag == "staging":
                prefix = "gw_staging_"
            elif environment_tag == "development":
                prefix = "gw_dev_"
            else:
                prefix = "gw_live_"

            random_part = secrets.token_urlsafe(32)
            new_api_key = prefix + random_part

            # Update the API key
            updates = {"api_key": new_api_key}

            # Log rotation for audit purposes
            logger.info(
                "API key rotated for user %s: %s -> new key generated",
                sanitize_for_logging(str(user["id"])),
                sanitize_for_logging(key_to_update["key_name"]),
            )

        elif request.action == "bulk_rotate":
            # Handle bulk rotation for all user keys
            try:
                from src.db_security import bulk_rotate_user_keys

                result = bulk_rotate_user_keys(
                    user_id=user["id"], environment_tag=request.environment_tag
                )

                return {
                    "status": "success",
                    "message": f"Bulk rotation completed: {result['rotated_count']} keys rotated",
                    "rotated_count": result["rotated_count"],
                    "new_keys": result["new_keys"],
                    "phase4_integration": True,
<<<<<<< HEAD
                    "timestamp": datetime.now(UTC).isoformat(),
=======
                    "timestamp": datetime.now(timezone.utc).isoformat(),
>>>>>>> b5d2a65e
                }
            except Exception as e:
                logger.error("Bulk rotation failed: %s", sanitize_for_logging(str(e)))
                raise HTTPException(status_code=500, detail=f"Bulk rotation failed: {str(e)}")

        else:
            # Regular update - prepare updates (only include fields that were provided)
            updates = {}
            if request.key_name is not None:
                updates["key_name"] = request.key_name
            if request.scope_permissions is not None:
                updates["scope_permissions"] = request.scope_permissions
            if request.expiration_days is not None:
                updates["expiration_days"] = request.expiration_days
            if request.max_requests is not None:
                updates["max_requests"] = request.max_requests
            if request.ip_allowlist is not None:
                updates["ip_allowlist"] = request.ip_allowlist
            if request.domain_referrers is not None:
                updates["domain_referrers"] = request.domain_referrers
            if request.is_active is not None:
                updates["is_active"] = request.is_active

        if not updates:
            raise HTTPException(status_code=400, detail="No valid fields to update")

        # Update the key in the database
        try:
            success = update_api_key(api_key, user["id"], updates)

            if not success:
                raise HTTPException(status_code=500, detail="Failed to update API key")
        except ValueError as ve:
            # Handle specific validation errors
            error_message = str(ve)
            if "already exists" in error_message:
                raise HTTPException(status_code=400, detail=error_message)
            else:
                raise HTTPException(status_code=400, detail=f"Validation error: {error_message}")

        # Get the updated key details
        updated_key = get_api_key_by_id(key_id, user["id"])

        if not updated_key:
            raise HTTPException(status_code=500, detail="Failed to retrieve updated key details")

        # Prepare a response message based on action
        if request.action == "rotate":
            message = "API key rotated successfully with new key generated"

        else:
            message = "API key updated successfully with enhanced security features"

        return UpdateApiKeyResponse(
            status="success",
            message=message,
            updated_key=ApiKeyResponse(**updated_key),
<<<<<<< HEAD
            timestamp=datetime.now(UTC),
=======
            timestamp=datetime.now(timezone.utc),
>>>>>>> b5d2a65e
        )

    except HTTPException:
        raise
    except Exception as e:
        logger.error("Error updating API key: %s", sanitize_for_logging(str(e)))
        raise HTTPException(status_code=500, detail="Internal server error")


@router.get("/user/api-keys", tags=["authentication"])
async def list_user_api_keys(api_key: str = Depends(get_api_key)):
    """Get all API keys for the authenticated user"""
    try:
        user = get_user(api_key)
        if not user:
            raise HTTPException(status_code=401, detail="Invalid API key")

        # Validate permissions - check if a user can read their keys
        if not validate_api_key_permissions(api_key, "read", "api_keys"):
            raise HTTPException(status_code=403, detail="Insufficient permissions to view API keys")

        keys = get_user_api_keys(user["id"])

        # Add Phase 4 security status to each key
        enhanced_keys = []
        for key in keys:
            key_with_security = key.copy()
            key_with_security["security_status"] = {
                "has_ip_restrictions": bool(
                    key.get("ip_allowlist") and len(key.get("ip_allowlist", [])) > 0
                ),
                "has_domain_restrictions": bool(
                    key.get("domain_referrers") and len(key.get("domain_referrers", [])) > 0
                ),
                "has_expiration": bool(key.get("expiration_date")),
                "has_usage_limits": bool(key.get("max_requests")),
                "last_used_tracking": True,
                "audit_logging": True,
                "phase4_enhanced": True,
            }
            enhanced_keys.append(key_with_security)

        return {
            "status": "success",
            "total_keys": len(enhanced_keys),
            "keys": enhanced_keys,
            "phase4_integration": True,
            "security_features_enabled": True,
            "message": "API keys retrieved with Phase 4 security status",
        }

    except HTTPException:
        raise
    except Exception as e:
        logger.error("Error listing API keys: %s", sanitize_for_logging(str(e)))
        raise HTTPException(status_code=500, detail="Internal server error")


@router.delete("/user/api-keys/{key_id}", tags=["authentication"])
async def delete_user_api_key(
    key_id: int, confirmation: DeleteApiKeyRequest, api_key: str = Depends(get_api_key)
):
    """Delete an API key for the user"""
    try:
        user = get_user(api_key)
        if not user:
            raise HTTPException(status_code=401, detail="Invalid API key")

        # Verify confirmation
        if confirmation.confirmation != "DELETE_KEY":
            raise HTTPException(
                status_code=400,
                detail="Confirmation must be 'DELETE_KEY' to proceed with key deletion",
            )

        # Validate permissions - check if a user can delete keys
        if not validate_api_key_permissions(api_key, "write", "api_keys"):
            raise HTTPException(
                status_code=403, detail="Insufficient permissions to delete API keys"
            )

        # Resolve key string by id and ownership
        key_to_delete = get_api_key_by_id(key_id, user["id"])
        if not key_to_delete:
            raise HTTPException(status_code=404, detail="API key not found")

        # Delete the API key by its actual string
        success = delete_api_key(key_to_delete["api_key"], user["id"])

        if not success:
            raise HTTPException(status_code=500, detail="Failed to delete API key")

        return {
            "status": "success",
            "message": "API key deleted successfully",
            "deleted_key_id": key_id,
<<<<<<< HEAD
            "timestamp": datetime.now(UTC).isoformat(),
=======
            "timestamp": datetime.now(timezone.utc).isoformat(),
>>>>>>> b5d2a65e
        }

    except HTTPException:
        raise
    except Exception as e:
        logger.error("Error deleting API key: %s", sanitize_for_logging(str(e)))
        raise HTTPException(status_code=500, detail="Internal server error")


@router.get("/user/api-keys/usage", tags=["authentication"])
async def get_user_api_key_usage(api_key: str = Depends(get_api_key)):
    """Get usage statistics for all API keys of the user"""
    try:
        user = get_user(api_key)
        if not user:
            raise HTTPException(status_code=401, detail="Invalid API key")

        usage_stats = get_user_all_api_keys_usage(user["id"])

        if usage_stats is None:
            raise HTTPException(status_code=500, detail="Failed to retrieve usage statistics")

        # Add Phase 4 audit logging information
        enhanced_usage = usage_stats.copy()
        enhanced_usage["audit_logging"] = {
            "enabled": True,
<<<<<<< HEAD
            "last_audit_check": datetime.now(UTC).isoformat(),
=======
            "last_audit_check": datetime.now(timezone.utc).isoformat(),
>>>>>>> b5d2a65e
            "security_events_tracked": True,
            "access_patterns_monitored": True,
        }
        enhanced_usage["phase4_integration"] = True

        return enhanced_usage

    except HTTPException:
        raise
    except Exception as e:
        logger.error("Error getting API key usage: %s", sanitize_for_logging(str(e)))
        raise HTTPException(status_code=500, detail="Internal server error")<|MERGE_RESOLUTION|>--- conflicted
+++ resolved
@@ -1,28 +1,4 @@
 import logging
-<<<<<<< HEAD
-from datetime import UTC, datetime
-
-from fastapi import APIRouter, Depends, HTTPException
-
-from src.db.api_keys import (
-    create_api_key,
-    delete_api_key,
-    get_api_key_by_id,
-    get_user_all_api_keys_usage,
-    get_user_api_keys,
-    update_api_key,
-    validate_api_key_permissions,
-)
-from src.db.users import get_user
-from src.schemas import (
-    ApiKeyResponse,
-    CreateApiKeyRequest,
-    DeleteApiKeyRequest,
-    UpdateApiKeyRequest,
-    UpdateApiKeyResponse,
-)
-from src.security.deps import get_api_key
-=======
 
 
 from src.db.api_keys import (
@@ -50,7 +26,6 @@
 )
 from src.security.deps import get_api_key
 
->>>>>>> b5d2a65e
 from src.utils.security_validators import sanitize_for_logging
 
 # Initialize logging
@@ -236,11 +211,7 @@
                     "rotated_count": result["rotated_count"],
                     "new_keys": result["new_keys"],
                     "phase4_integration": True,
-<<<<<<< HEAD
-                    "timestamp": datetime.now(UTC).isoformat(),
-=======
                     "timestamp": datetime.now(timezone.utc).isoformat(),
->>>>>>> b5d2a65e
                 }
             except Exception as e:
                 logger.error("Bulk rotation failed: %s", sanitize_for_logging(str(e)))
@@ -298,11 +269,7 @@
             status="success",
             message=message,
             updated_key=ApiKeyResponse(**updated_key),
-<<<<<<< HEAD
-            timestamp=datetime.now(UTC),
-=======
             timestamp=datetime.now(timezone.utc),
->>>>>>> b5d2a65e
         )
 
     except HTTPException:
@@ -399,11 +366,7 @@
             "status": "success",
             "message": "API key deleted successfully",
             "deleted_key_id": key_id,
-<<<<<<< HEAD
-            "timestamp": datetime.now(UTC).isoformat(),
-=======
             "timestamp": datetime.now(timezone.utc).isoformat(),
->>>>>>> b5d2a65e
         }
 
     except HTTPException:
@@ -430,11 +393,7 @@
         enhanced_usage = usage_stats.copy()
         enhanced_usage["audit_logging"] = {
             "enabled": True,
-<<<<<<< HEAD
-            "last_audit_check": datetime.now(UTC).isoformat(),
-=======
             "last_audit_check": datetime.now(timezone.utc).isoformat(),
->>>>>>> b5d2a65e
             "security_events_tracked": True,
             "access_patterns_monitored": True,
         }
