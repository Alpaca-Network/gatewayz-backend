--- conflicted
+++ resolved
@@ -1,10 +1,5 @@
 """Cache module for storing model and provider data"""
-<<<<<<< HEAD
-import threading
 import logging
-=======
-
->>>>>>> a6bfdd30
 from datetime import datetime, timezone
 
 logger = logging.getLogger(__name__)
