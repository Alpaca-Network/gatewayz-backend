--- conflicted
+++ resolved
@@ -460,11 +460,7 @@
         return False
 
     ttl = get_gateway_error_ttl(failure_count)
-<<<<<<< HEAD
     age = (datetime.now(UTC) - timestamp).total_seconds()
-=======
-    age = (datetime.now(timezone.utc) - timestamp).total_seconds()
->>>>>>> 1c4886e9
 
     if age >= ttl:
         # TTL expired, clear error state
