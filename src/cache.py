"""Cache module for storing model and provider data"""

<<<<<<< HEAD
import logging
=======
>>>>>>> 01ce3fd8
from datetime import datetime, timezone

logger = logging.getLogger(__name__)

# FAL cache initialization messages
_FAL_CACHE_INIT_DEFERRED = "FAL cache initialization deferred"

# Cache dictionaries for models and providers
_models_cache = {
    "data": None,
    "timestamp": None,
    "ttl": 3600,  # 1 hour TTL
    "stale_ttl": 7200,  # 2 hours stale-while-revalidate
}

_portkey_models_cache = {
    "data": None,
    "timestamp": None,
    "ttl": 1800,  # 30 minute TTL for Portkey catalog
    "stale_ttl": 3600,
}

_featherless_models_cache = {
    "data": None,
    "timestamp": None,
    "ttl": 3600,  # 1 hour TTL for Featherless catalog
    "stale_ttl": 7200,
}

_huggingface_cache = {"data": {}, "timestamp": None, "ttl": 3600, "stale_ttl": 7200}  # 1 hour TTL

_provider_cache = {"data": None, "timestamp": None, "ttl": 3600, "stale_ttl": 7200}  # 1 hour TTL

_chutes_models_cache = {
    "data": None,
    "timestamp": None,
    "ttl": 3600,  # 1 hour TTL for Chutes catalog
    "stale_ttl": 7200,
}

_groq_models_cache = {
    "data": None,
    "timestamp": None,
    "ttl": 1800,  # 30 minute TTL for Groq catalog
    "stale_ttl": 3600,
}

_fireworks_models_cache = {
    "data": None,
    "timestamp": None,
    "ttl": 1800,  # 30 minute TTL for Fireworks catalog
    "stale_ttl": 3600,
}

_together_models_cache = {
    "data": None,
    "timestamp": None,
    "ttl": 1800,  # 30 minute TTL for Together catalog
    "stale_ttl": 3600,
}

# Modelz cache (for token data)
_modelz_cache = {
    "data": None,
    "timestamp": None,
    "ttl": 1800,  # 30 minute TTL for Modelz token data
    "stale_ttl": 3600,
}


# DeepInfra cache (individual models only)
_deepinfra_models_cache = {
    "data": None,
    "timestamp": None,
    "ttl": 3600,  # 1 hour TTL
    "stale_ttl": 7200,
}

# Portkey-based individual provider caches
_google_models_cache = {
    "data": None,
    "timestamp": None,
    "ttl": 3600,  # 1 hour TTL
    "stale_ttl": 7200,
}

_cerebras_models_cache = {
    "data": None,
    "timestamp": None,
    "ttl": 3600,  # 1 hour TTL
    "stale_ttl": 7200,
}

_nebius_models_cache = {
    "data": None,
    "timestamp": None,
    "ttl": 3600,  # 1 hour TTL
    "stale_ttl": 7200,
}

_xai_models_cache = {"data": None, "timestamp": None, "ttl": 3600, "stale_ttl": 7200}  # 1 hour TTL

_novita_models_cache = {
    "data": None,
    "timestamp": None,
    "ttl": 3600,  # 1 hour TTL
    "stale_ttl": 7200,
}

_huggingface_models_cache = {
    "data": None,
    "timestamp": None,
    "ttl": 3600,  # 1 hour TTL
    "stale_ttl": 7200,
}

_aimo_models_cache = {
    "data": None,
    "timestamp": None,
    "ttl": 3600,  # 1 hour TTL for AIMO catalog
    "stale_ttl": 7200,
}

_near_models_cache = {
    "data": None,
    "timestamp": None,
    "ttl": 3600,  # 1 hour TTL for Near AI catalog
    "stale_ttl": 7200,
}

_fal_models_cache = {
    "data": None,
    "timestamp": None,
    "ttl": 3600,  # 1 hour TTL for Fal.ai catalog
    "stale_ttl": 7200,
}

_google_vertex_models_cache = {
    "data": None,
    "timestamp": None,
    "ttl": 3600,  # 1 hour TTL for Google Vertex AI models
    "stale_ttl": 7200,
}

_vercel_ai_gateway_models_cache = {
    "data": None,
    "timestamp": None,
    "ttl": 3600,  # 1 hour TTL for Vercel AI Gateway catalog
    "stale_ttl": 7200,
<<<<<<< HEAD
}

_aihubmix_models_cache = {
    "data": None,
    "timestamp": None,
    "ttl": 3600,  # 1 hour TTL for AiHubMix catalog
    "stale_ttl": 7200,
=======
>>>>>>> 01ce3fd8
}

# BACKWARD COMPATIBILITY: Alias for old cache name
# Some deployed modules may still reference the old name
_hug_models_cache = _huggingface_models_cache


# Cache access functions
def get_models_cache(gateway: str):
    """Get cache for a specific gateway"""
    cache_map = {
        "openrouter": _models_cache,
        "portkey": _portkey_models_cache,
        "featherless": _featherless_models_cache,
        "deepinfra": _deepinfra_models_cache,
        "chutes": _chutes_models_cache,
        "groq": _groq_models_cache,
        "fireworks": _fireworks_models_cache,
        "together": _together_models_cache,
        "google": _google_models_cache,
        "google-vertex": _google_vertex_models_cache,
        "cerebras": _cerebras_models_cache,
        "nebius": _nebius_models_cache,
        "xai": _xai_models_cache,
        "novita": _novita_models_cache,
        "huggingface": _huggingface_models_cache,
        "hug": _huggingface_models_cache,  # Alias for backward compatibility
        "aimo": _aimo_models_cache,
        "near": _near_models_cache,
        "fal": _fal_models_cache,
        "vercel-ai-gateway": _vercel_ai_gateway_models_cache,
<<<<<<< HEAD
        "aihubmix": _aihubmix_models_cache,
=======
>>>>>>> 01ce3fd8
        "modelz": _modelz_cache,
    }
    return cache_map.get(gateway.lower())


def get_providers_cache():
    """Get the providers cache"""
    return _provider_cache


def clear_models_cache(gateway: str):
    """Clear cache for a specific gateway"""
    cache_map = {
        "openrouter": _models_cache,
        "portkey": _portkey_models_cache,
        "featherless": _featherless_models_cache,
        "deepinfra": _deepinfra_models_cache,
        "chutes": _chutes_models_cache,
        "groq": _groq_models_cache,
        "fireworks": _fireworks_models_cache,
        "together": _together_models_cache,
        "google": _google_models_cache,
        "google-vertex": _google_vertex_models_cache,
        "cerebras": _cerebras_models_cache,
        "nebius": _nebius_models_cache,
        "xai": _xai_models_cache,
        "novita": _novita_models_cache,
        "huggingface": _huggingface_models_cache,
        "hug": _huggingface_models_cache,  # Alias for backward compatibility
        "aimo": _aimo_models_cache,
        "near": _near_models_cache,
        "fal": _fal_models_cache,
        "vercel-ai-gateway": _vercel_ai_gateway_models_cache,
<<<<<<< HEAD
        "aihubmix": _aihubmix_models_cache,
=======
>>>>>>> 01ce3fd8
        "modelz": _modelz_cache,
    }
    cache = cache_map.get(gateway.lower())
    if cache:
        cache["data"] = None
        cache["timestamp"] = None


def clear_providers_cache():
    """Clear the providers cache"""
    _provider_cache["data"] = None
    _provider_cache["timestamp"] = None


def get_modelz_cache():
    """Get the Modelz cache"""
    return _modelz_cache


def clear_modelz_cache():
    """Clear the Modelz cache"""
    _modelz_cache["data"] = None
    _modelz_cache["timestamp"] = None


def is_cache_fresh(cache: dict) -> bool:
    """Check if cache is within fresh TTL"""
    if not cache.get("data") or not cache.get("timestamp"):
        return False
    cache_age = (datetime.now(timezone.utc) - cache["timestamp"]).total_seconds()
    return cache_age < cache.get("ttl", 3600)


def is_cache_stale_but_usable(cache: dict) -> bool:
    """Check if cache is stale but within stale-while-revalidate window"""
    if not cache.get("data") or not cache.get("timestamp"):
        return False
    cache_age = (datetime.now(timezone.utc) - cache["timestamp"]).total_seconds()
    ttl = cache.get("ttl", 3600)
    stale_ttl = cache.get("stale_ttl", ttl * 2)
    return ttl <= cache_age < stale_ttl


def should_revalidate_in_background(cache: dict) -> bool:
    """Check if cache should trigger background revalidation"""
    return not is_cache_fresh(cache) and is_cache_stale_but_usable(cache)


def initialize_fal_cache_from_catalog():
    """Load and initialize FAL models cache directly from static catalog

    Avoids circular imports by loading catalog directly without normalizer.
    Raw models are stored in cache; normalization happens on first access.
    """
    try:
        from src.services.fal_image_client import load_fal_models_catalog

        # Load raw models from catalog
        raw_models = load_fal_models_catalog()

        if not raw_models:
            logger.debug("No FAL models found in catalog")
            return

        # Store raw models temporarily - will be normalized on first access
        # This avoids circular import with models.py
        _fal_models_cache["data"] = raw_models
        _fal_models_cache["timestamp"] = datetime.now(timezone.utc)
        logger.debug(f"Preloaded {len(raw_models)} FAL models from catalog")

    except (ImportError, OSError) as error:
        # Log failure but continue - models will be loaded on first request
        logger.debug(f"{_FAL_CACHE_INIT_DEFERRED}: {type(error).__name__}")<|MERGE_RESOLUTION|>--- conflicted
+++ resolved
@@ -1,15 +1,6 @@
 """Cache module for storing model and provider data"""
 
-<<<<<<< HEAD
-import logging
-=======
->>>>>>> 01ce3fd8
 from datetime import datetime, timezone
-
-logger = logging.getLogger(__name__)
-
-# FAL cache initialization messages
-_FAL_CACHE_INIT_DEFERRED = "FAL cache initialization deferred"
 
 # Cache dictionaries for models and providers
 _models_cache = {
@@ -153,16 +144,6 @@
     "timestamp": None,
     "ttl": 3600,  # 1 hour TTL for Vercel AI Gateway catalog
     "stale_ttl": 7200,
-<<<<<<< HEAD
-}
-
-_aihubmix_models_cache = {
-    "data": None,
-    "timestamp": None,
-    "ttl": 3600,  # 1 hour TTL for AiHubMix catalog
-    "stale_ttl": 7200,
-=======
->>>>>>> 01ce3fd8
 }
 
 # BACKWARD COMPATIBILITY: Alias for old cache name
@@ -194,10 +175,6 @@
         "near": _near_models_cache,
         "fal": _fal_models_cache,
         "vercel-ai-gateway": _vercel_ai_gateway_models_cache,
-<<<<<<< HEAD
-        "aihubmix": _aihubmix_models_cache,
-=======
->>>>>>> 01ce3fd8
         "modelz": _modelz_cache,
     }
     return cache_map.get(gateway.lower())
@@ -231,10 +208,6 @@
         "near": _near_models_cache,
         "fal": _fal_models_cache,
         "vercel-ai-gateway": _vercel_ai_gateway_models_cache,
-<<<<<<< HEAD
-        "aihubmix": _aihubmix_models_cache,
-=======
->>>>>>> 01ce3fd8
         "modelz": _modelz_cache,
     }
     cache = cache_map.get(gateway.lower())
@@ -280,31 +253,4 @@
 
 def should_revalidate_in_background(cache: dict) -> bool:
     """Check if cache should trigger background revalidation"""
-    return not is_cache_fresh(cache) and is_cache_stale_but_usable(cache)
-
-
-def initialize_fal_cache_from_catalog():
-    """Load and initialize FAL models cache directly from static catalog
-
-    Avoids circular imports by loading catalog directly without normalizer.
-    Raw models are stored in cache; normalization happens on first access.
-    """
-    try:
-        from src.services.fal_image_client import load_fal_models_catalog
-
-        # Load raw models from catalog
-        raw_models = load_fal_models_catalog()
-
-        if not raw_models:
-            logger.debug("No FAL models found in catalog")
-            return
-
-        # Store raw models temporarily - will be normalized on first access
-        # This avoids circular import with models.py
-        _fal_models_cache["data"] = raw_models
-        _fal_models_cache["timestamp"] = datetime.now(timezone.utc)
-        logger.debug(f"Preloaded {len(raw_models)} FAL models from catalog")
-
-    except (ImportError, OSError) as error:
-        # Log failure but continue - models will be loaded on first request
-        logger.debug(f"{_FAL_CACHE_INIT_DEFERRED}: {type(error).__name__}")+    return not is_cache_fresh(cache) and is_cache_stale_but_usable(cache)