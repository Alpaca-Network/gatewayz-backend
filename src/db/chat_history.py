--- conflicted
+++ resolved
@@ -40,20 +40,9 @@
 
 
 def save_chat_message(
-<<<<<<< HEAD
-    session_id: int,
-    role: str,
-    content: str,
-    model: str = None,
-    tokens: int = 0,
-    user_id: int = None,
-) -> dict[str, Any]:
-    """Save a chat message to a session and update session's updated_at timestamp"""
-=======
     session_id: int, role: str, content: str, model: str = None, tokens: int = 0
 ) -> dict[str, Any]:
     """Save a chat message to a session"""
->>>>>>> 01ce3fd8
     try:
         client = get_supabase_client()
 
@@ -72,31 +61,7 @@
             raise ValueError("Failed to save chat message")
 
         message = result.data[0]
-
-        # Update session's updated_at timestamp to reflect latest activity
-        update_time = datetime.now(timezone.utc).isoformat()
-        update_data = {"updated_at": update_time}
-
-        # If model is provided, also update session model
-        if model:
-            update_data["model"] = model
-
-        session_update_query = (
-            client.table("chat_sessions").update(update_data).eq("id", session_id)
-        )
-
-        # Add user_id check if provided for additional security
-        if user_id is not None:
-            session_update_query = session_update_query.eq("user_id", user_id)
-
-        session_update_result = session_update_query.execute()
-
-        if not session_update_result.data:
-            logger.warning(f"Failed to update session {session_id} timestamp after saving message")
-
-        logger.info(
-            f"Saved message {message['id']} to session {session_id} and updated session timestamp"
-        )
+        logger.info(f"Saved message {message['id']} to session {session_id}")
         return message
 
     except Exception as e:
