--- conflicted
+++ resolved
@@ -12,11 +12,7 @@
     try:
         client = get_supabase_client()
 
-<<<<<<< HEAD
-        # Get API key ID from api_keys_new table
-=======
-        # Get API key ID
->>>>>>> bc2d9a8c
+        # Get API key ID
         key_result = client.table("api_keys_new").select("id").eq("api_key", api_key).execute()
         if not key_result.data:
             return {"success": False, "error": "API key not found"}
@@ -40,11 +36,7 @@
     try:
         client = get_supabase_client()
 
-<<<<<<< HEAD
-        # Get API key ID from api_keys_new table
-=======
-        # Get API key ID
->>>>>>> bc2d9a8c
+        # Get API key ID
         key_result = client.table("api_keys_new").select("id").eq("api_key", api_key).execute()
         if not key_result.data:
             return {"success": False, "error": "API key not found"}
@@ -66,11 +58,7 @@
     try:
         client = get_supabase_client()
 
-<<<<<<< HEAD
-        # Get API key ID from api_keys_new table
-=======
-        # Get API key ID
->>>>>>> bc2d9a8c
+        # Get API key ID
         key_result = client.table("api_keys_new").select("id").eq("api_key", api_key).execute()
         if not key_result.data:
             return {"success": False, "error": "API key not found"}
@@ -96,11 +84,7 @@
     try:
         client = get_supabase_client()
 
-<<<<<<< HEAD
-        # Get API key ID from api_keys_new table
-=======
-        # Get API key ID
->>>>>>> bc2d9a8c
+        # Get API key ID
         key_result = client.table("api_keys_new").select("id").eq("api_key", api_key).execute()
         if not key_result.data:
             return {"success": False, "error": "API key not found"}
