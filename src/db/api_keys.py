--- conflicted
+++ resolved
@@ -204,9 +204,6 @@
         # Add trial data if this is a primary key
         base_api_key_data.update(trial_data)
 
-<<<<<<< HEAD
-        result = _insert_api_key_row(client, api_key_data)
-=======
         # Optional encrypted fields should only be sent if we have values
         optional_encrypted_fields = {}
         if encrypted_token is not None:
@@ -221,7 +218,7 @@
         api_key_data = {**base_api_key_data, **optional_encrypted_fields}
 
         try:
-            result = client.table("api_keys_new").insert(api_key_data).execute()
+            result = _insert_api_key_row(client, api_key_data)
         except Exception as insert_error:
             error_message = str(insert_error)
             optional_field_names = {"encrypted_key", "key_version", "key_hash", "last4"}
@@ -230,10 +227,9 @@
                     "api_keys_new schema missing encrypted columns, retrying without optional fields: %s",
                     sanitize_for_logging(error_message),
                 )
-                result = client.table("api_keys_new").insert(base_api_key_data).execute()
+                result = _insert_api_key_row(client, base_api_key_data)
             else:
                 raise
->>>>>>> 97adfef9
 
         if not result.data:
             raise ValueError("Failed to create API key")
