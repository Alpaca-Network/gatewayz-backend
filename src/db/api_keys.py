import logging
import secrets
from copy import deepcopy
from datetime import datetime, timedelta, timezone
from typing import Any, Dict, List, Optional

from src.config.supabase_config import get_supabase_client
from src.db.plans import check_plan_entitlements
from src.utils.crypto import encrypt_api_key, last4, sha256_key_hash
from src.utils.security_validators import sanitize_for_logging

logger = logging.getLogger(__name__)

_ENCRYPTION_METADATA_FIELDS = ("encrypted_key", "key_version", "key_hash", "last4")


def _is_schema_cache_miss(error: Exception) -> bool:
    """True when Supabase/PostgREST is missing freshly added columns."""
    error_str = str(error)
    if "PGRST204" not in error_str and "PGRST205" not in error_str:
        return False
    return any(field in error_str for field in ("key_version", "encrypted_key", "key_hash", "last4"))


def _insert_api_key_row(client, payload: Dict[str, Any], fallback_payload: Optional[Dict[str, Any]] = None):
    """Insert API key row, retrying without optional encryption columns if schema cache is stale."""
    try:
        return client.table("api_keys_new").insert(payload).execute()
    except Exception as insert_error:
        if not _is_schema_cache_miss(insert_error):
            raise

        logger.warning(
            "api_keys_new insert failed because PostgREST schema cache is stale (%s). "
            "Retrying without optional encryption metadata. Run the encryption migrations "
            "or refresh the schema cache to restore encrypted storage.",
            sanitize_for_logging(str(insert_error)),
        )

        if fallback_payload is not None:
            stripped_payload = deepcopy(fallback_payload)
        else:
            stripped_payload = deepcopy(payload)
            for field in _ENCRYPTION_METADATA_FIELDS:
                stripped_payload.pop(field, None)

        result = client.table("api_keys_new").insert(stripped_payload).execute()

        logger.info(
            "api_keys_new insert succeeded after removing encryption metadata. "
            "Encrypted columns will be re-enabled automatically once the schema cache is refreshed."
        )
        return result


# near the top of the module
def _pct(used: int, limit: Optional[int]) -> Optional[float]:
    if not limit:
        return None
    return round(min(100.0, (used / float(limit)) * 100.0), 6)


def check_key_name_uniqueness(
    user_id: int, key_name: str, exclude_key_id: Optional[int] = None
) -> bool:
    """Check if a key name is unique within the user's scope"""
    try:
        client = get_supabase_client()

        # Build query to check for existing keys with same name
        query = (
            client.table("api_keys_new")
            .select("id")
            .eq("user_id", user_id)
            .eq("key_name", key_name)
        )

        # If we're editing an existing key, exclude it from the check
        if exclude_key_id:
            query = query.neq("id", exclude_key_id)

        result = query.execute()

        # If no results, the name is unique
        return len(result.data) == 0

    except Exception as e:
        logger.error("Error checking key name uniqueness: %s", sanitize_for_logging(str(e)))
        # In case of error, assume name is not unique to be safe
        return False


def create_api_key(
    user_id: int,
    key_name: str,
    environment_tag: str = "live",
    scope_permissions: Optional[Dict[str, Any]] = None,
    expiration_days: Optional[int] = None,
    max_requests: Optional[int] = None,
    ip_allowlist: Optional[List[str]] = None,
    domain_referrers: Optional[List[str]] = None,
    is_primary: bool = False,
) -> tuple[str, int]:
    """Create a new API key for a user"""
    try:
        client = get_supabase_client()

        # Check for name uniqueness within user scope
        if not check_key_name_uniqueness(user_id, key_name):
            raise ValueError(
                f"Key name '{key_name}' already exists for this user. Please choose a different name."
            )

        # Enforce plan limits on key creation
        entitlements = check_plan_entitlements(user_id)
        monthly_limit = entitlements.get("monthly_request_limit")
        if max_requests and monthly_limit is not None and max_requests > monthly_limit:
            logger.warning(
                f"User {user_id} attempted to create key with max_requests {max_requests} exceeding plan limit {monthly_limit}"
            )
            max_requests = monthly_limit

        # Generate new API key with environment tag
        if environment_tag == "test":
            prefix = "gw_test_"
        elif environment_tag == "staging":
            prefix = "gw_staging_"
        elif environment_tag == "development":
            prefix = "gw_dev_"
        else:
            prefix = "gw_live_"

        # Generate random part (32 characters for security)
        random_part = secrets.token_urlsafe(32)
        api_key = prefix + random_part

        # Calculate expiration date if specified
        expiration_date = None
        if expiration_days:
            expiration_date = (
                datetime.now(timezone.utc) + timedelta(days=expiration_days)
            ).isoformat()

        # Set default permissions if none provided
        if scope_permissions is None:
            scope_permissions = {"read": ["*"], "write": ["*"], "admin": ["*"]}

        # Create the API key record with new fields
        # Set up trial for new users (if this is their first key)
        trial_data = {}
        if is_primary:
            trial_start = datetime.now(timezone.utc)
            trial_end = trial_start + timedelta(days=3)
            trial_data = {
                "is_trial": True,
                "trial_start_date": trial_start.isoformat(),
                "trial_end_date": trial_end.isoformat(),
                "trial_used_tokens": 0,
                "trial_used_requests": 0,
                "trial_used_credits": 0.0,
                "trial_max_tokens": 100000,
                "trial_max_requests": 1000,
                "trial_credits": 10.0,
                "trial_converted": False,
                "subscription_status": "trial",
                "subscription_plan": "free_trial",
            }

        # Prepare encrypted fields (non-breaking: we still store plaintext api_key for now)
        try:
            encrypted_token, key_version = encrypt_api_key(api_key)
            api_key_hash = sha256_key_hash(api_key)
            api_key_last4 = last4(api_key)
        except RuntimeError as hash_error:
            # KEY_HASH_SALT is required - fail fast with clear error message
            if "KEY_HASH_SALT" in str(hash_error):
                error_msg = (
                    "API key creation requires KEY_HASH_SALT environment variable. "
                    "Generate a 16+ character random salt:\n"
                    "  python -c \"import secrets; print('KEY_HASH_SALT=' + secrets.token_hex(32))\"\n"
                    "Then set it in your environment variables."
                )
                logger.error(error_msg)
                raise ValueError(error_msg) from hash_error
            # Encryption keys are optional - log warning and continue
            logger.warning(
                "Encryption unavailable; proceeding without encrypted fields: %s",
                sanitize_for_logging(str(hash_error)),
            )
            encrypted_token, key_version, api_key_hash, api_key_last4 = (
                None,
                None,
                None,
                (api_key[-4:] if api_key else None),
            )
        except Exception as enc_e:
            logger.warning(
                "Encryption unavailable or failed; proceeding without encrypted fields: %s",
                sanitize_for_logging(str(enc_e)),
            )
            encrypted_token, key_version, api_key_hash, api_key_last4 = (
                None,
                None,
                None,
                (api_key[-4:] if api_key else None),
            )

        # Combine base data with trial data
        base_api_key_data = {
            "user_id": user_id,
            "key_name": key_name,
            "api_key": api_key,
            "is_active": True,
            "is_primary": is_primary,
            "expiration_date": expiration_date,
            "max_requests": max_requests,
            "requests_used": 0,
            "environment_tag": environment_tag,
            "scope_permissions": scope_permissions,
            "ip_allowlist": ip_allowlist or [],
            "domain_referrers": domain_referrers or [],
            "last_used_at": datetime.now(timezone.utc).isoformat(),
        }

        # Add trial data if this is a primary key
        base_api_key_data.update(trial_data)

        # Optional encrypted fields should only be sent if we have values
<<<<<<< HEAD
        optional_encrypted_fields: Dict[str, Any] = {}
=======
        optional_encrypted_fields = {}
>>>>>>> 97adfef9
        if encrypted_token is not None:
            optional_encrypted_fields["encrypted_key"] = encrypted_token
        if key_version is not None:
            optional_encrypted_fields["key_version"] = key_version
        if api_key_hash is not None:
            optional_encrypted_fields["key_hash"] = api_key_hash
        if api_key_last4 is not None:
            optional_encrypted_fields["last4"] = api_key_last4

        api_key_data = {**base_api_key_data, **optional_encrypted_fields}

<<<<<<< HEAD
        result = _insert_api_key_row(client, api_key_data, base_api_key_data)
=======
        try:
            result = client.table("api_keys_new").insert(api_key_data).execute()
        except Exception as insert_error:
            error_message = str(insert_error)
            optional_field_names = {"encrypted_key", "key_version", "key_hash", "last4"}
            if any(field in error_message for field in optional_field_names):
                logger.warning(
                    "api_keys_new schema missing encrypted columns, retrying without optional fields: %s",
                    sanitize_for_logging(error_message),
                )
                result = client.table("api_keys_new").insert(base_api_key_data).execute()
            else:
                raise
>>>>>>> 97adfef9

        if not result.data:
            raise ValueError("Failed to create API key")

        # Create rate limit configuration for the new key
        try:
            rate_limit_config = {
                "api_key_id": result.data[0]["id"],
                "window_type": "sliding",
                "window_size": 3600,  # 1 hour
                "max_requests": max_requests or 1000,
                "max_tokens": 1000000,  # 1M tokens per hour
                "burst_limit": 100,
                "concurrency_limit": 10,
                "is_active": True,
            }

            client.table("rate_limit_configs").insert(rate_limit_config).execute()

        except Exception as rate_limit_error:
            logger.warning(
                "Failed to create rate limit config for API key %s: %s",
                sanitize_for_logging(api_key[:20] + "..."),
                sanitize_for_logging(str(rate_limit_error)),
            )

        # Create audit log entry
        try:
            client.table("api_key_audit_logs").insert(
                {
                    "user_id": user_id,
                    "action": "create",
                    "api_key_id": result.data[0]["id"],
                    "details": {
                        "key_name": key_name,
                        "environment_tag": environment_tag,
                        "scope_permissions": scope_permissions,
                        "expiration_days": expiration_days,
                        "max_requests": max_requests,
                        "is_primary": is_primary,
                    },
                    "timestamp": datetime.now(timezone.utc).isoformat(),
                }
            ).execute()
        except Exception as audit_error:
            logger.warning(
                "Failed to create audit log for API key %s: %s",
                sanitize_for_logging(api_key[:20] + "..."),
                sanitize_for_logging(str(audit_error)),
            )

        return api_key, result.data[0]["id"]

    except Exception as e:
        logger.error("Failed to create API key: %s", sanitize_for_logging(str(e)))
        raise RuntimeError(f"Failed to create API key: {e}") from e


def get_user_api_keys(user_id: int) -> List[Dict[str, Any]]:
    """Get all API keys for a user"""
    try:
        client = get_supabase_client()

        # Query the new api_keys_new table
        result = (
            client.table("api_keys_new")
            .select("*")
            .eq("user_id", user_id)
            .order("created_at", desc=True)
            .execute()
        )

        if not result.data:
            return []

        keys = []
        for key in result.data:
            try:
                # Calculate days remaining
                days_remaining = None
                if key.get("expiration_date"):
                    try:
                        expiration_str = key["expiration_date"]
                        if expiration_str:
                            # Handle different datetime formats
                            if "Z" in expiration_str:
                                expiration_str = expiration_str.replace("Z", "+00:00")
                            elif expiration_str.endswith("+00:00"):
                                pass  # Already timezone-aware
                            else:
                                # Make naive datetime timezone-aware
                                expiration_str = expiration_str + "+00:00"

                            expiration = datetime.fromisoformat(expiration_str)
                            now = datetime.now(timezone.utc).replace(tzinfo=expiration.tzinfo)
                            days_remaining = max(0, (expiration - now).days)
                    except Exception as date_error:
                        logger.warning(
                            f"Error calculating days remaining for key {key.get('id', 'unknown')}: {date_error}"
                        )
                        days_remaining = None

                # Calculate requests remaining
                requests_remaining = None
                if key.get("max_requests"):
                    requests_remaining = max(0, key["max_requests"] - key["requests_used"])

                # Calculate usage percentage (rounded)
                usage_percentage = None
                if key.get("max_requests") and key.get("requests_used"):
                    usage_percentage = _pct(key.get("requests_used", 0), key["max_requests"])

                key_data = {
                    "id": key["id"],
                    "key_name": key["key_name"],
                    "api_key": key["api_key"],
                    "environment_tag": key.get("environment_tag") or "live",
                    "scope_permissions": key.get("scope_permissions") or {},
                    "is_active": key["is_active"],
                    "is_primary": key.get("is_primary", False),
                    "expiration_date": key.get("expiration_date"),
                    "days_remaining": days_remaining,
                    "max_requests": key.get("max_requests"),
                    "requests_used": key.get("requests_used", 0),
                    "requests_remaining": requests_remaining,
                    "usage_percentage": usage_percentage,
                    "ip_allowlist": key.get("ip_allowlist") or [],
                    "domain_referrers": key.get("domain_referrers") or [],
                    "created_at": key.get("created_at"),
                    "updated_at": key.get("updated_at"),
                    "last_used_at": key.get("last_used_at"),
                }

                keys.append(key_data)

            except Exception as e:
                logger.error(
                    "Error processing API key %s: %s",
                    sanitize_for_logging(str(key.get("id", "unknown"))),
                    sanitize_for_logging(str(e)),
                )
                continue

        return keys

    except Exception as e:
        logger.error("Error getting user API keys: %s", sanitize_for_logging(str(e)))
        return []


def delete_api_key(api_key: str, user_id: int) -> bool:
    """Delete an API key for a user"""
    try:
        client = get_supabase_client()

        # Delete from the api_keys_new table
        result = (
            client.table("api_keys_new")
            .delete()
            .eq("api_key", api_key)
            .eq("user_id", user_id)
            .execute()
        )

        if result.data:
            # Also delete associated rate limit configs
            try:
                client.table("rate_limit_configs").delete().eq(
                    "api_key_id", result.data[0]["id"]
                ).execute()
            except Exception as e:
                logger.warning(
                    "Failed to delete rate limit configs for key %s: %s",
                    sanitize_for_logging(api_key[:20] + "..."),
                    sanitize_for_logging(str(e)),
                )

            # Create audit log entry
            try:
                client.table("api_key_audit_logs").insert(
                    {
                        "user_id": user_id,
                        "action": "delete",
                        "api_key_id": result.data[0]["id"],
                        "details": {
                            "deleted_at": datetime.now(timezone.utc).isoformat(),
                            "key_name": result.data[0].get("key_name", "Unknown"),
                            "environment_tag": result.data[0].get("environment_tag", "unknown"),
                        },
                        "timestamp": datetime.now(timezone.utc).isoformat(),
                    }
                ).execute()
            except Exception as e:
                logger.warning(
                    "Failed to create audit log for key deletion: %s",
                    sanitize_for_logging(str(e)),
                )

            return True
        else:
            return False

    except Exception as e:
        logger.error("Failed to delete API key: %s", sanitize_for_logging(str(e)))
        return False


def validate_api_key(api_key: str) -> Optional[Dict[str, Any]]:
    """Validate an API key and return user info if valid"""
    # Lazy import to avoid circular dependency
    from src.db.users import get_user

    try:
        client = get_supabase_client()

        # Check if key exists in api_keys_new table
        try:
            key_result = client.table("api_keys_new").select("*").eq("api_key", api_key).execute()

            if key_result.data:
                key_data = key_result.data[0]

                # Check if key is active
                if not key_data.get("is_active", True):
                    logger.warning(
                        "API key %s is inactive", sanitize_for_logging(api_key[:20] + "...")
                    )
                    return None

                # Check expiration date
                if key_data.get("expiration_date"):
                    try:
                        expiration_str = key_data["expiration_date"]
                        if expiration_str:
                            if "Z" in expiration_str:
                                expiration_str = expiration_str.replace("Z", "+00:00")
                            elif not expiration_str.endswith("+00:00"):
                                expiration_str = expiration_str + "+00:00"

                            expiration = datetime.fromisoformat(expiration_str)
                            now = datetime.now(timezone.utc).replace(tzinfo=expiration.tzinfo)

                            if expiration < now:
                                logger.warning(
                                    "API key %s has expired",
                                    sanitize_for_logging(api_key[:20] + "..."),
                                )
                                return None
                    except Exception as date_error:
                        logger.warning(
                            "Error checking expiration for key %s: %s",
                            sanitize_for_logging(api_key[:20] + "..."),
                            sanitize_for_logging(str(date_error)),
                        )

                # Check request limits
                if key_data.get("max_requests"):
                    if key_data["requests_used"] >= key_data["max_requests"]:
                        logger.warning(
                            "API key %s has reached request limit",
                            sanitize_for_logging(api_key[:20] + "..."),
                        )
                        return None

                # Get user info
                user = get_user(api_key)
                if user:
                    return {
                        "user_id": user["id"],
                        "api_key": api_key,
                        "key_id": key_data["id"],
                        "key_name": key_data["key_name"],
                        "is_active": key_data["is_active"],
                        "expiration_date": key_data["expiration_date"],
                        "max_requests": key_data["max_requests"],
                        "requests_used": key_data["requests_used"],
                    }

        except Exception as e:
            logger.warning(
                "API key validation failed: %s",
                sanitize_for_logging(str(e)),
            )

        # Fallback: Check if key exists in the users table (for backward compatibility)
        user = get_user(api_key)
        if user:
            # This is a legacy key - return legacy key info
            logger.info(
                "Using legacy key for user %s",
                sanitize_for_logging(str(user["id"])),
            )
            return {
                "user_id": user["id"],
                "api_key": api_key,
                "key_id": 0,  # Legacy key
                "key_name": "Legacy Key",
                "is_active": True,
                "expiration_date": None,
                "max_requests": None,
                "requests_used": 0,
            }

        return None

    except Exception as e:
        logger.error("Failed to validate API key: %s", sanitize_for_logging(str(e)))
        return None


def increment_api_key_usage(api_key: str) -> None:
    """Increment the request count for an API key"""
    # Lazy import to avoid circular dependency
    from src.db.users import get_user

    try:
        client = get_supabase_client()

        # Try to increment in the new system first (api_keys_new table)
        try:
            # Check if key exists in api_keys_new table
            existing_key = client.table("api_keys_new").select("*").eq("api_key", api_key).execute()

            if existing_key.data:
                # Update existing entry in new system
                current_usage = existing_key.data[0]["requests_used"]
                client.table("api_keys_new").update(
                    {
                        "requests_used": current_usage + 1,
                        "last_used_at": datetime.now(timezone.utc).isoformat(),
                        "updated_at": datetime.now(timezone.utc).isoformat(),
                    }
                ).eq("api_key", api_key).execute()
                return

        except Exception as e:
            logger.warning(
                "Failed to update usage in api_keys_new table: %s", sanitize_for_logging(str(e))
            )

    except Exception as e:
        logger.error("Failed to increment API key usage: %s", sanitize_for_logging(str(e)))


def get_api_key_usage_stats(api_key: str) -> Dict[str, Any]:
    """Get usage statistics for a specific API key"""
    try:
        client = get_supabase_client()

        # Query the api_keys_new table
        key_result = client.table("api_keys_new").select("*").eq("api_key", api_key).execute()

        if not key_result.data:
            logger.warning(
                "API key not found in api_keys_new table: %s",
                sanitize_for_logging(api_key[:20] + "..."),
            )
            return {
                "api_key": api_key,
                "key_name": "Unknown",
                "is_active": False,
                "requests_used": 0,
                "max_requests": None,
                "requests_remaining": None,
                "usage_percentage": None,
                "environment_tag": "unknown",
                "created_at": None,
                "last_used_at": None,
            }

        key_data = key_result.data[0]

        # Calculate requests remaining and usage percentage
        requests_remaining = None
        usage_percentage = None

        if key_data.get("max_requests"):
            requests_remaining = max(0, key_data["max_requests"] - key_data.get("requests_used", 0))
            usage_percentage = _pct(key_data.get("requests_used", 0), key_data["max_requests"])

        return {
            "api_key": api_key,
            "key_name": key_data.get("key_name", "Unnamed Key"),
            "is_active": key_data.get("is_active", False),
            "requests_used": key_data.get("requests_used", 0),
            "max_requests": key_data.get("max_requests"),
            "requests_remaining": requests_remaining,
            "usage_percentage": usage_percentage,
            "environment_tag": key_data.get("environment_tag", "live"),
            "created_at": key_data.get("created_at"),
            "last_used_at": key_data.get("last_used_at"),
        }

    except Exception as e:
        logger.error(
            "Error getting API key usage stats for %s: %s",
            sanitize_for_logging(api_key[:20] + "..."),
            sanitize_for_logging(str(e)),
        )
        return {
            "api_key": api_key,
            "key_name": "Error",
            "is_active": False,
            "requests_used": 0,
            "max_requests": None,
            "requests_remaining": None,
            "usage_percentage": None,
            "environment_tag": "error",
            "created_at": None,
            "last_used_at": None,
        }


def update_api_key(api_key: str, user_id: int, updates: Dict[str, Any]) -> bool:
    """Update an API key's details"""
    try:
        client = get_supabase_client()

        # First, get the key to verify ownership and get key_id
        key_result = (
            client.table("api_keys_new")
            .select("*")
            .eq("api_key", api_key)
            .eq("user_id", user_id)
            .execute()
        )

        if not key_result.data:
            raise ValueError("API key not found or not owned by user")

        key_data = key_result.data[0]
        key_id = key_data["id"]

        # Prepare update data
        update_data = {}
        allowed_fields = [
            "key_name",
            "scope_permissions",
            "expiration_days",
            "max_requests",
            "ip_allowlist",
            "domain_referrers",
            "is_active",
        ]

        for field, value in updates.items():
            if field in allowed_fields:
                update_data[field] = value

        # Special handling for key_name uniqueness
        if "key_name" in update_data:
            if not check_key_name_uniqueness(
                user_id, update_data["key_name"], exclude_key_id=key_id
            ):
                raise ValueError(
                    f"Key name '{update_data['key_name']}' already exists for this user. Please choose a different name."
                )

        # Special handling for expiration_days
        if "expiration_days" in update_data:
            if update_data["expiration_days"] is not None:
                update_data["expiration_date"] = (
                    datetime.now(timezone.utc) + timedelta(days=update_data["expiration_days"])
                ).isoformat()
            else:
                update_data["expiration_date"] = None
            # Remove the days field as we store the actual date
            del update_data["expiration_days"]

        # Add timestamp
        update_data["updated_at"] = datetime.now(timezone.utc).isoformat()

        # Update the API key
        result = client.table("api_keys_new").update(update_data).eq("id", key_id).execute()

        if not result.data:
            raise ValueError("Failed to update API key")

        # Update rate limit config if max_requests changed
        if "max_requests" in updates and updates["max_requests"] is not None:
            try:
                client.table("rate_limit_configs").update(
                    {
                        "max_requests": updates["max_requests"],
                        "updated_at": datetime.now(timezone.utc).isoformat(),
                    }
                ).eq("api_key_id", key_id).execute()
            except Exception as e:
                logger.warning(
                    "Failed to update rate limit config: %s", sanitize_for_logging(str(e))
                )

        # Create audit log entry
        try:
            client.table("api_key_audit_logs").insert(
                {
                    "user_id": user_id,
                    "action": "update",
                    "api_key_id": key_id,
                    "details": {
                        "updated_fields": list(updates.keys()),
                        "old_values": {k: key_data.get(k) for k in updates.keys() if k in key_data},
                        "new_values": updates,
                        "update_timestamp": datetime.now(timezone.utc).isoformat(),
                    },
                    "timestamp": datetime.now(timezone.utc).isoformat(),
                }
            ).execute()
        except Exception as e:
            logger.warning(
                "Failed to create audit log for key update: %s", sanitize_for_logging(str(e))
            )

        return True

    except Exception as e:
        logger.error("Failed to update API key: %s", sanitize_for_logging(str(e)))
        raise RuntimeError(f"Failed to update API key: {e}") from e


def validate_api_key_permissions(api_key: str, required_permission: str, resource: str) -> bool:
    """Validate if an API key has the required permission for a resource"""
    try:
        logger.info(
            "Validating permissions for API key %s - Required: %s on %s",
            sanitize_for_logging(api_key[:15] + "..."),
            sanitize_for_logging(required_permission),
            sanitize_for_logging(resource),
        )

        # Temporary session keys (gw_temp_*) have full permissions
        if api_key.startswith("gw_temp_"):
            logger.info(
                "Granting full permissions to session key: %s",
                sanitize_for_logging(api_key[:15] + "..."),
            )
            return True

        client = get_supabase_client()

        # Get the API key record with is_primary flag
        key_result = (
            client.table("api_keys_new")
            .select("scope_permissions, is_active, is_primary")
            .eq("api_key", api_key)
            .execute()
        )

        if not key_result.data:
            logger.warning(
                "API key not found in api_keys_new table: %s",
                sanitize_for_logging(api_key[:10] + "..."),
            )
            return False
        else:
            key_data = key_result.data[0]
            logger.info(
                "Found in api_keys_new - is_active: %s, is_primary: %s",
                key_data.get("is_active"),
                key_data.get("is_primary", False),
            )

        # Check if key is active
        if not key_data.get("is_active", True):
            logger.warning("API key is inactive: %s", sanitize_for_logging(api_key[:10] + "..."))
            return False

        # Primary keys (auto-generated for new users) have full permissions
        # This is the most important check - primary keys should ALWAYS have full access
        if key_data.get("is_primary", False):
            logger.info(
                "Granting full permissions to primary key: %s",
                sanitize_for_logging(api_key[:15] + "..."),
            )
            return True
        else:
            logger.info(
                "Not a primary key, checking scope_permissions: %s",
                sanitize_for_logging(str(key_data.get("scope_permissions", {}))),
            )

        # Get scope permissions
        scope_permissions = key_data.get("scope_permissions", {})

        # If no permissions set, grant default access (for backward compatibility)
        if not scope_permissions or scope_permissions == {}:
            logger.info(
                "No scope permissions set, granting default access for %s",
                sanitize_for_logging(api_key[:15] + "..."),
            )
            return True

        # Check if the required permission exists
        if required_permission in scope_permissions:
            # Check if the resource is in the allowed list for this permission
            allowed_resources = scope_permissions[required_permission]
            if isinstance(allowed_resources, list):
                # Check if resource is in the allowed list or if wildcard (*) is allowed
                has_permission = "*" in allowed_resources or resource in allowed_resources
                logger.info(
                    "Permission check result for %s: %s",
                    sanitize_for_logging(api_key[:15] + "..."),
                    has_permission,
                )
                return has_permission
            elif isinstance(allowed_resources, str):
                # Single resource or wildcard
                has_permission = allowed_resources == "*" or allowed_resources == resource
                logger.info(
                    "Permission check result for %s: %s",
                    sanitize_for_logging(api_key[:15] + "..."),
                    has_permission,
                )
                return has_permission

        logger.warning(
            "Permission denied for %s - required: %s on %s, available: %s",
            sanitize_for_logging(api_key[:15] + "..."),
            sanitize_for_logging(required_permission),
            sanitize_for_logging(resource),
            sanitize_for_logging(str(scope_permissions)),
        )
        return False

    except Exception as e:
        logger.error("Error validating API key permissions: %s", sanitize_for_logging(str(e)))
        return False


def get_api_key_by_id(key_id: int, user_id: int) -> Optional[Dict[str, Any]]:
    """Get API key details by ID, ensuring user ownership"""
    try:
        client = get_supabase_client()

        result = (
            client.table("api_keys_new")
            .select("*")
            .eq("id", key_id)
            .eq("user_id", user_id)
            .execute()
        )

        if not result.data:
            return None

        key_data = result.data[0]

        # Calculate days remaining
        days_remaining = None
        if key_data.get("expiration_date"):
            try:
                expiration_str = key_data["expiration_date"]
                if expiration_str:
                    # Handle different datetime formats
                    if "Z" in expiration_str:
                        expiration_str = expiration_str.replace("Z", "+00:00")
                    elif expiration_str.endswith("+00:00"):
                        pass  # Already timezone-aware
                    else:
                        # Make naive datetime timezone-aware
                        expiration_str = expiration_str + "+00:00"

                    expiration = datetime.fromisoformat(expiration_str)
                    now = datetime.now(timezone.utc).replace(tzinfo=expiration.tzinfo)
                    days_remaining = max(0, (expiration - now).days)
            except Exception as date_error:
                logger.warning(
                    "Error calculating days remaining for key %s: %s",
                    sanitize_for_logging(str(key_id)),
                    sanitize_for_logging(str(date_error)),
                )
                days_remaining = None

        # Calculate requests remaining
        requests_remaining = None
        if key_data.get("max_requests"):
            requests_remaining = max(0, key_data["max_requests"] - key_data.get("requests_used", 0))

        # Calculate usage percentage (rounded)
        usage_percentage = None
        if key_data.get("max_requests") and key_data.get("requests_used"):
            usage_percentage = _pct(key_data.get("requests_used", 0), key_data["max_requests"])

        return {
            "id": key_data["id"],
            "key_name": key_data["key_name"],
            "api_key": key_data["api_key"],
            "environment_tag": key_data.get("environment_tag") or "live",
            "scope_permissions": key_data.get("scope_permissions") or {},
            "is_active": key_data["is_active"],
            "is_primary": key_data.get("is_primary", False),
            "expiration_date": key_data.get("expiration_date"),
            "days_remaining": days_remaining,
            "max_requests": key_data.get("max_requests"),
            "requests_used": key_data.get("requests_used", 0),
            "requests_remaining": requests_remaining,
            "usage_percentage": usage_percentage,
            "ip_allowlist": key_data.get("ip_allowlist") or [],
            "domain_referrers": key_data.get("domain_referrers") or [],
            "created_at": key_data.get("created_at"),
            "updated_at": key_data.get("updated_at"),
            "last_used_at": key_data.get("last_used_at"),
        }

    except Exception as e:
        logger.error("Error getting API key by ID: %s", sanitize_for_logging(str(e)))
        return None


def get_user_all_api_keys_usage(user_id: int) -> Dict[str, Any]:
    """Get usage statistics for all API keys of a user"""
    try:
        client = get_supabase_client()

        # Get all API keys for the user
        keys_result = client.table("api_keys_new").select("*").eq("user_id", user_id).execute()

        if not keys_result.data:
            return {"user_id": user_id, "total_keys": 0, "keys": []}

        keys_usage = []
        for key_data in keys_result.data:
            # Calculate requests remaining and usage percentage
            requests_remaining = None
            usage_percentage = None

            if key_data.get("max_requests"):
                requests_remaining = max(
                    0, key_data["max_requests"] - key_data.get("requests_used", 0)
                )
                usage_percentage = _pct(key_data.get("requests_used", 0), key_data["max_requests"])

            key_usage = {
                "key_id": key_data["id"],
                "api_key": key_data["api_key"][:10] + "...",  # Truncate for security
                "key_name": key_data.get("key_name", "Unnamed Key"),
                "is_active": key_data.get("is_active", False),
                "is_primary": key_data.get("is_primary", False),
                "requests_used": key_data.get("requests_used", 0),
                "max_requests": key_data.get("max_requests"),
                "requests_remaining": requests_remaining,
                "usage_percentage": usage_percentage,
                "environment_tag": key_data.get("environment_tag", "live"),
                "created_at": key_data.get("created_at"),
                "last_used_at": key_data.get("last_used_at"),
            }
            keys_usage.append(key_usage)

        return {"user_id": user_id, "total_keys": len(keys_usage), "keys": keys_usage}

    except Exception as e:
        logger.error(
            "Error getting all API keys usage for user %s: %s",
            sanitize_for_logging(str(user_id)),
            sanitize_for_logging(str(e)),
        )
        return None<|MERGE_RESOLUTION|>--- conflicted
+++ resolved
@@ -226,11 +226,7 @@
         base_api_key_data.update(trial_data)
 
         # Optional encrypted fields should only be sent if we have values
-<<<<<<< HEAD
         optional_encrypted_fields: Dict[str, Any] = {}
-=======
-        optional_encrypted_fields = {}
->>>>>>> 97adfef9
         if encrypted_token is not None:
             optional_encrypted_fields["encrypted_key"] = encrypted_token
         if key_version is not None:
@@ -242,9 +238,6 @@
 
         api_key_data = {**base_api_key_data, **optional_encrypted_fields}
 
-<<<<<<< HEAD
-        result = _insert_api_key_row(client, api_key_data, base_api_key_data)
-=======
         try:
             result = client.table("api_keys_new").insert(api_key_data).execute()
         except Exception as insert_error:
@@ -258,7 +251,6 @@
                 result = client.table("api_keys_new").insert(base_api_key_data).execute()
             else:
                 raise
->>>>>>> 97adfef9
 
         if not result.data:
             raise ValueError("Failed to create API key")
