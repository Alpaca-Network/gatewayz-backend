import logging
from datetime import datetime, timedelta, timezone
from typing import Any

from src.config.supabase_config import get_supabase_client
from src.db.users import get_user

logger = logging.getLogger(__name__)


def get_user_rate_limits(api_key: str) -> dict[str, Any] | None:
    """Get rate limits for a user"""
    try:
        client = get_supabase_client()

        # First try to get rate limits from the new system (rate_limit_configs table)
        try:
            # Get the API key record from api_keys_new
            key_record = client.table("api_keys_new").select("*").eq("api_key", api_key).execute()

            if key_record.data:
                # Get rate limit config for this key
                rate_config = (
                    client.table("rate_limit_configs")
                    .select("*")
                    .eq("api_key_id", key_record.data[0]["id"])
                    .execute()
                )

                if rate_config.data:
                    config = rate_config.data[0]
                    return {
                        "requests_per_minute": config.get("max_requests", 1000)
                        // 60,  # Convert hourly to per-minute
                        "requests_per_hour": config.get("max_requests", 1000),
                        "requests_per_day": config.get("max_requests", 1000)
                        * 24,  # Convert hourly to per-day
                        "tokens_per_minute": config.get("max_tokens", 1000000) // 60,
                        "tokens_per_hour": config.get("max_tokens", 1000000),
                        "tokens_per_day": config.get("max_tokens", 1000000) * 24,
                    }
        except Exception as e:
            logger.warning(f"Failed to get rate limits from new system: {e}")

        # Fallback to old system (rate_limits table)
        result = client.table("rate_limits").select("*").eq("api_key", api_key).execute()

        if not result.data:
            return None

        rate_limits = result.data[0]
        return {
            "requests_per_minute": rate_limits.get("requests_per_minute", 60),
            "requests_per_hour": rate_limits.get("requests_per_hour", 1000),
            "requests_per_day": rate_limits.get("requests_per_day", 10000),
            "tokens_per_minute": rate_limits.get("tokens_per_minute", 10000),
            "tokens_per_hour": rate_limits.get("tokens_per_hour", 100000),
            "tokens_per_day": rate_limits.get("tokens_per_day", 1000000),
        }

    except Exception as e:
        logger.error(f"Error getting user rate limits: {e}")
        return None


def set_user_rate_limits(api_key: str, rate_limits: dict[str, int]) -> None:
    try:
        client = get_supabase_client()

        user = get_user(api_key)
        if not user:
            raise ValueError(f"User with API key {api_key} not found")

        rate_limit_data = {
            "api_key": api_key,
            "user_id": user["id"],
            "requests_per_minute": rate_limits.get("requests_per_minute", 60),
            "requests_per_hour": rate_limits.get("requests_per_hour", 1000),
            "requests_per_day": rate_limits.get("requests_per_day", 10000),
            "tokens_per_minute": rate_limits.get("tokens_per_minute", 10000),
            "tokens_per_hour": rate_limits.get("tokens_per_hour", 100000),
            "tokens_per_day": rate_limits.get("tokens_per_day", 1000000),
            "created_at": datetime.now(timezone.utc).isoformat(),
            "updated_at": datetime.now(timezone.utc).isoformat(),
        }

        existing = client.table("rate_limits").select("*").eq("api_key", api_key).execute()

        if existing.data:
            client.table("rate_limits").update(rate_limit_data).eq("api_key", api_key).execute()
        else:
            client.table("rate_limits").insert(rate_limit_data).execute()

    except Exception as e:
        logger.error(f"Failed to set user rate limits: {e}")
        raise RuntimeError(f"Failed to set user rate limits: {e}") from e


def check_rate_limit(api_key: str, tokens_used: int = 0) -> dict[str, Any]:
    try:
        client = get_supabase_client()

        rate_limits = get_user_rate_limits(api_key)
        if not rate_limits:
            return {"allowed": True, "reason": "No rate limits configured"}

<<<<<<< HEAD
        # Check if rate_limit_usage table exists
        try:
            now = datetime.now(timezone.utc)
            minute_start = now.replace(second=0, microsecond=0)
            hour_start = now.replace(minute=0, second=0, microsecond=0)
            day_start = now.replace(hour=0, minute=0, second=0, microsecond=0)

            # Get current usage for all windows
            usage_result = client.table("rate_limit_usage").select("*").eq("api_key", api_key).execute()
            usage_records = usage_result.data
        except Exception as table_error:
            # If table doesn't exist, allow the request but log the issue
            logger.warning(f"rate_limit_usage table not accessible during rate limit check: {table_error}")
            return {"allowed": True, "reason": "Rate limit check unavailable - table migration pending"}
=======
        now = datetime.now(timezone.utc)
        minute_start = now.replace(second=0, microsecond=0)
        hour_start = now.replace(minute=0, second=0, microsecond=0)
        day_start = now.replace(hour=0, minute=0, second=0, microsecond=0)

        # Get current usage for all windows
        usage_result = client.table("rate_limit_usage").select("*").eq("api_key", api_key).execute()
        usage_records = usage_result.data
>>>>>>> 01ce3fd8

        # Find current window records
        minute_usage = next(
            (
                u
                for u in usage_records
                if u["window_type"] == "minute" and u["window_start"] == minute_start.isoformat()
            ),
            None,
        )
        hour_usage = next(
            (
                u
                for u in usage_records
                if u["window_type"] == "hour" and u["window_start"] == hour_start.isoformat()
            ),
            None,
        )
        day_usage = next(
            (
                u
                for u in usage_records
                if u["window_type"] == "day" and u["window_start"] == day_start.isoformat()
            ),
            None,
        )

        requests_minute = (minute_usage["requests_count"] if minute_usage else 0) + 1
        requests_hour = (hour_usage["requests_count"] if hour_usage else 0) + 1
        requests_day = (day_usage["requests_count"] if day_usage else 0) + 1

        tokens_minute = (minute_usage["tokens_count"] if minute_usage else 0) + tokens_used
        tokens_hour = (hour_usage["tokens_count"] if hour_usage else 0) + tokens_used
        tokens_day = (day_usage["tokens_count"] if day_usage else 0) + tokens_used

        if requests_minute > rate_limits["requests_per_minute"]:
            return {
                "allowed": False,
                "reason": f"Rate limit exceeded: {requests_minute} requests per minute",
            }

        if requests_hour > rate_limits["requests_per_hour"]:
            return {
                "allowed": False,
                "reason": f"Rate limit exceeded: {requests_hour} requests per hour",
            }

        if requests_day > rate_limits["requests_per_day"]:
            return {
                "allowed": False,
                "reason": f"Rate limit exceeded: {requests_day} requests per day",
            }

        if tokens_minute > rate_limits["tokens_per_minute"]:
            return {
                "allowed": False,
                "reason": f"Token limit exceeded: {tokens_minute} tokens per minute",
            }

        if tokens_hour > rate_limits["tokens_per_hour"]:
            return {
                "allowed": False,
                "reason": f"Token limit exceeded: {tokens_hour} tokens per hour",
            }

        if tokens_day > rate_limits["tokens_per_day"]:
            return {
                "allowed": False,
                "reason": f"Token limit exceeded: {tokens_day} tokens per day",
            }

        return {"allowed": True, "reason": "Within rate limits"}

    except Exception as e:
        logger.error(f"Error checking rate limit: {e}")
        return {"allowed": True, "reason": "Error checking rate limits"}


def update_rate_limit_usage(api_key: str, tokens_used: int) -> None:
    try:
        client = get_supabase_client()

        # Get user info
        user = get_user(api_key)
        if not user:
            logger.error(f"User not found for API key: {api_key}")
            return

        user_id = user["id"]
        now = datetime.now(timezone.utc)

        # Timestamp is already timezone-aware
        timestamp = now.isoformat()

        # Calculate window starts
        minute_start = now.replace(second=0, microsecond=0).replace(tzinfo=timezone.utc).isoformat()
        hour_start = now.replace(minute=0, second=0, microsecond=0).replace(tzinfo=timezone.utc).isoformat()
        day_start = (
            now.replace(hour=0, minute=0, second=0, microsecond=0).replace(tzinfo=timezone.utc).isoformat()
        )

        # Check if this is a new API key (gw_ prefix)
        is_new_key = api_key.startswith("gw_")

        # Update minute window
        minute_data = {
            "user_id": user_id,
            "api_key": api_key,
            "window_type": "minute",
            "window_start": minute_start,
            "requests_count": 1,
            "tokens_count": tokens_used,
            "created_at": timestamp,
            "updated_at": timestamp,
        }

        # Update hour window
        hour_data = {
            "user_id": user_id,
            "api_key": api_key,
            "window_type": "hour",
            "window_start": hour_start,
            "requests_count": 1,
            "tokens_count": tokens_used,
            "created_at": timestamp,
            "updated_at": timestamp,
        }

        # Update day window
        day_data = {
            "user_id": user_id,
            "api_key": api_key,
            "window_type": "day",
            "window_start": day_start,
            "requests_count": 1,
            "tokens_count": tokens_used,
            "created_at": timestamp,
            "updated_at": timestamp,
        }

        # Try to update existing records, insert if they don't exist
<<<<<<< HEAD
        # First check if the table exists by attempting a simple query
        table_exists = True
        try:
            client.table("rate_limit_usage").select("id").limit(1).execute()
        except Exception as e:
            logger.warning(f"rate_limit_usage table does not exist or is not accessible: {e}")
            table_exists = False

        if table_exists:
            for window_data in [minute_data, hour_data, day_data]:
                try:
                    # Check if record exists
                    existing = (
                        client.table("rate_limit_usage")
                        .select("*")
                        .eq("api_key", api_key)
                        .eq("window_type", window_data["window_type"])
                        .eq("window_start", window_data["window_start"])
                        .execute()
                    )

                    if existing.data:
                        # Update existing record
                        current = existing.data[0]
                        updated_data = {
                            "requests_count": current["requests_count"] + 1,
                            "tokens_count": current["tokens_count"] + tokens_used,
                            "updated_at": timestamp,
                        }
                        client.table("rate_limit_usage").update(updated_data).eq(
                            "id", current["id"]
                        ).execute()
                    else:
                        # Insert new record
                        client.table("rate_limit_usage").insert(window_data).execute()

                except Exception as e:
                    logger.error(
                        f"Failed to update rate limit usage for {window_data['window_type']}: {e}"
                    )
        else:
            logger.info("Skipping rate limit usage update - table not available. Migration may be pending.")
=======
        for window_data in [minute_data, hour_data, day_data]:
            try:
                # Check if record exists
                existing = (
                    client.table("rate_limit_usage")
                    .select("*")
                    .eq("api_key", api_key)
                    .eq("window_type", window_data["window_type"])
                    .eq("window_start", window_data["window_start"])
                    .execute()
                )

                if existing.data:
                    # Update existing record
                    current = existing.data[0]
                    updated_data = {
                        "requests_count": current["requests_count"] + 1,
                        "tokens_count": current["tokens_count"] + tokens_used,
                        "updated_at": timestamp,
                    }
                    client.table("rate_limit_usage").update(updated_data).eq(
                        "id", current["id"]
                    ).execute()
                else:
                    # Insert new record
                    client.table("rate_limit_usage").insert(window_data).execute()

            except Exception as e:
                logger.error(
                    f"Failed to update rate limit usage for {window_data['window_type']}: {e}"
                )
>>>>>>> 01ce3fd8

        # If this is a new key, also update the api_keys_new table
        if is_new_key:
            try:
                # Update last_used_at in api_keys_new
                client.table("api_keys_new").update({"last_used_at": timestamp}).eq(
                    "api_key", api_key
                ).execute()
            except Exception as e:
                logger.warning(f"Failed to update last_used_at in api_keys_new: {e}")

    except Exception as e:
        logger.error(f"Failed to update rate limit usage: {e}")


def get_environment_usage_summary(user_id: int) -> dict[str, Any]:
    """Get usage breakdown by environment"""
    try:
        client = get_supabase_client()

        # Get all API keys for the user with their environment tags
        keys_result = (
            client.table("api_keys_new")
            .select("environment_tag, requests_used, max_requests")
            .eq("user_id", user_id)
            .execute()
        )

        env_summary = {}
        for key in keys_result.data or []:
            env_tag = key.get("environment_tag", "unknown")
            if env_tag not in env_summary:
                env_summary[env_tag] = {
                    "total_requests": 0,
                    "total_max_requests": 0,
                    "key_count": 0,
                }

            env_summary[env_tag]["total_requests"] += key.get("requests_used", 0)
            if key.get("max_requests"):
                env_summary[env_tag]["total_max_requests"] += key["max_requests"]
            env_summary[env_tag]["key_count"] += 1

        return env_summary

    except Exception as e:
        logger.error(f"Error getting environment usage summary for user {user_id}: {e}")
        return {}


# =============================================================================
# ADVANCED RATE LIMITING FUNCTIONS
# =============================================================================


def get_rate_limit_config(api_key: str) -> dict[str, Any] | None:
    """Get rate limit configuration for a specific API key"""
    try:
        client = get_supabase_client()

<<<<<<< HEAD
        # Try to get rate limit config from api_keys_new table
        try:
            result = (
                client.table("api_keys_new")
                .select("rate_limit_config")
                .eq("api_key", api_key)
                .execute()
            )

            if result.data and result.data[0].get("rate_limit_config"):
                return result.data[0]["rate_limit_config"]
        except Exception as e:
            # Column might not exist yet, log and continue
            logger.debug(f"rate_limit_config column not available: {e}")

        # Try to get from rate_limit_configs table if it exists
        try:
            key_result = client.table("api_keys_new").select("id").eq("api_key", api_key).execute()
            if key_result.data:
                config_result = (
                    client.table("rate_limit_configs")
                    .select("*")
                    .eq("api_key_id", key_result.data[0]["id"])
                    .execute()
                )
                if config_result.data:
                    config = config_result.data[0]
                    return {
                        "requests_per_minute": config.get("max_requests", 1000) // 60,
                        "requests_per_hour": config.get("max_requests", 1000),
                        "requests_per_day": config.get("max_requests", 1000) * 24,
                        "tokens_per_minute": config.get("max_tokens", 1000000) // 60,
                        "tokens_per_hour": config.get("max_tokens", 1000000),
                        "tokens_per_day": config.get("max_tokens", 1000000) * 24,
                        "burst_limit": config.get("burst_limit", 10),
                        "concurrency_limit": config.get("concurrency_limit", 50),
                        "window_size_seconds": config.get("window_size", 60),
                    }
        except Exception as e:
            logger.debug(f"rate_limit_configs table not available: {e}")
=======
        # Get rate limit config from api_keys table
        result = (
            client.table("api_keys").select("rate_limit_config").eq("api_key", api_key).execute()
        )

        if result.data and result.data[0].get("rate_limit_config"):
            return result.data[0]["rate_limit_config"]
>>>>>>> 01ce3fd8

        # Fallback to default config
        return {
            "requests_per_minute": 60,
            "requests_per_hour": 1000,
            "requests_per_day": 10000,
            "tokens_per_minute": 10000,
            "tokens_per_hour": 100000,
            "tokens_per_day": 1000000,
            "burst_limit": 10,
            "concurrency_limit": 50,
            "window_size_seconds": 60,
        }

    except Exception as e:
        logger.error(f"Error getting rate limit config for key {api_key[:10]}...: {e}")
        return None


def update_rate_limit_config(api_key: str, config: dict[str, Any]) -> bool:
    """Update rate limit configuration for a specific API key"""
    try:
        client = get_supabase_client()

<<<<<<< HEAD
        # Try to update in api_keys_new table
        try:
            result = (
                client.table("api_keys_new")
                .update(
                    {
                        "rate_limit_config": config,
                        "updated_at": datetime.now(timezone.utc).isoformat(),
                    }
                )
                .eq("api_key", api_key)
                .execute()
            )
=======
        result = (
            client.table("api_keys")
            .update({"rate_limit_config": config, "updated_at": datetime.now(timezone.utc).isoformat()})
            .eq("api_key", api_key)
            .execute()
        )
>>>>>>> 01ce3fd8

            if len(result.data) > 0:
                return True
        except Exception as e:
            logger.debug(f"Could not update rate_limit_config in api_keys_new: {e}")

        # Try to update in rate_limit_configs table if it exists
        try:
            key_result = client.table("api_keys_new").select("id").eq("api_key", api_key).execute()
            if key_result.data:
                api_key_id = key_result.data[0]["id"]

                # Try to update existing config
                existing = (
                    client.table("rate_limit_configs")
                    .select("id")
                    .eq("api_key_id", api_key_id)
                    .execute()
                )

                if existing.data:
                    client.table("rate_limit_configs").update(
                        {
                            "max_requests": config.get("requests_per_hour", 1000),
                            "max_tokens": config.get("tokens_per_hour", 1000000),
                            "burst_limit": config.get("burst_limit", 10),
                            "concurrency_limit": config.get("concurrency_limit", 50),
                            "window_size": config.get("window_size_seconds", 60),
                            "updated_at": datetime.now(timezone.utc).isoformat(),
                        }
                    ).eq("api_key_id", api_key_id).execute()
                else:
                    client.table("rate_limit_configs").insert(
                        {
                            "api_key_id": api_key_id,
                            "max_requests": config.get("requests_per_hour", 1000),
                            "max_tokens": config.get("tokens_per_hour", 1000000),
                            "burst_limit": config.get("burst_limit", 10),
                            "concurrency_limit": config.get("concurrency_limit", 50),
                            "window_size": config.get("window_size_seconds", 60),
                        }
                    ).execute()
                return True
        except Exception as e:
            logger.debug(f"Could not update rate_limit_configs table: {e}")

        return False

    except Exception as e:
        logger.error(f"Error updating rate limit config for key {api_key[:10]}...: {e}")
        return False


def get_user_rate_limit_configs(user_id: int) -> list[dict[str, Any]]:
    """Get all rate limit configurations for a user's API keys"""
    try:
        client = get_supabase_client()

        result = (
<<<<<<< HEAD
            client.table("api_keys_new")
=======
            client.table("api_keys")
>>>>>>> 01ce3fd8
            .select("api_key, key_name, rate_limit_config, environment_tag")
            .eq("user_id", user_id)
            .execute()
        )

        configs = []
        for key in result.data or []:
            config = key.get("rate_limit_config", {})
            configs.append(
                {
                    "api_key": key["api_key"],
                    "key_name": key["key_name"],
                    "environment_tag": key["environment_tag"],
                    "rate_limit_config": config,
                }
            )

        return configs

    except Exception as e:
        logger.error(f"Error getting rate limit configs for user {user_id}: {e}")
        return []


def bulk_update_rate_limit_configs(user_id: int, config: dict[str, Any]) -> int:
    """Bulk update rate limit configurations for all user's API keys"""
    try:
        client = get_supabase_client()

        result = (
<<<<<<< HEAD
            client.table("api_keys_new")
            .update(
                {
                    "rate_limit_config": config,
                    "updated_at": datetime.now(timezone.utc).isoformat(),
                }
            )
=======
            client.table("api_keys")
            .update({"rate_limit_config": config, "updated_at": datetime.now(timezone.utc).isoformat()})
>>>>>>> 01ce3fd8
            .eq("user_id", user_id)
            .execute()
        )

        return len(result.data)

    except Exception as e:
        logger.error(f"Error bulk updating rate limit configs for user {user_id}: {e}")
        return 0


def get_rate_limit_usage_stats(api_key: str, time_window: str = "minute") -> dict[str, Any]:
    """Get current rate limit usage statistics for an API key"""
    try:
        client = get_supabase_client()

        now = datetime.now(timezone.utc)

        if time_window == "minute":
            start_time = now.replace(second=0, microsecond=0)
            end_time = start_time + timedelta(minutes=1)
        elif time_window == "hour":
            start_time = now.replace(minute=0, second=0, microsecond=0)
            end_time = start_time + timedelta(hours=1)
        elif time_window == "day":
            start_time = now.replace(hour=0, minute=0, second=0, microsecond=0)
            end_time = start_time + timedelta(days=1)
        else:
            raise ValueError(f"Invalid time window: {time_window}")

        # Get usage records for the time window
        result = (
            client.table("usage_records")
            .select("tokens_used, created_at")
            .eq("api_key", api_key)
            .gte("created_at", start_time.isoformat())
            .lt("created_at", end_time.isoformat())
            .execute()
        )

        total_requests = len(result.data or [])
        total_tokens = sum(record.get("tokens_used", 0) for record in (result.data or []))

        return {
            "time_window": time_window,
            "start_time": start_time.isoformat(),
            "end_time": end_time.isoformat(),
            "total_requests": total_requests,
            "total_tokens": total_tokens,
            "requests_per_second": (
                total_requests / (end_time - start_time).total_seconds()
                if (end_time - start_time).total_seconds() > 0
                else 0
            ),
        }

    except Exception as e:
        logger.error(f"Error getting rate limit usage stats for key {api_key[:10]}...: {e}")
        return {
            "time_window": time_window,
            "total_requests": 0,
            "total_tokens": 0,
            "requests_per_second": 0,
        }


def get_system_rate_limit_stats() -> dict[str, Any]:
    """Get system-wide rate limiting statistics"""
    try:
        client = get_supabase_client()

        now = datetime.now(timezone.utc)
        minute_ago = now - timedelta(minutes=1)
        hour_ago = now - timedelta(hours=1)
        day_ago = now - timedelta(days=1)

        # Get usage stats for different time windows
        minute_result = (
            client.table("usage_records")
            .select("api_key, tokens_used")
            .gte("created_at", minute_ago.isoformat())
            .execute()
        )
        hour_result = (
            client.table("usage_records")
            .select("api_key, tokens_used")
            .gte("created_at", hour_ago.isoformat())
            .execute()
        )
        day_result = (
            client.table("usage_records")
            .select("api_key, tokens_used")
            .gte("created_at", day_ago.isoformat())
            .execute()
        )

        # Calculate stats
        minute_requests = len(minute_result.data or [])
        minute_tokens = sum(record.get("tokens_used", 0) for record in (minute_result.data or []))

        hour_requests = len(hour_result.data or [])
        hour_tokens = sum(record.get("tokens_used", 0) for record in (hour_result.data or []))

        day_requests = len(day_result.data or [])
        day_tokens = sum(record.get("tokens_used", 0) for record in (day_result.data or []))

        # Get unique active keys
        active_keys_minute = len({record["api_key"] for record in (minute_result.data or [])})
        active_keys_hour = len({record["api_key"] for record in (hour_result.data or [])})
        active_keys_day = len({record["api_key"] for record in (day_result.data or [])})

        return {
            "timestamp": now.isoformat(),
            "minute": {
                "requests": minute_requests,
                "tokens": minute_tokens,
                "active_keys": active_keys_minute,
                "requests_per_second": minute_requests / 60,
            },
            "hour": {
                "requests": hour_requests,
                "tokens": hour_tokens,
                "active_keys": active_keys_hour,
                "requests_per_minute": hour_requests / 60,
            },
            "day": {
                "requests": day_requests,
                "tokens": day_tokens,
                "active_keys": active_keys_day,
                "requests_per_hour": day_requests / 24,
            },
        }

    except Exception as e:
        logger.error(f"Error getting system rate limit stats: {e}")
        return {
            "timestamp": datetime.now(timezone.utc).isoformat(),
            "minute": {"requests": 0, "tokens": 0, "active_keys": 0, "requests_per_second": 0},
            "hour": {"requests": 0, "tokens": 0, "active_keys": 0, "requests_per_minute": 0},
            "day": {"requests": 0, "tokens": 0, "active_keys": 0, "requests_per_hour": 0},
        }


def create_rate_limit_alert(api_key: str, alert_type: str, details: dict[str, Any]) -> bool:
    """Create a rate limit alert for monitoring (optional - table may not exist)"""
    try:
        client = get_supabase_client()

        # Check if rate_limit_alerts table exists
        try:
            # Try to query the table to see if it exists
            client.table("rate_limit_alerts").select("id").limit(1).execute()
        except Exception:
            # Table doesn't exist, skip alert creation
            logger.info("Rate limit alerts table not available, skipping alert creation")
            return True

        alert_data = {
            "api_key": api_key,
            "alert_type": alert_type,
            "details": details,
            "created_at": datetime.now(timezone.utc).isoformat(),
            "resolved": False,
        }

        result = client.table("rate_limit_alerts").insert(alert_data).execute()
        return len(result.data) > 0

    except Exception as e:
        logger.warning(f"Rate limit alert creation failed (non-critical): {e}")
        return True  # Return True to not block the main flow


def get_rate_limit_alerts(
    api_key: str | None = None, resolved: bool = False, limit: int = 100
) -> list[dict[str, Any]]:
    """Get rate limit alerts with optional filtering"""
    try:
        client = get_supabase_client()

        query = (
            client.table("rate_limit_alerts")
            .select("*")
            .eq("resolved", resolved)
            .order("created_at", desc=True)
            .limit(limit)
        )

        if api_key:
            query = query.eq("api_key", api_key)

        result = query.execute()
        return result.data or []

    except Exception as e:
        logger.error(f"Error getting rate limit alerts: {e}")
        return []<|MERGE_RESOLUTION|>--- conflicted
+++ resolved
@@ -104,22 +104,6 @@
         if not rate_limits:
             return {"allowed": True, "reason": "No rate limits configured"}
 
-<<<<<<< HEAD
-        # Check if rate_limit_usage table exists
-        try:
-            now = datetime.now(timezone.utc)
-            minute_start = now.replace(second=0, microsecond=0)
-            hour_start = now.replace(minute=0, second=0, microsecond=0)
-            day_start = now.replace(hour=0, minute=0, second=0, microsecond=0)
-
-            # Get current usage for all windows
-            usage_result = client.table("rate_limit_usage").select("*").eq("api_key", api_key).execute()
-            usage_records = usage_result.data
-        except Exception as table_error:
-            # If table doesn't exist, allow the request but log the issue
-            logger.warning(f"rate_limit_usage table not accessible during rate limit check: {table_error}")
-            return {"allowed": True, "reason": "Rate limit check unavailable - table migration pending"}
-=======
         now = datetime.now(timezone.utc)
         minute_start = now.replace(second=0, microsecond=0)
         hour_start = now.replace(minute=0, second=0, microsecond=0)
@@ -128,7 +112,6 @@
         # Get current usage for all windows
         usage_result = client.table("rate_limit_usage").select("*").eq("api_key", api_key).execute()
         usage_records = usage_result.data
->>>>>>> 01ce3fd8
 
         # Find current window records
         minute_usage = next(
@@ -270,50 +253,6 @@
         }
 
         # Try to update existing records, insert if they don't exist
-<<<<<<< HEAD
-        # First check if the table exists by attempting a simple query
-        table_exists = True
-        try:
-            client.table("rate_limit_usage").select("id").limit(1).execute()
-        except Exception as e:
-            logger.warning(f"rate_limit_usage table does not exist or is not accessible: {e}")
-            table_exists = False
-
-        if table_exists:
-            for window_data in [minute_data, hour_data, day_data]:
-                try:
-                    # Check if record exists
-                    existing = (
-                        client.table("rate_limit_usage")
-                        .select("*")
-                        .eq("api_key", api_key)
-                        .eq("window_type", window_data["window_type"])
-                        .eq("window_start", window_data["window_start"])
-                        .execute()
-                    )
-
-                    if existing.data:
-                        # Update existing record
-                        current = existing.data[0]
-                        updated_data = {
-                            "requests_count": current["requests_count"] + 1,
-                            "tokens_count": current["tokens_count"] + tokens_used,
-                            "updated_at": timestamp,
-                        }
-                        client.table("rate_limit_usage").update(updated_data).eq(
-                            "id", current["id"]
-                        ).execute()
-                    else:
-                        # Insert new record
-                        client.table("rate_limit_usage").insert(window_data).execute()
-
-                except Exception as e:
-                    logger.error(
-                        f"Failed to update rate limit usage for {window_data['window_type']}: {e}"
-                    )
-        else:
-            logger.info("Skipping rate limit usage update - table not available. Migration may be pending.")
-=======
         for window_data in [minute_data, hour_data, day_data]:
             try:
                 # Check if record exists
@@ -345,7 +284,6 @@
                 logger.error(
                     f"Failed to update rate limit usage for {window_data['window_type']}: {e}"
                 )
->>>>>>> 01ce3fd8
 
         # If this is a new key, also update the api_keys_new table
         if is_new_key:
@@ -406,48 +344,6 @@
     try:
         client = get_supabase_client()
 
-<<<<<<< HEAD
-        # Try to get rate limit config from api_keys_new table
-        try:
-            result = (
-                client.table("api_keys_new")
-                .select("rate_limit_config")
-                .eq("api_key", api_key)
-                .execute()
-            )
-
-            if result.data and result.data[0].get("rate_limit_config"):
-                return result.data[0]["rate_limit_config"]
-        except Exception as e:
-            # Column might not exist yet, log and continue
-            logger.debug(f"rate_limit_config column not available: {e}")
-
-        # Try to get from rate_limit_configs table if it exists
-        try:
-            key_result = client.table("api_keys_new").select("id").eq("api_key", api_key).execute()
-            if key_result.data:
-                config_result = (
-                    client.table("rate_limit_configs")
-                    .select("*")
-                    .eq("api_key_id", key_result.data[0]["id"])
-                    .execute()
-                )
-                if config_result.data:
-                    config = config_result.data[0]
-                    return {
-                        "requests_per_minute": config.get("max_requests", 1000) // 60,
-                        "requests_per_hour": config.get("max_requests", 1000),
-                        "requests_per_day": config.get("max_requests", 1000) * 24,
-                        "tokens_per_minute": config.get("max_tokens", 1000000) // 60,
-                        "tokens_per_hour": config.get("max_tokens", 1000000),
-                        "tokens_per_day": config.get("max_tokens", 1000000) * 24,
-                        "burst_limit": config.get("burst_limit", 10),
-                        "concurrency_limit": config.get("concurrency_limit", 50),
-                        "window_size_seconds": config.get("window_size", 60),
-                    }
-        except Exception as e:
-            logger.debug(f"rate_limit_configs table not available: {e}")
-=======
         # Get rate limit config from api_keys table
         result = (
             client.table("api_keys").select("rate_limit_config").eq("api_key", api_key).execute()
@@ -455,7 +351,6 @@
 
         if result.data and result.data[0].get("rate_limit_config"):
             return result.data[0]["rate_limit_config"]
->>>>>>> 01ce3fd8
 
         # Fallback to default config
         return {
@@ -480,75 +375,14 @@
     try:
         client = get_supabase_client()
 
-<<<<<<< HEAD
-        # Try to update in api_keys_new table
-        try:
-            result = (
-                client.table("api_keys_new")
-                .update(
-                    {
-                        "rate_limit_config": config,
-                        "updated_at": datetime.now(timezone.utc).isoformat(),
-                    }
-                )
-                .eq("api_key", api_key)
-                .execute()
-            )
-=======
         result = (
             client.table("api_keys")
             .update({"rate_limit_config": config, "updated_at": datetime.now(timezone.utc).isoformat()})
             .eq("api_key", api_key)
             .execute()
         )
->>>>>>> 01ce3fd8
-
-            if len(result.data) > 0:
-                return True
-        except Exception as e:
-            logger.debug(f"Could not update rate_limit_config in api_keys_new: {e}")
-
-        # Try to update in rate_limit_configs table if it exists
-        try:
-            key_result = client.table("api_keys_new").select("id").eq("api_key", api_key).execute()
-            if key_result.data:
-                api_key_id = key_result.data[0]["id"]
-
-                # Try to update existing config
-                existing = (
-                    client.table("rate_limit_configs")
-                    .select("id")
-                    .eq("api_key_id", api_key_id)
-                    .execute()
-                )
-
-                if existing.data:
-                    client.table("rate_limit_configs").update(
-                        {
-                            "max_requests": config.get("requests_per_hour", 1000),
-                            "max_tokens": config.get("tokens_per_hour", 1000000),
-                            "burst_limit": config.get("burst_limit", 10),
-                            "concurrency_limit": config.get("concurrency_limit", 50),
-                            "window_size": config.get("window_size_seconds", 60),
-                            "updated_at": datetime.now(timezone.utc).isoformat(),
-                        }
-                    ).eq("api_key_id", api_key_id).execute()
-                else:
-                    client.table("rate_limit_configs").insert(
-                        {
-                            "api_key_id": api_key_id,
-                            "max_requests": config.get("requests_per_hour", 1000),
-                            "max_tokens": config.get("tokens_per_hour", 1000000),
-                            "burst_limit": config.get("burst_limit", 10),
-                            "concurrency_limit": config.get("concurrency_limit", 50),
-                            "window_size": config.get("window_size_seconds", 60),
-                        }
-                    ).execute()
-                return True
-        except Exception as e:
-            logger.debug(f"Could not update rate_limit_configs table: {e}")
-
-        return False
+
+        return len(result.data) > 0
 
     except Exception as e:
         logger.error(f"Error updating rate limit config for key {api_key[:10]}...: {e}")
@@ -561,11 +395,7 @@
         client = get_supabase_client()
 
         result = (
-<<<<<<< HEAD
-            client.table("api_keys_new")
-=======
             client.table("api_keys")
->>>>>>> 01ce3fd8
             .select("api_key, key_name, rate_limit_config, environment_tag")
             .eq("user_id", user_id)
             .execute()
@@ -596,18 +426,8 @@
         client = get_supabase_client()
 
         result = (
-<<<<<<< HEAD
-            client.table("api_keys_new")
-            .update(
-                {
-                    "rate_limit_config": config,
-                    "updated_at": datetime.now(timezone.utc).isoformat(),
-                }
-            )
-=======
             client.table("api_keys")
             .update({"rate_limit_config": config, "updated_at": datetime.now(timezone.utc).isoformat()})
->>>>>>> 01ce3fd8
             .eq("user_id", user_id)
             .execute()
         )
