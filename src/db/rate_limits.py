--- conflicted
+++ resolved
@@ -1,5 +1,5 @@
 import logging
-from datetime import UTC, datetime, timedelta
+from datetime import datetime, timedelta, timezone
 from typing import Any
 
 from src.config.supabase_config import get_supabase_client
@@ -80,8 +80,8 @@
             "tokens_per_minute": rate_limits.get("tokens_per_minute", 10000),
             "tokens_per_hour": rate_limits.get("tokens_per_hour", 100000),
             "tokens_per_day": rate_limits.get("tokens_per_day", 1000000),
-            "created_at": datetime.now(UTC).isoformat(),
-            "updated_at": datetime.now(UTC).isoformat(),
+            "created_at": datetime.now(timezone.utc).isoformat(),
+            "updated_at": datetime.now(timezone.utc).isoformat(),
         }
 
         existing = client.table("rate_limits").select("*").eq("api_key", api_key).execute()
@@ -104,7 +104,7 @@
         if not rate_limits:
             return {"allowed": True, "reason": "No rate limits configured"}
 
-        now = datetime.now(UTC)
+        now = datetime.now(timezone.utc)
         minute_start = now.replace(second=0, microsecond=0)
         hour_start = now.replace(minute=0, second=0, microsecond=0)
         day_start = now.replace(hour=0, minute=0, second=0, microsecond=0)
@@ -201,16 +201,16 @@
             return
 
         user_id = user["id"]
-        now = datetime.now(UTC)
+        now = datetime.now(timezone.utc)
 
         # Timestamp is already timezone-aware
         timestamp = now.isoformat()
 
         # Calculate window starts
-        minute_start = now.replace(second=0, microsecond=0).replace(tzinfo=UTC).isoformat()
-        hour_start = now.replace(minute=0, second=0, microsecond=0).replace(tzinfo=UTC).isoformat()
+        minute_start = now.replace(second=0, microsecond=0).replace(tzinfo=timezone.utc).isoformat()
+        hour_start = now.replace(minute=0, second=0, microsecond=0).replace(tzinfo=timezone.utc).isoformat()
         day_start = (
-            now.replace(hour=0, minute=0, second=0, microsecond=0).replace(tzinfo=UTC).isoformat()
+            now.replace(hour=0, minute=0, second=0, microsecond=0).replace(tzinfo=timezone.utc).isoformat()
         )
 
         # Check if this is a new API key (gw_ prefix)
@@ -383,11 +383,7 @@
             .update(
                 {
                     "rate_limit_config": config,
-<<<<<<< HEAD
-                    "updated_at": datetime.now(UTC).isoformat(),
-=======
                     "updated_at": datetime.now(timezone.utc).isoformat(),
->>>>>>> b5d2a65e
                 }
             )
             .eq("api_key", api_key)
@@ -442,11 +438,7 @@
             .update(
                 {
                     "rate_limit_config": config,
-<<<<<<< HEAD
-                    "updated_at": datetime.now(UTC).isoformat(),
-=======
                     "updated_at": datetime.now(timezone.utc).isoformat(),
->>>>>>> b5d2a65e
                 }
             )
             .eq("user_id", user_id)
@@ -465,7 +457,7 @@
     try:
         client = get_supabase_client()
 
-        now = datetime.now(UTC)
+        now = datetime.now(timezone.utc)
 
         if time_window == "minute":
             start_time = now.replace(second=0, microsecond=0)
@@ -520,7 +512,7 @@
     try:
         client = get_supabase_client()
 
-        now = datetime.now(UTC)
+        now = datetime.now(timezone.utc)
         minute_ago = now - timedelta(minutes=1)
         hour_ago = now - timedelta(hours=1)
         day_ago = now - timedelta(days=1)
@@ -585,7 +577,7 @@
     except Exception as e:
         logger.error(f"Error getting system rate limit stats: {e}")
         return {
-            "timestamp": datetime.now(UTC).isoformat(),
+            "timestamp": datetime.now(timezone.utc).isoformat(),
             "minute": {"requests": 0, "tokens": 0, "active_keys": 0, "requests_per_second": 0},
             "hour": {"requests": 0, "tokens": 0, "active_keys": 0, "requests_per_minute": 0},
             "day": {"requests": 0, "tokens": 0, "active_keys": 0, "requests_per_hour": 0},
@@ -610,7 +602,7 @@
             "api_key": api_key,
             "alert_type": alert_type,
             "details": details,
-            "created_at": datetime.now(UTC).isoformat(),
+            "created_at": datetime.now(timezone.utc).isoformat(),
             "resolved": False,
         }
 
