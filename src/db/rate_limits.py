import logging
from datetime import datetime, timedelta, timezone
from typing import Any

from src.config.supabase_config import get_supabase_client
from src.db.users import get_user

logger = logging.getLogger(__name__)


def get_user_rate_limits(api_key: str) -> dict[str, Any] | None:
    """Get rate limits for a user"""
    try:
        client = get_supabase_client()

        # First try to get rate limits from the new system (rate_limit_configs table)
        try:
            # Get the API key record from api_keys_new
            key_record = client.table("api_keys_new").select("*").eq("api_key", api_key).execute()

            if key_record.data:
                # Get rate limit config for this key
                rate_config = (
                    client.table("rate_limit_configs")
                    .select("*")
                    .eq("api_key_id", key_record.data[0]["id"])
                    .execute()
                )

                if rate_config.data:
                    config = rate_config.data[0]
                    return {
                        "requests_per_minute": config.get("max_requests", 1000)
                        // 60,  # Convert hourly to per-minute
                        "requests_per_hour": config.get("max_requests", 1000),
                        "requests_per_day": config.get("max_requests", 1000)
                        * 24,  # Convert hourly to per-day
                        "tokens_per_minute": config.get("max_tokens", 1000000) // 60,
                        "tokens_per_hour": config.get("max_tokens", 1000000),
                        "tokens_per_day": config.get("max_tokens", 1000000) * 24,
                    }
        except Exception as e:
            logger.warning(f"Failed to get rate limits from new system: {e}")

        # Fallback to old system (rate_limits table)
        result = client.table("rate_limits").select("*").eq("api_key", api_key).execute()

        if not result.data:
            return None

        rate_limits = result.data[0]
        return {
            "requests_per_minute": rate_limits.get("requests_per_minute", 60),
            "requests_per_hour": rate_limits.get("requests_per_hour", 1000),
            "requests_per_day": rate_limits.get("requests_per_day", 10000),
            "tokens_per_minute": rate_limits.get("tokens_per_minute", 10000),
            "tokens_per_hour": rate_limits.get("tokens_per_hour", 100000),
            "tokens_per_day": rate_limits.get("tokens_per_day", 1000000),
        }

    except Exception as e:
        logger.error(f"Error getting user rate limits: {e}")
        return None


def set_user_rate_limits(api_key: str, rate_limits: dict[str, int]) -> None:
    try:
        client = get_supabase_client()

        user = get_user(api_key)
        if not user:
            raise ValueError(f"User with API key {api_key} not found")

        rate_limit_data = {
            "api_key": api_key,
            "user_id": user["id"],
            "requests_per_minute": rate_limits.get("requests_per_minute", 60),
            "requests_per_hour": rate_limits.get("requests_per_hour", 1000),
            "requests_per_day": rate_limits.get("requests_per_day", 10000),
            "tokens_per_minute": rate_limits.get("tokens_per_minute", 10000),
            "tokens_per_hour": rate_limits.get("tokens_per_hour", 100000),
            "tokens_per_day": rate_limits.get("tokens_per_day", 1000000),
            "created_at": datetime.now(timezone.utc).isoformat(),
            "updated_at": datetime.now(timezone.utc).isoformat(),
        }

        existing = client.table("rate_limits").select("*").eq("api_key", api_key).execute()

        if existing.data:
            client.table("rate_limits").update(rate_limit_data).eq("api_key", api_key).execute()
        else:
            client.table("rate_limits").insert(rate_limit_data).execute()

    except Exception as e:
        logger.error(f"Failed to set user rate limits: {e}")
        raise RuntimeError(f"Failed to set user rate limits: {e}") from e


def check_rate_limit(api_key: str, tokens_used: int = 0) -> dict[str, Any]:
    try:
        client = get_supabase_client()

        rate_limits = get_user_rate_limits(api_key)
        if not rate_limits:
            return {"allowed": True, "reason": "No rate limits configured"}

        now = datetime.now(timezone.utc)
        minute_start = now.replace(second=0, microsecond=0)
        hour_start = now.replace(minute=0, second=0, microsecond=0)
        day_start = now.replace(hour=0, minute=0, second=0, microsecond=0)

        # Get current usage for all windows
        usage_result = client.table("rate_limit_usage").select("*").eq("api_key", api_key).execute()
        usage_records = usage_result.data

        # Find current window records
        minute_usage = next(
            (
                u
                for u in usage_records
                if u["window_type"] == "minute" and u["window_start"] == minute_start.isoformat()
            ),
            None,
        )
        hour_usage = next(
            (
                u
                for u in usage_records
                if u["window_type"] == "hour" and u["window_start"] == hour_start.isoformat()
            ),
            None,
        )
        day_usage = next(
            (
                u
                for u in usage_records
                if u["window_type"] == "day" and u["window_start"] == day_start.isoformat()
            ),
            None,
        )

        requests_minute = (minute_usage["requests_count"] if minute_usage else 0) + 1
        requests_hour = (hour_usage["requests_count"] if hour_usage else 0) + 1
        requests_day = (day_usage["requests_count"] if day_usage else 0) + 1

        tokens_minute = (minute_usage["tokens_count"] if minute_usage else 0) + tokens_used
        tokens_hour = (hour_usage["tokens_count"] if hour_usage else 0) + tokens_used
        tokens_day = (day_usage["tokens_count"] if day_usage else 0) + tokens_used

        if requests_minute > rate_limits["requests_per_minute"]:
            return {
                "allowed": False,
                "reason": f"Rate limit exceeded: {requests_minute} requests per minute",
            }

        if requests_hour > rate_limits["requests_per_hour"]:
            return {
                "allowed": False,
                "reason": f"Rate limit exceeded: {requests_hour} requests per hour",
            }

        if requests_day > rate_limits["requests_per_day"]:
            return {
                "allowed": False,
                "reason": f"Rate limit exceeded: {requests_day} requests per day",
            }

        if tokens_minute > rate_limits["tokens_per_minute"]:
            return {
                "allowed": False,
                "reason": f"Token limit exceeded: {tokens_minute} tokens per minute",
            }

        if tokens_hour > rate_limits["tokens_per_hour"]:
            return {
                "allowed": False,
                "reason": f"Token limit exceeded: {tokens_hour} tokens per hour",
            }

        if tokens_day > rate_limits["tokens_per_day"]:
            return {
                "allowed": False,
                "reason": f"Token limit exceeded: {tokens_day} tokens per day",
            }

        return {"allowed": True, "reason": "Within rate limits"}

    except Exception as e:
        logger.error(f"Error checking rate limit: {e}")
        return {"allowed": True, "reason": "Error checking rate limits"}


def update_rate_limit_usage(api_key: str, tokens_used: int) -> None:
    try:
        client = get_supabase_client()

        # Get user info
        user = get_user(api_key)
        if not user:
            logger.error(f"User not found for API key: {api_key}")
            return

        user_id = user["id"]
        now = datetime.now(timezone.utc)

        # Timestamp is already timezone-aware
        timestamp = now.isoformat()

        # Calculate window starts
        minute_start = now.replace(second=0, microsecond=0).replace(tzinfo=timezone.utc).isoformat()
        hour_start = (
            now.replace(minute=0, second=0, microsecond=0).replace(tzinfo=timezone.utc).isoformat()
        )
        day_start = (
            now.replace(hour=0, minute=0, second=0, microsecond=0)
            .replace(tzinfo=timezone.utc)
            .isoformat()
        )

        # Check if this is a new API key (gw_ prefix)
        is_new_key = api_key.startswith("gw_")

        # Update minute window
        minute_data = {
            "user_id": user_id,
            "api_key": api_key,
            "window_type": "minute",
            "window_start": minute_start,
            "requests_count": 1,
            "tokens_count": tokens_used,
            "created_at": timestamp,
            "updated_at": timestamp,
        }

        # Update hour window
        hour_data = {
            "user_id": user_id,
            "api_key": api_key,
            "window_type": "hour",
            "window_start": hour_start,
            "requests_count": 1,
            "tokens_count": tokens_used,
            "created_at": timestamp,
            "updated_at": timestamp,
        }

        # Update day window
        day_data = {
            "user_id": user_id,
            "api_key": api_key,
            "window_type": "day",
            "window_start": day_start,
            "requests_count": 1,
            "tokens_count": tokens_used,
            "created_at": timestamp,
            "updated_at": timestamp,
        }

        # Try to update existing records, insert if they don't exist
        for window_data in [minute_data, hour_data, day_data]:
            try:
                # Check if record exists
                existing = (
                    client.table("rate_limit_usage")
                    .select("*")
                    .eq("api_key", api_key)
                    .eq("window_type", window_data["window_type"])
                    .eq("window_start", window_data["window_start"])
                    .execute()
                )

                if existing.data:
                    # Update existing record
                    current = existing.data[0]
                    updated_data = {
                        "requests_count": current["requests_count"] + 1,
                        "tokens_count": current["tokens_count"] + tokens_used,
                        "updated_at": timestamp,
                    }
                    client.table("rate_limit_usage").update(updated_data).eq(
                        "id", current["id"]
                    ).execute()
                else:
                    # Insert new record
                    client.table("rate_limit_usage").insert(window_data).execute()

            except Exception as e:
                logger.error(
                    f"Failed to update rate limit usage for {window_data['window_type']}: {e}"
                )

        # If this is a new key, also update the api_keys_new table
        if is_new_key:
            try:
                # Update last_used_at in api_keys_new
                client.table("api_keys_new").update({"last_used_at": timestamp}).eq(
                    "api_key", api_key
                ).execute()
            except Exception as e:
                logger.warning(f"Failed to update last_used_at in api_keys_new: {e}")

    except Exception as e:
        logger.error(f"Failed to update rate limit usage: {e}")


def get_environment_usage_summary(user_id: int) -> dict[str, Any]:
    """Get usage breakdown by environment"""
    try:
        client = get_supabase_client()

        # Get all API keys for the user with their environment tags
        keys_result = (
            client.table("api_keys_new")
            .select("environment_tag, requests_used, max_requests")
            .eq("user_id", user_id)
            .execute()
        )

        env_summary = {}
        for key in keys_result.data or []:
            env_tag = key.get("environment_tag", "unknown")
            if env_tag not in env_summary:
                env_summary[env_tag] = {
                    "total_requests": 0,
                    "total_max_requests": 0,
                    "key_count": 0,
                }

            env_summary[env_tag]["total_requests"] += key.get("requests_used", 0)
            if key.get("max_requests"):
                env_summary[env_tag]["total_max_requests"] += key["max_requests"]
            env_summary[env_tag]["key_count"] += 1

        return env_summary

    except Exception as e:
        logger.error(f"Error getting environment usage summary for user {user_id}: {e}")
        return {}


# =============================================================================
# ADVANCED RATE LIMITING FUNCTIONS
# =============================================================================


def get_rate_limit_config(api_key: str) -> dict[str, Any] | None:
    """Get rate limit configuration for a specific API key"""
    try:
        client = get_supabase_client()

        # Get rate limit config from api_keys_new table
        result = (
            client.table("api_keys_new")
            .select("rate_limit_config")
            .eq("api_key", api_key)
            .execute()
        )

        if result.data and result.data[0].get("rate_limit_config"):
            return result.data[0]["rate_limit_config"]

        # Fallback to default config
        return {
            "requests_per_minute": 60,
            "requests_per_hour": 1000,
            "requests_per_day": 10000,
            "tokens_per_minute": 10000,
            "tokens_per_hour": 100000,
            "tokens_per_day": 1000000,
            "burst_limit": 10,
            "concurrency_limit": 50,
            "window_size_seconds": 60,
        }

    except Exception as e:
        logger.error(f"Error getting rate limit config for key {api_key[:10]}...: {e}")
        return None


def update_rate_limit_config(api_key: str, config: dict[str, Any]) -> bool:
    """Update rate limit configuration for a specific API key"""
    try:
        client = get_supabase_client()

        result = (
            client.table("api_keys_new")
            .update(
<<<<<<< HEAD
                {"rate_limit_config": config, "updated_at": datetime.now(timezone.utc).isoformat()}
=======
                {
                    "rate_limit_config": config,
                    "updated_at": datetime.now(timezone.utc).isoformat(),
                }
>>>>>>> 84df4db5
            )
            .eq("api_key", api_key)
            .execute()
        )

        return len(result.data) > 0

    except Exception as e:
        logger.error(f"Error updating rate limit config for key {api_key[:10]}...: {e}")
        return False


def get_user_rate_limit_configs(user_id: int) -> list[dict[str, Any]]:
    """Get all rate limit configurations for a user's API keys"""
    try:
        client = get_supabase_client()

        result = (
            client.table("api_keys_new")
            .select("api_key, key_name, rate_limit_config, environment_tag")
            .eq("user_id", user_id)
            .execute()
        )

        configs = []
        for key in result.data or []:
            config = key.get("rate_limit_config", {})
            configs.append(
                {
                    "api_key": key["api_key"],
                    "key_name": key["key_name"],
                    "environment_tag": key["environment_tag"],
                    "rate_limit_config": config,
                }
            )

        return configs

    except Exception as e:
        logger.error(f"Error getting rate limit configs for user {user_id}: {e}")
        return []


def bulk_update_rate_limit_configs(user_id: int, config: dict[str, Any]) -> int:
    """Bulk update rate limit configurations for all user's API keys"""
    try:
        client = get_supabase_client()

        result = (
            client.table("api_keys_new")
            .update(
<<<<<<< HEAD
                {"rate_limit_config": config, "updated_at": datetime.now(timezone.utc).isoformat()}
=======
                {
                    "rate_limit_config": config,
                    "updated_at": datetime.now(timezone.utc).isoformat(),
                }
>>>>>>> 84df4db5
            )
            .eq("user_id", user_id)
            .execute()
        )

        return len(result.data)

    except Exception as e:
        logger.error(f"Error bulk updating rate limit configs for user {user_id}: {e}")
        return 0


def get_rate_limit_usage_stats(api_key: str, time_window: str = "minute") -> dict[str, Any]:
    """Get current rate limit usage statistics for an API key"""
    try:
        client = get_supabase_client()

        now = datetime.now(timezone.utc)

        if time_window == "minute":
            start_time = now.replace(second=0, microsecond=0)
            end_time = start_time + timedelta(minutes=1)
        elif time_window == "hour":
            start_time = now.replace(minute=0, second=0, microsecond=0)
            end_time = start_time + timedelta(hours=1)
        elif time_window == "day":
            start_time = now.replace(hour=0, minute=0, second=0, microsecond=0)
            end_time = start_time + timedelta(days=1)
        else:
            raise ValueError(f"Invalid time window: {time_window}")

        # Get usage records for the time window
        result = (
            client.table("usage_records")
            .select("tokens_used, created_at")
            .eq("api_key", api_key)
            .gte("created_at", start_time.isoformat())
            .lt("created_at", end_time.isoformat())
            .execute()
        )

        total_requests = len(result.data or [])
        total_tokens = sum(record.get("tokens_used", 0) for record in (result.data or []))

        return {
            "time_window": time_window,
            "start_time": start_time.isoformat(),
            "end_time": end_time.isoformat(),
            "total_requests": total_requests,
            "total_tokens": total_tokens,
            "requests_per_second": (
                total_requests / (end_time - start_time).total_seconds()
                if (end_time - start_time).total_seconds() > 0
                else 0
            ),
        }

    except Exception as e:
        logger.error(f"Error getting rate limit usage stats for key {api_key[:10]}...: {e}")
        return {
            "time_window": time_window,
            "total_requests": 0,
            "total_tokens": 0,
            "requests_per_second": 0,
        }


def get_system_rate_limit_stats() -> dict[str, Any]:
    """Get system-wide rate limiting statistics"""
    try:
        client = get_supabase_client()

        now = datetime.now(timezone.utc)
        minute_ago = now - timedelta(minutes=1)
        hour_ago = now - timedelta(hours=1)
        day_ago = now - timedelta(days=1)

        # Get usage stats for different time windows
        minute_result = (
            client.table("usage_records")
            .select("api_key, tokens_used")
            .gte("created_at", minute_ago.isoformat())
            .execute()
        )
        hour_result = (
            client.table("usage_records")
            .select("api_key, tokens_used")
            .gte("created_at", hour_ago.isoformat())
            .execute()
        )
        day_result = (
            client.table("usage_records")
            .select("api_key, tokens_used")
            .gte("created_at", day_ago.isoformat())
            .execute()
        )

        # Calculate stats
        minute_requests = len(minute_result.data or [])
        minute_tokens = sum(record.get("tokens_used", 0) for record in (minute_result.data or []))

        hour_requests = len(hour_result.data or [])
        hour_tokens = sum(record.get("tokens_used", 0) for record in (hour_result.data or []))

        day_requests = len(day_result.data or [])
        day_tokens = sum(record.get("tokens_used", 0) for record in (day_result.data or []))

        # Get unique active keys
        active_keys_minute = len({record["api_key"] for record in (minute_result.data or [])})
        active_keys_hour = len({record["api_key"] for record in (hour_result.data or [])})
        active_keys_day = len({record["api_key"] for record in (day_result.data or [])})

        return {
            "timestamp": now.isoformat(),
            "minute": {
                "requests": minute_requests,
                "tokens": minute_tokens,
                "active_keys": active_keys_minute,
                "requests_per_second": minute_requests / 60,
            },
            "hour": {
                "requests": hour_requests,
                "tokens": hour_tokens,
                "active_keys": active_keys_hour,
                "requests_per_minute": hour_requests / 60,
            },
            "day": {
                "requests": day_requests,
                "tokens": day_tokens,
                "active_keys": active_keys_day,
                "requests_per_hour": day_requests / 24,
            },
        }

    except Exception as e:
        logger.error(f"Error getting system rate limit stats: {e}")
        return {
            "timestamp": datetime.now(timezone.utc).isoformat(),
            "minute": {"requests": 0, "tokens": 0, "active_keys": 0, "requests_per_second": 0},
            "hour": {"requests": 0, "tokens": 0, "active_keys": 0, "requests_per_minute": 0},
            "day": {"requests": 0, "tokens": 0, "active_keys": 0, "requests_per_hour": 0},
        }


def create_rate_limit_alert(api_key: str, alert_type: str, details: dict[str, Any]) -> bool:
    """Create a rate limit alert for monitoring (optional - table may not exist)"""
    try:
        client = get_supabase_client()

        # Check if rate_limit_alerts table exists
        try:
            # Try to query the table to see if it exists
            client.table("rate_limit_alerts").select("id").limit(1).execute()
        except Exception:
            # Table doesn't exist, skip alert creation
            logger.info("Rate limit alerts table not available, skipping alert creation")
            return True

        alert_data = {
            "api_key": api_key,
            "alert_type": alert_type,
            "details": details,
            "created_at": datetime.now(timezone.utc).isoformat(),
            "resolved": False,
        }

        result = client.table("rate_limit_alerts").insert(alert_data).execute()
        return len(result.data) > 0

    except Exception as e:
        logger.warning(f"Rate limit alert creation failed (non-critical): {e}")
        return True  # Return True to not block the main flow


def get_rate_limit_alerts(
    api_key: str | None = None, resolved: bool = False, limit: int = 100
) -> list[dict[str, Any]]:
    """Get rate limit alerts with optional filtering"""
    try:
        client = get_supabase_client()

        query = (
            client.table("rate_limit_alerts")
            .select("*")
            .eq("resolved", resolved)
            .order("created_at", desc=True)
            .limit(limit)
        )

        if api_key:
            query = query.eq("api_key", api_key)

        result = query.execute()
        return result.data or []

    except Exception as e:
        logger.error(f"Error getting rate limit alerts: {e}")
        return []<|MERGE_RESOLUTION|>--- conflicted
+++ resolved
@@ -385,14 +385,10 @@
         result = (
             client.table("api_keys_new")
             .update(
-<<<<<<< HEAD
-                {"rate_limit_config": config, "updated_at": datetime.now(timezone.utc).isoformat()}
-=======
                 {
                     "rate_limit_config": config,
                     "updated_at": datetime.now(timezone.utc).isoformat(),
                 }
->>>>>>> 84df4db5
             )
             .eq("api_key", api_key)
             .execute()
@@ -444,14 +440,10 @@
         result = (
             client.table("api_keys_new")
             .update(
-<<<<<<< HEAD
-                {"rate_limit_config": config, "updated_at": datetime.now(timezone.utc).isoformat()}
-=======
                 {
                     "rate_limit_config": config,
                     "updated_at": datetime.now(timezone.utc).isoformat(),
                 }
->>>>>>> 84df4db5
             )
             .eq("user_id", user_id)
             .execute()
