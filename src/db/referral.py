--- conflicted
+++ resolved
@@ -1,8 +1,4 @@
-<<<<<<< HEAD
-import secrets
-=======
 import random
->>>>>>> 01ce3fd8
 import string
 from datetime import datetime
 
@@ -12,13 +8,9 @@
 
 
 def generate_referral_code():
-    """Generate a cryptographically secure unique 8-character referral code"""
+    """Generate a unique 8-character referral code"""
     characters = string.ascii_uppercase + string.digits
-<<<<<<< HEAD
-    return "".join(secrets.choice(characters) for _ in range(8))
-=======
     return "".join(random.choices(characters, k=8))
->>>>>>> 01ce3fd8
 
 
 class User(db.Model):
