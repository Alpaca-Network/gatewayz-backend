--- conflicted
+++ resolved
@@ -900,14 +900,6 @@
         # Get ACCURATE total user count using count="exact" (server-side COUNT(*))
         # This avoids the 1000 row limit issue
         total_users = 0
-<<<<<<< HEAD
-        try:
-            count_result = client.table("users").select("id", count="exact").execute()
-            total_users = count_result.count or 0
-            logger.info(f"Total users count (exact): {total_users}")
-        except Exception as e:
-            logger.error("Error retrieving users count: %s", sanitize_for_logging(str(e)))
-=======
         users = []
         try:
             # First get accurate count
@@ -921,7 +913,6 @@
         except Exception as e:
             logger.error("Error retrieving users: %s", sanitize_for_logging(str(e)))
             users = []
->>>>>>> 07472506
             total_users = 0
 
         # Get activity_log data for TODAY only (primary source - actively updated)
@@ -1019,59 +1010,14 @@
         user_id_to_api_key = {}
         api_key_to_user_id = {}
 
-<<<<<<< HEAD
-        # Fetch mappings only for active users (avoids 10,000 row limit issue)
-        if active_user_ids:
-            active_user_ids_list = list(active_user_ids)
-
-            # Fetch from users table for active users only
-            try:
-                # Supabase .in_() has a limit, so process in batches if needed
-                batch_size = 500
-                for i in range(0, len(active_user_ids_list), batch_size):
-                    batch = active_user_ids_list[i : i + batch_size]
-                    users_batch_result = (
-                        client.table("users")
-                        .select("id, api_key")
-                        .in_("id", batch)
-                        .execute()
-                    )
-                    if users_batch_result.data:
-                        for user in users_batch_result.data:
-                            user_id = user.get("id")
-                            api_key = user.get("api_key")
-                            if user_id and api_key:
-                                user_id_to_api_key[user_id] = api_key
-                                api_key_to_user_id[api_key] = user_id
-            except Exception as e:
-                logger.warning(f"Error fetching user api_keys for active users: {e}")
-
-            # Also check api_keys_new table for users who might not have api_key in users table
-            try:
-                for i in range(0, len(active_user_ids_list), batch_size):
-                    batch = active_user_ids_list[i : i + batch_size]
-                    api_keys_result = (
-                        client.table("api_keys_new")
-                        .select("user_id, api_key, is_primary")
-                        .in_("user_id", batch)
-                        .execute()
-                    )
-                    if api_keys_result.data:
-                        for key_data in api_keys_result.data:
-                            user_id = key_data.get("user_id")
-                            api_key = key_data.get("api_key")
-                            is_primary = key_data.get("is_primary", False)
-                            # Prefer primary keys, but update if user_id not in mapping
-                            if user_id and api_key:
-                                if user_id not in user_id_to_api_key or is_primary:
-                                    user_id_to_api_key[user_id] = api_key
-                                # Always add to reverse mapping (needed for deduplication)
-                                api_key_to_user_id[api_key] = user_id
-            except Exception as e:
-                logger.warning(f"Error retrieving api_keys_new for user mapping: {e}")
-
-        logger.debug(f"Built user_id_to_api_key mapping for {len(user_id_to_api_key)} active users")
-=======
+        # First, build mappings from already-fetched users data
+        for user in users:
+            user_id = user.get("id")
+            api_key = user.get("api_key")
+            if user_id and api_key:
+                user_id_to_api_key[user_id] = api_key
+                api_key_to_user_id[api_key] = user_id
+
         # Also check api_keys_new table for users who might not have api_key in users table
         try:
             api_keys_result = (
@@ -1086,9 +1032,10 @@
                     if user_id and api_key:
                         if user_id not in user_id_to_api_key or is_primary:
                             user_id_to_api_key[user_id] = api_key
+                        # Always add to reverse mapping (needed for deduplication)
+                        api_key_to_user_id[api_key] = user_id
         except Exception as e:
             logger.warning(f"Error retrieving api_keys_new for user mapping: {e}")
->>>>>>> 07472506
 
         # Convert activity_log to usage_records format for compatibility
         # activity_log has: user_id, model, provider, tokens, cost, timestamp, metadata
@@ -1115,7 +1062,6 @@
         # 2. Timestamps alone are not unique (concurrent requests can share timestamps)
         # A composite key provides a reasonable approximation of uniqueness
         def make_composite_key(record):
-<<<<<<< HEAD
             """Create a composite key from user_id, timestamp, and model.
 
             Uses user_id as the consistent identifier across both activity_log and
@@ -1131,11 +1077,6 @@
                     user_id = api_key_to_user_id.get(api_key)
             # Convert to string for consistent key format
             user_key = str(user_id) if user_id else ""
-=======
-            """Create a composite key from user_id/api_key, timestamp, and model."""
-            # activity_log uses user_id, usage_records uses api_key
-            user_key = record.get("user_id") or record.get("api_key") or ""
->>>>>>> 07472506
             timestamp = record.get("timestamp") or ""
             model = record.get("model") or ""
             return f"{user_key}|{timestamp}|{model}"
@@ -1149,6 +1090,7 @@
 
         # Sort day_usage by timestamp descending to ensure correct order for recent activity
         day_usage.sort(key=lambda r: r.get("timestamp", ""), reverse=True)
+
 
         # Process MONTH's activity logs
         month_usage = []
@@ -1217,10 +1159,7 @@
         ]
 
         # Calculate most used model safely (based on month's data)
-<<<<<<< HEAD
-=======
         # Exclude "auth" entries as they are authentication events, not model usage
->>>>>>> 07472506
         most_used_model = "No models used"
         if month_usage:
             model_counts = {}
