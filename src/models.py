from pydantic import BaseModel, EmailStr
from typing import List, Dict, Any, Optional
from datetime import datetime
from enum import Enum


class AuthMethod(str, Enum):
    EMAIL = "email"
    WALLET = "wallet"
    GOOGLE = "google"
    GITHUB = "github"


class PaymentMethod(str, Enum):
    MASTERCARD = "mastercard"
    PACA_TOKEN = "paca_token"


class SubscriptionStatus(str, Enum):
    ACTIVE = "active"
    EXPIRED = "expired"
    CANCELLED = "cancelled"
    TRIAL = "trial"


# Privy Authentication Models
class PrivySignupRequest(BaseModel):
    privy_user_id: str
    auth_method: AuthMethod
    email: Optional[EmailStr] = None
    username: Optional[str] = None
    display_name: Optional[str] = None
    gmail_address: Optional[EmailStr] = None
    github_username: Optional[str] = None

class PrivySigninRequest(BaseModel):
    privy_user_id: str
    auth_method: AuthMethod

class CreateApiKeyRequest(BaseModel):
    environment_tag: str = "live"
    key_name: str = "Primary Key"

class PrivyLinkedAccount(BaseModel):
    type: str
    subject: Optional[str] = None
    email: Optional[str] = None
    name: Optional[str] = None
    verified_at: Optional[int] = None
    first_verified_at: Optional[int] = None
    latest_verified_at: Optional[int] = None

    class Config:
        extra = "allow"  # Allow extra fields from Privy

class PrivyUserData(BaseModel):
    id: str
    created_at: int
    linked_accounts: List[PrivyLinkedAccount] = []
    mfa_methods: List[str] = []
    has_accepted_terms: bool = False
    is_guest: bool = False

    class Config:
        extra = "allow"  # Allow extra fields from Privy

class PrivyAuthRequest(BaseModel):
    user: PrivyUserData
    token: str
    privy_access_token: Optional[str] = None
    refresh_token: Optional[str] = None
    session_update_action: Optional[str] = None
    is_new_user: Optional[bool] = None

class PrivyAuthResponse(BaseModel):
    success: bool
    message: str
    user_id: Optional[int] = None
    api_key: Optional[str] = None
    auth_method: Optional[AuthMethod] = None
    privy_user_id: Optional[str] = None
    is_new_user: Optional[bool] = None
    display_name: Optional[str] = None
    email: Optional[str] = None
    credits: Optional[int] = None
    timestamp: Optional[datetime] = None


# Enhanced User Registration Models
class UserRegistrationRequest(BaseModel):
    username: str
    email: EmailStr
    auth_method: AuthMethod = AuthMethod.EMAIL
    environment_tag: str = 'live'
    key_name: str = 'Primary Key'


class UserRegistrationResponse(BaseModel):
    user_id: int
    username: str
    email: str
    api_key: str
    credits: int
    environment_tag: str
    scope_permissions: Dict[str, List[str]]
    auth_method: AuthMethod
    subscription_status: SubscriptionStatus
    message: str
    timestamp: datetime


class SubscriptionPlan(BaseModel):
    id: int
    name: str
    description: str
    price_usd: float
    price_paca: float
    credits_per_month: int
    features: List[str]
    is_active: bool


class CreateSubscriptionRequest(BaseModel):
    plan_id: int
    payment_method: PaymentMethod
    payment_token: str  # Stripe token or PACA transaction hash
    wallet_address: Optional[str] = None  # For PACA payments


class SubscriptionResponse(BaseModel):
    subscription_id: int
    user_id: int
    plan_id: int
    status: SubscriptionStatus
    start_date: datetime
    end_date: datetime
    credits_allocated: int
    payment_method: PaymentMethod
    amount_paid_usd: float
    amount_paid_paca: Optional[float]


class CreditPurchaseRequest(BaseModel):
    amount_usd: float
    payment_method: PaymentMethod
    payment_token: str
    wallet_address: Optional[str] = None


class CreditPurchaseResponse(BaseModel):
    purchase_id: int
    user_id: int
    credits_purchased: int
    amount_paid_usd: float
    amount_paid_paca: Optional[float]
    payment_method: PaymentMethod
    status: str
    timestamp: datetime


class AddCreditsRequest(BaseModel):
    api_key: str
    credits: int


class CreateUserRequest(BaseModel):
    username: str
    email: EmailStr
    initial_credits: int = 1000


class CreateUserResponse(BaseModel):
    user_id: int
    username: str
    email: str
    api_key: str
    credits: int
    message: str
    timestamp: datetime


class Message(BaseModel):
    role: str
    content: str


class ProxyRequest(BaseModel):
    model: str
    messages: List[Message]
    max_tokens: Optional[int] = 950  # Default to 950 tokens (between 900-1000)
    temperature: Optional[float] = 1.0  # Default temperature
    top_p: Optional[float] = 1.0  # Default top_p
    frequency_penalty: Optional[float] = 0.0  # Default frequency_penalty
    presence_penalty: Optional[float] = 0.0  # Default presence_penalty
    provider: Optional[str] = "openrouter"  # Default provider: "openrouter" or "portkey"
    portkey_provider: Optional[str] = "openai"  # Portkey sub-provider (e.g., "openai", "anthropic", "google-ai")
    portkey_virtual_key: Optional[str] = None  # Portkey virtual key ID (if using Portkey's virtual key vault)

    class Config:
        extra = "allow"


# Monitoring Models
class UsageMetrics(BaseModel):
    total_requests: int
    total_tokens: int
    total_cost: float
    requests_today: int
    tokens_today: int
    cost_today: float
    requests_this_month: int
    tokens_this_month: int
    cost_this_month: float
    average_tokens_per_request: float
    most_used_model: str
    last_request_time: Optional[datetime] = None


class UserMonitorResponse(BaseModel):
    user_id: int
    api_key: str
    current_credits: int
    usage_metrics: UsageMetrics
    rate_limits: Dict[str, Any]


class AdminMonitorResponse(BaseModel):
    total_users: int
    active_users_today: int
    total_requests_today: int
    total_tokens_today: int
    total_cost_today: float
    system_usage_metrics: UsageMetrics
    top_users_by_usage: List[Dict[str, Any]]


# Rate Limiting Models
class RateLimitConfig(BaseModel):
    requests_per_minute: int = 60
    requests_per_hour: int = 1000
    requests_per_day: int = 10000
    tokens_per_minute: int = 10000
    tokens_per_hour: int = 100000
    tokens_per_day: int = 1000000


class SetRateLimitRequest(BaseModel):
    api_key: str
    rate_limits: RateLimitConfig


class RateLimitResponse(BaseModel):
    api_key: str
    current_limits: RateLimitConfig
    current_usage: Dict[str, Any]
    reset_times: Dict[str, datetime]


# Usage Tracking Models
class UsageRecord(BaseModel):
    user_id: int
    api_key: str
    model: str
    tokens_used: int
    cost: float
    timestamp: datetime
    request_id: str


# User Profile Management Models
class UserProfileUpdate(BaseModel):
    name: Optional[str] = None
    email: Optional[str] = None
    preferences: Optional[Dict[str, Any]] = None
    settings: Optional[Dict[str, Any]] = None


class UserProfileResponse(BaseModel):
    user_id: int
    api_key: str
    credits: int
    username: Optional[str]
    email: Optional[str]
    auth_method: Optional[str]
    subscription_status: Optional[str]
    trial_expires_at: Optional[str]
    is_active: Optional[bool]
    registration_date: Optional[str]
    created_at: Optional[str]
    updated_at: Optional[str]


class DeleteAccountRequest(BaseModel):
    confirmation: str


class DeleteAccountResponse(BaseModel):
    status: str
    message: str
    user_id: int
    timestamp: datetime


# API Key Management Models
class CreateApiKeyRequest(BaseModel):
    key_name: str
    environment_tag: str = 'live'
    scope_permissions: Optional[Dict[str, List[str]]] = None
    expiration_days: Optional[int] = None
    max_requests: Optional[int] = None
    ip_allowlist: Optional[List[str]] = None
    domain_referrers: Optional[List[str]] = None
    action: str = 'create'


class ApiKeyResponse(BaseModel):
    id: int
    api_key: str
    key_name: str
    environment_tag: str
    scope_permissions: Dict[str, List[str]]
    is_active: bool
    is_primary: bool
    expiration_date: Optional[str] = None
    days_remaining: Optional[int] = None
    max_requests: Optional[int] = None
    requests_used: int
    requests_remaining: Optional[int] = None
    usage_percentage: Optional[float] = None
    ip_allowlist: List[str]
    domain_referrers: List[str]
    created_at: Optional[str] = None
    updated_at: Optional[str] = None
    last_used_at: Optional[str] = None


class ListApiKeysResponse(BaseModel):
    status: str
    total_keys: int
    keys: List[ApiKeyResponse]


class DeleteApiKeyRequest(BaseModel):
    confirmation: str = "DELETE"


class DeleteApiKeyResponse(BaseModel):
    status: str
    message: str
    deleted_key_id: int
    timestamp: str


class UpdateApiKeyRequest(BaseModel):
    key_name: Optional[str] = None
    scope_permissions: Optional[Dict[str, List[str]]] = None
    expiration_days: Optional[int] = None
    max_requests: Optional[int] = None
    ip_allowlist: Optional[List[str]] = None
    domain_referrers: Optional[List[str]] = None
    is_active: Optional[bool] = None
    action: Optional[str] = None  # 'update', 'rotate', or 'bulk_rotate' for Phase 4 integration
    environment_tag: Optional[str] = None  # For bulk operations


class UpdateApiKeyResponse(BaseModel):
    status: str
    message: str
    updated_key: ApiKeyResponse
    timestamp: datetime


class ApiKeyUsageResponse(BaseModel):
    api_key: str
    key_name: str
    total_requests: int
    total_tokens: int
    total_cost: float
    requests_today: int
    tokens_today: int
    cost_today: float
    last_request_time: Optional[str] = None
    is_active: bool


# Plan Management Models
class PlanResponse(BaseModel):
    id: int
    name: str
    description: str
    plan_type: str = "free"
    daily_request_limit: int
    monthly_request_limit: int
    daily_token_limit: int
    monthly_token_limit: int
    price_per_month: float
    yearly_price: Optional[float] = None
    price_per_token: Optional[float] = None
    is_pay_as_you_go: bool = False
    max_concurrent_requests: int = 5
    features: List[str]
    is_active: bool

class UserPlanResponse(BaseModel):
    user_plan_id: int
    user_id: int
    plan_id: int
    plan_name: str
    plan_description: str
    daily_request_limit: int
    monthly_request_limit: int
    daily_token_limit: int
    monthly_token_limit: int
    price_per_month: float
    features: List[str]
    start_date: str
    end_date: str
    is_active: bool

class AssignPlanRequest(BaseModel):
    user_id: int
    plan_id: int
    duration_months: int = 1

class PlanUsageResponse(BaseModel):
    plan_name: str
    usage: Dict[str, int]
    limits: Dict[str, int]
    remaining: Dict[str, int]
    at_limit: Dict[str, bool]

class PlanEntitlementsResponse(BaseModel):
    has_plan: bool
    plan_name: str
    daily_request_limit: int
    monthly_request_limit: int
    daily_token_limit: int
    monthly_token_limit: int
    features: List[str]
    can_access_feature: bool
    plan_expires: Optional[str] = None
    plan_expired: Optional[bool] = None


<<<<<<< HEAD
# Image Generation Models
class ImageGenerationRequest(BaseModel):
    prompt: str
    model: Optional[str] = "dall-e-3"  # Default image model (supports @provider/model format)
    n: Optional[int] = 1  # Number of images to generate
    size: Optional[str] = "1024x1024"  # Image size (e.g., "512x512", "1024x1024", "1792x1024")
    quality: Optional[str] = "standard"  # "standard" or "hd"
    style: Optional[str] = "natural"  # "natural" or "vivid"
    provider: Optional[str] = None  # Auto-detected from model or explicit: "portkey", "deepinfra", "openai"
    portkey_provider: Optional[str] = None  # Provider through Portkey (e.g., "@openai", "@stability-ai")
    portkey_virtual_key: Optional[str] = None  # Portkey virtual key ID
    response_format: Optional[str] = "url"  # "url" or "b64_json"

    class Config:
        extra = "allow"


class ImageObject(BaseModel):
    url: Optional[str] = None  # URL of the generated image
    b64_json: Optional[str] = None  # Base64 encoded JSON of the image
    revised_prompt: Optional[str] = None  # The actual prompt used after any revisions


class ImageGenerationResponse(BaseModel):
    created: int
    data: List[ImageObject]
    provider: str  # Which provider was used
    model: str  # Which model was used


=======
# Chat History Models
class ChatMessage(BaseModel):
    id: Optional[int] = None
    session_id: int
    role: str  # 'user' or 'assistant'
    content: str
    model: Optional[str] = None
    tokens: Optional[int] = 0
    created_at: Optional[datetime] = None


class ChatSession(BaseModel):
    id: Optional[int] = None
    user_id: int
    title: str
    model: str
    created_at: Optional[datetime] = None
    updated_at: Optional[datetime] = None
    is_active: Optional[bool] = True
    messages: Optional[List[ChatMessage]] = []


class CreateChatSessionRequest(BaseModel):
    title: Optional[str] = None
    model: Optional[str] = None


class UpdateChatSessionRequest(BaseModel):
    title: Optional[str] = None
    model: Optional[str] = None


class ChatSessionResponse(BaseModel):
    success: bool
    data: Optional[ChatSession] = None
    message: Optional[str] = None


class ChatSessionsListResponse(BaseModel):
    success: bool
    data: List[ChatSession]
    count: int
    message: Optional[str] = None


class ChatSessionStatsResponse(BaseModel):
    success: bool
    stats: Dict[str, Any]
    message: Optional[str] = None

>>>>>>> bedfe5c2

class SearchChatSessionsRequest(BaseModel):
    query: str
    limit: Optional[int] = 20<|MERGE_RESOLUTION|>--- conflicted
+++ resolved
@@ -442,7 +442,6 @@
     plan_expired: Optional[bool] = None
 
 
-<<<<<<< HEAD
 # Image Generation Models
 class ImageGenerationRequest(BaseModel):
     prompt: str
@@ -473,7 +472,6 @@
     model: str  # Which model was used
 
 
-=======
 # Chat History Models
 class ChatMessage(BaseModel):
     id: Optional[int] = None
@@ -524,7 +522,6 @@
     stats: Dict[str, Any]
     message: Optional[str] = None
 
->>>>>>> bedfe5c2
 
 class SearchChatSessionsRequest(BaseModel):
     query: str
