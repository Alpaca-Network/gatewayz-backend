--- conflicted
+++ resolved
@@ -1,15 +1,444 @@
-"""
-Legacy models file - kept for backward compatibility
-All models now in src/schemas/
-"""
-
-<<<<<<< HEAD
-# Re-export everything from schemas
-from src.schemas import *
-
-# This allows existing code to keep using:
-# from src.models import UserCreate, PaymentCreate, etc.
-=======
+from pydantic import BaseModel, EmailStr
+from typing import List, Dict, Any, Optional
+from datetime import datetime
+from enum import Enum
+
+
+class AuthMethod(str, Enum):
+    EMAIL = "email"
+    WALLET = "wallet"
+    GOOGLE = "google"
+    GITHUB = "github"
+
+
+class PaymentMethod(str, Enum):
+    MASTERCARD = "mastercard"
+    PACA_TOKEN = "paca_token"
+
+
+class SubscriptionStatus(str, Enum):
+    ACTIVE = "active"
+    EXPIRED = "expired"
+    CANCELLED = "cancelled"
+    TRIAL = "trial"
+
+
+# Privy Authentication Models
+class PrivySignupRequest(BaseModel):
+    privy_user_id: str
+    auth_method: AuthMethod
+    email: Optional[EmailStr] = None
+    username: Optional[str] = None
+    display_name: Optional[str] = None
+    gmail_address: Optional[EmailStr] = None
+    github_username: Optional[str] = None
+
+class PrivySigninRequest(BaseModel):
+    privy_user_id: str
+    auth_method: AuthMethod
+
+class CreateApiKeyRequest(BaseModel):
+    environment_tag: str = "live"
+    key_name: str = "Primary Key"
+
+class PrivyLinkedAccount(BaseModel):
+    type: str
+    subject: Optional[str] = None
+    email: Optional[str] = None
+    name: Optional[str] = None
+    verified_at: Optional[int] = None
+    first_verified_at: Optional[int] = None
+    latest_verified_at: Optional[int] = None
+
+    class Config:
+        extra = "allow"  # Allow extra fields from Privy
+
+class PrivyUserData(BaseModel):
+    id: str
+    created_at: int
+    linked_accounts: List[PrivyLinkedAccount] = []
+    mfa_methods: List[str] = []
+    has_accepted_terms: bool = False
+    is_guest: bool = False
+
+    class Config:
+        extra = "allow"  # Allow extra fields from Privy
+
+class PrivyAuthRequest(BaseModel):
+    user: PrivyUserData
+    token: str
+    privy_access_token: Optional[str] = None
+    refresh_token: Optional[str] = None
+    session_update_action: Optional[str] = None
+    is_new_user: Optional[bool] = None
+
+class PrivyAuthResponse(BaseModel):
+    success: bool
+    message: str
+    user_id: Optional[int] = None
+    api_key: Optional[str] = None
+    auth_method: Optional[AuthMethod] = None
+    privy_user_id: Optional[str] = None
+    is_new_user: Optional[bool] = None
+    display_name: Optional[str] = None
+    email: Optional[str] = None
+    credits: Optional[int] = None
+    timestamp: Optional[datetime] = None
+
+
+# Enhanced User Registration Models
+class UserRegistrationRequest(BaseModel):
+    username: str
+    email: EmailStr
+    auth_method: AuthMethod = AuthMethod.EMAIL
+    environment_tag: str = 'live'
+    key_name: str = 'Primary Key'
+
+
+class UserRegistrationResponse(BaseModel):
+    user_id: int
+    username: str
+    email: str
+    api_key: str
+    credits: int
+    environment_tag: str
+    scope_permissions: Dict[str, List[str]]
+    auth_method: AuthMethod
+    subscription_status: SubscriptionStatus
+    message: str
+    timestamp: datetime
+
+
+class SubscriptionPlan(BaseModel):
+    id: int
+    name: str
+    description: str
+    price_usd: float
+    price_paca: float
+    credits_per_month: int
+    features: List[str]
+    is_active: bool
+
+
+class CreateSubscriptionRequest(BaseModel):
+    plan_id: int
+    payment_method: PaymentMethod
+    payment_token: str  # Stripe token or PACA transaction hash
+    wallet_address: Optional[str] = None  # For PACA payments
+
+
+class SubscriptionResponse(BaseModel):
+    subscription_id: int
+    user_id: int
+    plan_id: int
+    status: SubscriptionStatus
+    start_date: datetime
+    end_date: datetime
+    credits_allocated: int
+    payment_method: PaymentMethod
+    amount_paid_usd: float
+    amount_paid_paca: Optional[float]
+
+
+class CreditPurchaseRequest(BaseModel):
+    amount_usd: float
+    payment_method: PaymentMethod
+    payment_token: str
+    wallet_address: Optional[str] = None
+
+
+class CreditPurchaseResponse(BaseModel):
+    purchase_id: int
+    user_id: int
+    credits_purchased: int
+    amount_paid_usd: float
+    amount_paid_paca: Optional[float]
+    payment_method: PaymentMethod
+    status: str
+    timestamp: datetime
+
+
+class AddCreditsRequest(BaseModel):
+    api_key: str
+    credits: int
+
+
+class CreateUserRequest(BaseModel):
+    username: str
+    email: EmailStr
+    initial_credits: int = 1000
+
+
+class CreateUserResponse(BaseModel):
+    user_id: int
+    username: str
+    email: str
+    api_key: str
+    credits: int
+    message: str
+    timestamp: datetime
+
+
+class Message(BaseModel):
+    role: str
+    content: str
+
+
+class ProxyRequest(BaseModel):
+    model: str
+    messages: List[Message]
+    max_tokens: Optional[int] = 950  # Default to 950 tokens (between 900-1000)
+    temperature: Optional[float] = 1.0  # Default temperature
+    top_p: Optional[float] = 1.0  # Default top_p
+    frequency_penalty: Optional[float] = 0.0  # Default frequency_penalty
+    presence_penalty: Optional[float] = 0.0  # Default presence_penalty
+    
+    class Config:
+        extra = "allow"
+
+
+# Monitoring Models
+class UsageMetrics(BaseModel):
+    total_requests: int
+    total_tokens: int
+    total_cost: float
+    requests_today: int
+    tokens_today: int
+    cost_today: float
+    requests_this_month: int
+    tokens_this_month: int
+    cost_this_month: float
+    average_tokens_per_request: float
+    most_used_model: str
+    last_request_time: Optional[datetime] = None
+
+
+class UserMonitorResponse(BaseModel):
+    user_id: int
+    api_key: str
+    current_credits: int
+    usage_metrics: UsageMetrics
+    rate_limits: Dict[str, Any]
+
+
+class AdminMonitorResponse(BaseModel):
+    total_users: int
+    active_users_today: int
+    total_requests_today: int
+    total_tokens_today: int
+    total_cost_today: float
+    system_usage_metrics: UsageMetrics
+    top_users_by_usage: List[Dict[str, Any]]
+
+
+# Rate Limiting Models
+class RateLimitConfig(BaseModel):
+    requests_per_minute: int = 60
+    requests_per_hour: int = 1000
+    requests_per_day: int = 10000
+    tokens_per_minute: int = 10000
+    tokens_per_hour: int = 100000
+    tokens_per_day: int = 1000000
+
+
+class SetRateLimitRequest(BaseModel):
+    api_key: str
+    rate_limits: RateLimitConfig
+
+
+class RateLimitResponse(BaseModel):
+    api_key: str
+    current_limits: RateLimitConfig
+    current_usage: Dict[str, Any]
+    reset_times: Dict[str, datetime]
+
+
+# Usage Tracking Models
+class UsageRecord(BaseModel):
+    user_id: int
+    api_key: str
+    model: str
+    tokens_used: int
+    cost: float
+    timestamp: datetime
+    request_id: str
+
+
+# User Profile Management Models
+class UserProfileUpdate(BaseModel):
+    name: Optional[str] = None
+    email: Optional[str] = None
+    preferences: Optional[Dict[str, Any]] = None
+    settings: Optional[Dict[str, Any]] = None
+
+
+class UserProfileResponse(BaseModel):
+    user_id: int
+    api_key: str
+    credits: int
+    username: Optional[str]
+    email: Optional[str]
+    auth_method: Optional[str]
+    subscription_status: Optional[str]
+    trial_expires_at: Optional[str]
+    is_active: Optional[bool]
+    registration_date: Optional[str]
+    created_at: Optional[str]
+    updated_at: Optional[str]
+
+
+class DeleteAccountRequest(BaseModel):
+    confirmation: str
+
+
+class DeleteAccountResponse(BaseModel):
+    status: str
+    message: str
+    user_id: int
+    timestamp: datetime
+
+
+# API Key Management Models
+class CreateApiKeyRequest(BaseModel):
+    key_name: str
+    environment_tag: str = 'live'
+    scope_permissions: Optional[Dict[str, List[str]]] = None
+    expiration_days: Optional[int] = None
+    max_requests: Optional[int] = None
+    ip_allowlist: Optional[List[str]] = None
+    domain_referrers: Optional[List[str]] = None
+    action: str = 'create'
+
+
+class ApiKeyResponse(BaseModel):
+    id: int
+    api_key: str
+    key_name: str
+    environment_tag: str
+    scope_permissions: Dict[str, List[str]]
+    is_active: bool
+    is_primary: bool
+    expiration_date: Optional[str] = None
+    days_remaining: Optional[int] = None
+    max_requests: Optional[int] = None
+    requests_used: int
+    requests_remaining: Optional[int] = None
+    usage_percentage: Optional[float] = None
+    ip_allowlist: List[str]
+    domain_referrers: List[str]
+    created_at: Optional[str] = None
+    updated_at: Optional[str] = None
+    last_used_at: Optional[str] = None
+
+
+class ListApiKeysResponse(BaseModel):
+    status: str
+    total_keys: int
+    keys: List[ApiKeyResponse]
+
+
+class DeleteApiKeyRequest(BaseModel):
+    confirmation: str = "DELETE"
+
+
+class DeleteApiKeyResponse(BaseModel):
+    status: str
+    message: str
+    deleted_key_id: int
+    timestamp: str
+
+
+class UpdateApiKeyRequest(BaseModel):
+    key_name: Optional[str] = None
+    scope_permissions: Optional[Dict[str, List[str]]] = None
+    expiration_days: Optional[int] = None
+    max_requests: Optional[int] = None
+    ip_allowlist: Optional[List[str]] = None
+    domain_referrers: Optional[List[str]] = None
+    is_active: Optional[bool] = None
+    action: Optional[str] = None  # 'update', 'rotate', or 'bulk_rotate' for Phase 4 integration
+    environment_tag: Optional[str] = None  # For bulk operations
+
+
+class UpdateApiKeyResponse(BaseModel):
+    status: str
+    message: str
+    updated_key: ApiKeyResponse
+    timestamp: datetime
+
+
+class ApiKeyUsageResponse(BaseModel):
+    api_key: str
+    key_name: str
+    total_requests: int
+    total_tokens: int
+    total_cost: float
+    requests_today: int
+    tokens_today: int
+    cost_today: float
+    last_request_time: Optional[str] = None
+    is_active: bool
+
+
+# Plan Management Models
+class PlanResponse(BaseModel):
+    id: int
+    name: str
+    description: str
+    plan_type: str = "free"
+    daily_request_limit: int
+    monthly_request_limit: int
+    daily_token_limit: int
+    monthly_token_limit: int
+    price_per_month: float
+    yearly_price: Optional[float] = None
+    price_per_token: Optional[float] = None
+    is_pay_as_you_go: bool = False
+    max_concurrent_requests: int = 5
+    features: List[str]
+    is_active: bool
+
+class UserPlanResponse(BaseModel):
+    user_plan_id: int
+    user_id: int
+    plan_id: int
+    plan_name: str
+    plan_description: str
+    daily_request_limit: int
+    monthly_request_limit: int
+    daily_token_limit: int
+    monthly_token_limit: int
+    price_per_month: float
+    features: List[str]
+    start_date: str
+    end_date: str
+    is_active: bool
+
+class AssignPlanRequest(BaseModel):
+    user_id: int
+    plan_id: int
+    duration_months: int = 1
+
+class PlanUsageResponse(BaseModel):
+    plan_name: str
+    usage: Dict[str, int]
+    limits: Dict[str, int]
+    remaining: Dict[str, int]
+    at_limit: Dict[str, bool]
+
+class PlanEntitlementsResponse(BaseModel):
+    has_plan: bool
+    plan_name: str
+    daily_request_limit: int
+    monthly_request_limit: int
+    daily_token_limit: int
+    monthly_token_limit: int
+    features: List[str]
+    can_access_feature: bool
+    plan_expires: Optional[str] = None
+    plan_expired: Optional[bool] = None
+
+
 # Chat History Models
 class ChatMessage(BaseModel):
     id: Optional[int] = None
@@ -63,5 +492,4 @@
 
 class SearchChatSessionsRequest(BaseModel):
     query: str
-    limit: Optional[int] = 20
->>>>>>> 577e9254
+    limit: Optional[int] = 20