--- conflicted
+++ resolved
@@ -30,12 +30,8 @@
 """
 
 import logging
-<<<<<<< HEAD
 from datetime import datetime, UTC
-=======
-from datetime import datetime, timezone
 from typing import Any
->>>>>>> 4809585a
 
 from src.cache import (
     _cerebras_models_cache,
@@ -75,11 +71,11 @@
 
 def _check_api_key(api_key: str | None, provider_name: str) -> bool:
     """Check if API key is configured - returns False and logs warning if not
-    
+
     Args:
         api_key: API key to check
         provider_name: Provider name for logging
-        
+
     Returns:
         True if API key exists, False otherwise
     """
@@ -91,13 +87,13 @@
 
 def _handle_http_error(error: Exception, provider_name: str) -> None:
     """Handle HTTP errors with consistent logging
-    
+
     Args:
         error: The HTTP error exception
         provider_name: Provider name for logging
     """
     import httpx
-    
+
     if isinstance(error, httpx.HTTPStatusError):
         logger.error(
             f"{provider_name} API HTTP error {error.response.status_code}: {error.response.text[:200]}"
@@ -108,10 +104,10 @@
 
 def _unwrap_sdk_response(models_response: Any) -> list:
     """Unwrap SDK response to extract raw models list - handles various response formats
-    
+
     Args:
         models_response: SDK response (object with data attr, list, iterator, etc.)
-        
+
     Returns:
         List of raw model objects
     """
@@ -149,17 +145,17 @@
         elif isinstance(raw_models[0], dict) and "data" in raw_models[0]:
             raw_models = raw_models[0]["data"]
             logger.debug("Unwrapped data from first element")
-    
+
     return raw_models if isinstance(raw_models, list) else []
 
 
 def _extract_models_from_response(payload: dict | list, key: str = "data") -> list:
     """Extract models list from API response - handles dict or list formats
-    
+
     Args:
         payload: API response (dict with models key or list)
         key: Key to look for in dict (default: "data", can be "models")
-        
+
     Returns:
         List of models, or empty list if extraction fails
     """
@@ -173,12 +169,12 @@
 
 def _convert_model_to_dict(model: Any) -> dict | None:
     """Convert SDK model object to dict - shared helper to reduce duplication
-    
+
     Handles Pydantic v1/v2 models, regular objects, and dicts.
-    
+
     Args:
         model: Model object from SDK (Pydantic, dict, or other)
-        
+
     Returns:
         Dictionary representation of the model, or None if conversion fails
     """
@@ -201,11 +197,11 @@
 
 def _normalize_models_list(models_list: list, provider: str) -> list:
     """Normalize a list of raw models with error handling
-    
+
     Args:
         models_list: Raw models from provider API
         provider: Provider name for logging
-        
+
     Returns:
         List of successfully normalized models
     """
@@ -225,61 +221,58 @@
 
 def _cache_normalized_models(models_list: list, provider: str, cache_dict: dict) -> list:
     """Normalize models and cache them - shared helper to reduce duplication
-    
+
     Args:
         models_list: Raw models from provider API
         provider: Provider name (e.g., "nebius", "novita")
         cache_dict: Cache dictionary to store results
-        
+
     Returns:
         List of normalized and cached models
     """
     normalized_models = _normalize_models_list(models_list, provider)
-    
+
     cache_dict["data"] = normalized_models
-    cache_dict["timestamp"] = datetime.now(timezone.utc)
-    
+    cache_dict["timestamp"] = datetime.now(UTC)
+
     logger.info(f"Cached {len(normalized_models)} {provider} models")
     return cache_dict["data"]
 
 
 def _fetch_openai_compatible_models(
-    provider_name: str,
-    base_url: str,
-    api_key: str,
-    cache_dict: dict
+    provider_name: str, base_url: str, api_key: str, cache_dict: dict
 ) -> list | None:
     """Fetch models from OpenAI-compatible API - shared helper for Nebius and Novita
-    
+
     Args:
         provider_name: Display name (e.g., "Nebius", "Novita")
         base_url: API base URL
         api_key: API key for authentication
         cache_dict: Cache dictionary to store results
-        
+
     Returns:
         List of normalized models or None if failed
     """
     try:
         from openai import OpenAI
-        
+
         if not _check_api_key(api_key, provider_name):
             return None
-        
+
         client = OpenAI(base_url=base_url, api_key=api_key)
         models_response = client.models.list()
-        
+
         # Convert model objects to dicts
         models_list = [_convert_model_to_dict(model) for model in models_response.data]
-        
+
         if not models_list:
             logger.warning(f"No models returned from {provider_name} API")
             return None
-        
+
         logger.info(f"Fetched {len(models_list)} models from {provider_name} API")
-        
+
         return _cache_normalized_models(models_list, provider_name.lower(), cache_dict)
-        
+
     except Exception as e:
         logger.error(f"Failed to fetch models from {provider_name}: {e}", exc_info=True)
         return None
@@ -394,31 +387,7 @@
             logger.warning("No models available from Google")
             return None
 
-<<<<<<< HEAD
-        normalized_models = []
-        for model in models_list:
-            if not model:
-                continue
-            try:
-                normalized = normalize_portkey_provider_model(model, "google")
-                if normalized:
-                    normalized_models.append(normalized)
-            except Exception as normalization_error:
-                logger.warning(f"Failed to normalize Google model: {normalization_error}")
-                continue
-
-        if not normalized_models:
-            logger.warning("No models were successfully normalized from Google")
-            return None
-
-        _google_models_cache["data"] = normalized_models
-        _google_models_cache["timestamp"] = datetime.now(UTC)
-
-        logger.info(f"Cached {len(normalized_models)} Google models")
-        return _google_models_cache["data"]
-=======
         return _cache_normalized_models(models_list, "google", _google_models_cache)
->>>>>>> 4809585a
 
     except Exception as e:
         logger.error(f"Failed to fetch models from Google: {e}", exc_info=True)
@@ -449,7 +418,7 @@
             # The SDK's models.list() returns a list of model objects
             models_response = client.models.list()
             logger.debug(f"Cerebras SDK response type: {type(models_response)}")
-            
+
             raw_models = _unwrap_sdk_response(models_response)
             logger.info(f"Processing {len(raw_models)} raw models from Cerebras SDK")
 
@@ -459,9 +428,9 @@
                 try:
                     if idx == 0:
                         logger.debug(f"First model type: {type(model)}")
-                    
+
                     converted_model = _convert_model_to_dict(model)
-                    
+
                     # Validate that we got a proper dict with an id
                     if converted_model and isinstance(converted_model, dict):
                         if "id" in converted_model:
@@ -527,20 +496,12 @@
             return None
 
         normalized_models = _normalize_models_list(models_list, "cerebras")
-        
+
         if not normalized_models:
             logger.warning("No models were successfully normalized from Cerebras")
             return None
 
-<<<<<<< HEAD
-        _cerebras_models_cache["data"] = normalized_models
-        _cerebras_models_cache["timestamp"] = datetime.now(UTC)
-
-        logger.info(f"Cached {len(normalized_models)} Cerebras models")
-        return _cerebras_models_cache["data"]
-=======
         return _cache_normalized_models(normalized_models, "cerebras", _cerebras_models_cache)
->>>>>>> 4809585a
 
     except Exception as e:
         logger.error(f"Failed to fetch models from Cerebras: {e}", exc_info=True)
@@ -554,59 +515,14 @@
     Nebius AI Studio provides an OpenAI-compatible API at https://api.studio.nebius.ai/v1/
     Uses the OpenAI Python SDK with a custom base URL.
     """
-<<<<<<< HEAD
-    try:
-        from openai import OpenAI
-
-        from src.config import Config
-
-        if not Config.NEBIUS_API_KEY:
-            logger.warning("Nebius API key not configured")
-            return None
-
-        # Use OpenAI SDK with Nebius base URL
-        client = OpenAI(
-            base_url="https://api.studio.nebius.ai/v1/",
-            api_key=Config.NEBIUS_API_KEY,
-        )
-
-        models_response = client.models.list()
-
-        # Convert model objects to dicts
-        models_list = [
-            model.model_dump() if hasattr(model, "model_dump") else model.dict()
-            for model in models_response.data
-        ]
-
-        if not models_list:
-            logger.warning("No models returned from Nebius API")
-            return None
-
-        logger.info(f"Fetched {len(models_list)} models from Nebius API")
-
-        normalized_models = [
-            normalize_portkey_provider_model(model, "nebius") for model in models_list if model
-        ]
-
-        _nebius_models_cache["data"] = normalized_models
-        _nebius_models_cache["timestamp"] = datetime.now(UTC)
-
-        logger.info(f"Cached {len(normalized_models)} Nebius models")
-        return _nebius_models_cache["data"]
-
-    except Exception as e:
-        logger.error(f"Failed to fetch models from Nebius: {e}", exc_info=True)
-        return None
-=======
     from src.config import Config
-    
+
     return _fetch_openai_compatible_models(
         provider_name="Nebius",
         base_url="https://api.studio.nebius.ai/v1/",
         api_key=Config.NEBIUS_API_KEY,
-        cache_dict=_nebius_models_cache
+        cache_dict=_nebius_models_cache,
     )
->>>>>>> 4809585a
 
 
 def fetch_models_from_xai():
@@ -631,9 +547,11 @@
 
             # Check if the SDK has models.list() method, otherwise fallback immediately
             # The xAI SDK Client doesn't have these methods, so we'll fallback to OpenAI SDK
-            if not (hasattr(client, "models") and hasattr(client.models, "list")) and not hasattr(client, "list_models"):
+            if not (hasattr(client, "models") and hasattr(client.models, "list")) and not hasattr(
+                client, "list_models"
+            ):
                 raise AttributeError("xAI SDK Client doesn't support model listing")
-            
+
             # The SDK's list_models() or models.list() returns a list of model objects
             try:
                 models_response = client.models.list()
@@ -688,50 +606,13 @@
                 logger.warning(f"xAI API failed: {openai_error}. Using fallback xAI model list.")
                 models_list = XAI_FALLBACK_MODELS
 
-<<<<<<< HEAD
-        _xai_models_cache["data"] = normalized_models
-        _xai_models_cache["timestamp"] = datetime.now(UTC)
-
-        logger.info(f"Cached {len(normalized_models)} xAI models")
-        return _xai_models_cache["data"]
-=======
         return _cache_normalized_models(models_list, "xai", _xai_models_cache)
->>>>>>> 4809585a
 
     except Exception as e:
         logger.error(f"Failed to fetch models from xAI: {e}", exc_info=True)
         # Return fallback models even on complete failure
-<<<<<<< HEAD
-        fallback_models = [
-            # Grok 4 Models (2025)
-            {"id": "grok-4", "owned_by": "xAI"},
-            {"id": "grok-4-latest", "owned_by": "xAI"},
-            {"id": "grok-4-fast-reasoning", "owned_by": "xAI"},
-            {"id": "grok-4-fast-non-reasoning", "owned_by": "xAI"},
-            # Grok 3 Models
-            {"id": "grok-3", "owned_by": "xAI"},
-            {"id": "grok-3-latest", "owned_by": "xAI"},
-            {"id": "grok-3-mini", "owned_by": "xAI"},
-            # Grok 2 Models
-            {"id": "grok-2", "owned_by": "xAI"},
-            {"id": "grok-2-latest", "owned_by": "xAI"},
-            {"id": "grok-2-mini", "owned_by": "xAI"},
-            {"id": "grok-2-image-1212", "owned_by": "xAI"},
-            # Legacy Beta Models
-            {"id": "grok-beta", "owned_by": "xAI"},
-            {"id": "grok-vision-beta", "owned_by": "xAI"},
-        ]
-        normalized_models = [
-            normalize_portkey_provider_model(model, "xai") for model in fallback_models
-        ]
-        _xai_models_cache["data"] = normalized_models
-        _xai_models_cache["timestamp"] = datetime.now(UTC)
-        logger.info(f"Using {len(normalized_models)} fallback xAI models due to error")
-        return _xai_models_cache["data"]
-=======
         logger.info("Using fallback xAI models due to error")
         return _cache_normalized_models(XAI_FALLBACK_MODELS, "xai", _xai_models_cache)
->>>>>>> 4809585a
 
 
 def fetch_models_from_novita():
@@ -741,59 +622,14 @@
     Novita AI provides an OpenAI-compatible API at https://api.novita.ai/v3/openai
     Uses the OpenAI Python SDK with a custom base URL.
     """
-<<<<<<< HEAD
-    try:
-        from openai import OpenAI
-
-        from src.config import Config
-
-        if not Config.NOVITA_API_KEY:
-            logger.warning("Novita API key not configured")
-            return None
-
-        # Use OpenAI SDK with Novita base URL
-        client = OpenAI(
-            base_url="https://api.novita.ai/v3/openai",
-            api_key=Config.NOVITA_API_KEY,
-        )
-
-        models_response = client.models.list()
-
-        # Convert model objects to dicts
-        models_list = [
-            model.model_dump() if hasattr(model, "model_dump") else model.dict()
-            for model in models_response.data
-        ]
-
-        if not models_list:
-            logger.warning("No models returned from Novita API")
-            return None
-
-        logger.info(f"Fetched {len(models_list)} models from Novita API")
-
-        normalized_models = [
-            normalize_portkey_provider_model(model, "novita") for model in models_list if model
-        ]
-
-        _novita_models_cache["data"] = normalized_models
-        _novita_models_cache["timestamp"] = datetime.now(UTC)
-
-        logger.info(f"Cached {len(normalized_models)} Novita models")
-        return _novita_models_cache["data"]
-
-    except Exception as e:
-        logger.error(f"Failed to fetch models from Novita: {e}", exc_info=True)
-        return None
-=======
     from src.config import Config
-    
+
     return _fetch_openai_compatible_models(
         provider_name="Novita",
         base_url="https://api.novita.ai/v3/openai",
         api_key=Config.NOVITA_API_KEY,
-        cache_dict=_novita_models_cache
+        cache_dict=_novita_models_cache,
     )
->>>>>>> 4809585a
 
 
 def fetch_models_from_hug_via_portkey():
@@ -806,19 +642,7 @@
             logger.warning("No Hugging Face models found in Portkey catalog")
             return None
 
-<<<<<<< HEAD
-        normalized_models = [
-            normalize_portkey_provider_model(model, "hug") for model in filtered_models if model
-        ]
-
-        _huggingface_models_cache["data"] = normalized_models
-        _huggingface_models_cache["timestamp"] = datetime.now(UTC)
-
-        logger.info(f"Cached {len(normalized_models)} Hugging Face models from Portkey catalog")
-        return _huggingface_models_cache["data"]
-=======
         return _cache_normalized_models(filtered_models, "hug", _huggingface_models_cache)
->>>>>>> 4809585a
 
     except Exception as e:
         logger.error(f"Failed to fetch models from Hugging Face: {e}", exc_info=True)
@@ -955,11 +779,7 @@
                 "max_input_tokens": 1000000,
                 "max_output_tokens": 8192,
                 "modalities": ["text", "image", "audio", "video"],
-<<<<<<< HEAD
-                "supported_generation_methods": ["generateContent", "streamGenerateContent"],
-=======
-                "supported_generation_methods": _GEMINI_GENERATION_METHODS
->>>>>>> 4809585a
+                "supported_generation_methods": _GEMINI_GENERATION_METHODS,
             },
             {
                 "id": "gemini-2.5-flash-lite-preview-09-2025",
@@ -968,11 +788,7 @@
                 "max_input_tokens": 1000000,
                 "max_output_tokens": 8192,
                 "modalities": ["text", "image", "audio", "video"],
-<<<<<<< HEAD
-                "supported_generation_methods": ["generateContent", "streamGenerateContent"],
-=======
-                "supported_generation_methods": _GEMINI_GENERATION_METHODS
->>>>>>> 4809585a
+                "supported_generation_methods": _GEMINI_GENERATION_METHODS,
             },
             {
                 "id": "gemini-2.0-flash",
@@ -1077,15 +893,9 @@
             logger.warning("No models were successfully normalized from Google Vertex AI")
             return None
 
-<<<<<<< HEAD
-        _google_vertex_models_cache["data"] = normalized_models
-        _google_vertex_models_cache["timestamp"] = datetime.now(UTC)
-
-        logger.info(f"✅ Cached {len(normalized_models)} Google Vertex AI models")
-        return _google_vertex_models_cache["data"]
-=======
-        return _cache_normalized_models(normalized_models, "google-vertex", _google_vertex_models_cache)
->>>>>>> 4809585a
+        return _cache_normalized_models(
+            normalized_models, "google-vertex", _google_vertex_models_cache
+        )
 
     except Exception as e:
         logger.error(f"Failed to fetch models from Google Vertex AI: {e}", exc_info=True)
