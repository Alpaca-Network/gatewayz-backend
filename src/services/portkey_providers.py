"""
Provider Integration Functions

These functions fetch models from various AI providers using their native APIs and SDKs.

PROVIDERS WITH OFFICIAL SDK INTEGRATION:
  - Cerebras: Uses cerebras-cloud-sdk package
    - Fallback: Direct HTTP to https://api.cerebras.ai/v1/models
  - xAI: Uses xai-sdk package
    - Fallback: OpenAI SDK with base_url="https://api.x.ai/v1"

PROVIDERS USING OPENAI SDK WITH CUSTOM BASE URL:
  - Nebius: OpenAI SDK with base_url="https://api.studio.nebius.ai/v1/"
  - Novita: OpenAI SDK with base_url="https://api.novita.ai/v3/openai"

PROVIDERS USING PORTKEY FILTERING:
  - Google: Filters Portkey catalog by patterns "@google/", "google/", "gemini", "gemma"
  - Hugging Face: Filters Portkey catalog by patterns "llava-hf", "hugging", "hf/"

IMPLEMENTATION STRATEGY:
  - Use official SDKs when available (better type safety, official support)
  - Use OpenAI SDK for OpenAI-compatible APIs (proven reliability, no extra dependencies)
  - Use Portkey filtering only when direct API access is not feasible

HISTORICAL NOTE:
  Initially attempted to use pattern-based filtering from Portkey's unified catalog for all
  providers, but this approach was unreliable as Portkey's /v1/models endpoint doesn't always
  include models from all integrated providers. Direct API integration provides better
  reliability and completeness.
"""

import logging
from datetime import UTC, datetime
from typing import Any

from src.cache import (
    _cerebras_models_cache,
    _google_models_cache,
    _google_vertex_models_cache,
    _huggingface_models_cache,
    _nebius_models_cache,
    _novita_models_cache,
    _xai_models_cache,
)
from src.services.pricing_lookup import enrich_model_with_pricing

logger = logging.getLogger(__name__)


# xAI fallback models - used when SDK/API is unavailable
XAI_FALLBACK_MODELS = [
    # Grok 4 Models (2025)
    {"id": "grok-4", "owned_by": "xAI"},
    {"id": "grok-4-latest", "owned_by": "xAI"},
    {"id": "grok-4-fast-reasoning", "owned_by": "xAI"},
    {"id": "grok-4-fast-non-reasoning", "owned_by": "xAI"},
    # Grok 3 Models
    {"id": "grok-3", "owned_by": "xAI"},
    {"id": "grok-3-latest", "owned_by": "xAI"},
    {"id": "grok-3-mini", "owned_by": "xAI"},
    # Grok 2 Models
    {"id": "grok-2", "owned_by": "xAI"},
    {"id": "grok-2-latest", "owned_by": "xAI"},
    {"id": "grok-2-mini", "owned_by": "xAI"},
    {"id": "grok-2-image-1212", "owned_by": "xAI"},
    # Legacy Beta Models
    {"id": "grok-beta", "owned_by": "xAI"},
    {"id": "grok-vision-beta", "owned_by": "xAI"},
]


def _check_api_key(api_key: str | None, provider_name: str) -> bool:
    """Check if API key is configured - returns False and logs warning if not

    Args:
        api_key: API key to check
        provider_name: Provider name for logging

    Returns:
        True if API key exists, False otherwise
    """
    if not api_key:
        logger.warning(f"{provider_name} API key not configured")
        return False
    return True


def _handle_http_error(error: Exception, provider_name: str) -> None:
    """Handle HTTP errors with consistent logging

    Args:
        error: The HTTP error exception
        provider_name: Provider name for logging
    """
    import httpx

    if isinstance(error, httpx.HTTPStatusError):
        logger.error(
            f"{provider_name} API HTTP error {error.response.status_code}: {error.response.text[:200]}"
        )
    else:
        logger.error(f"{provider_name} HTTP API error: {error}")


def _unwrap_sdk_response(models_response: Any) -> list:
    """Unwrap SDK response to extract raw models list - handles various response formats

    Args:
        models_response: SDK response (object with data attr, list, iterator, etc.)

    Returns:
        List of raw model objects
    """
    # Check if it has a 'data' attribute first (common API response pattern)
    if hasattr(models_response, "data"):
        raw_models = models_response.data
        logger.debug(f"Extracted from .data attribute, type: {type(raw_models)}")
    # Check if it's already a list
    elif isinstance(models_response, list):
        raw_models = models_response
        logger.debug("Response is already a list")
    # Convert to list if it's an iterator/generator (but not dict-like)
    elif hasattr(models_response, "__iter__") and not hasattr(models_response, "items"):
        raw_models = list(models_response)
        logger.debug(f"Converted iterator to list, length: {len(raw_models)}")
    else:
        # Last resort: try to extract as single item
        raw_models = [models_response]
        logger.debug("Wrapped response in list")

    # Additional unwrapping if the data is nested in a dict
    if isinstance(raw_models, dict) and "data" in raw_models:
        raw_models = raw_models["data"]
        logger.debug("Unwrapped data from dict")
    elif raw_models and len(raw_models) > 0:
        # Check if first element is a tuple (e.g., from .items() conversion)
        if (
            isinstance(raw_models[0], tuple)
            and len(raw_models[0]) == 2
            and raw_models[0][0] == "data"
        ):
            # Extract the data list from the tuple ('data', [model_list])
            raw_models = raw_models[0][1]
            logger.debug("Unwrapped data from tuple format")
        elif isinstance(raw_models[0], dict) and "data" in raw_models[0]:
            raw_models = raw_models[0]["data"]
            logger.debug("Unwrapped data from first element")

    return raw_models if isinstance(raw_models, list) else []


def _extract_models_from_response(payload: dict | list, key: str = "data") -> list:
    """Extract models list from API response - handles dict or list formats

    Args:
        payload: API response (dict with models key or list)
        key: Key to look for in dict (default: "data", can be "models")

    Returns:
        List of models, or empty list if extraction fails
    """
    if isinstance(payload, dict) and key in payload:
        return payload.get(key, [])
    elif isinstance(payload, list):
        return payload
    else:
        return []


def _convert_model_to_dict(model: Any) -> dict | None:
    """Convert SDK model object to dict - shared helper to reduce duplication

    Handles Pydantic v1/v2 models, regular objects, and dicts.

    Args:
        model: Model object from SDK (Pydantic, dict, or other)

    Returns:
        Dictionary representation of the model, or None if conversion fails
    """
    if hasattr(model, "model_dump"):
        # Pydantic v2 model
        return model.model_dump()
    elif hasattr(model, "dict"):
        # Legacy Pydantic v1 model
        return model.dict()
    elif hasattr(model, "__dict__"):
        # Regular object
        return vars(model)
    elif isinstance(model, dict):
        # Already a dict
        return model
    else:
        # Fallback: convert to string id
        return {"id": str(model)}


def _normalize_models_list(models_list: list, provider: str) -> list:
    """Normalize a list of raw models with error handling

    Args:
        models_list: Raw models from provider API
        provider: Provider name for logging

    Returns:
        List of successfully normalized models
    """
    normalized_models = []
    for model in models_list:
        if not model:
            continue
        try:
            normalized = normalize_portkey_provider_model(model, provider)
            if normalized:
                normalized_models.append(normalized)
        except Exception as normalization_error:
            logger.warning(f"Failed to normalize {provider} model: {normalization_error}")
            continue
    return normalized_models


def _cache_normalized_models(models_list: list, provider: str, cache_dict: dict) -> list:
    """Normalize models and cache them - shared helper to reduce duplication

    Args:
        models_list: Raw models from provider API
        provider: Provider name (e.g., "nebius", "novita")
        cache_dict: Cache dictionary to store results

    Returns:
        List of normalized and cached models
    """
    normalized_models = _normalize_models_list(models_list, provider)

    cache_dict["data"] = normalized_models
<<<<<<< HEAD
    cache_dict["timestamp"] = datetime.now(UTC)
=======
    cache_dict["timestamp"] = datetime.now(timezone.utc)
>>>>>>> b5d2a65e

    logger.info(f"Cached {len(normalized_models)} {provider} models")
    return cache_dict["data"]


def _fetch_openai_compatible_models(
    provider_name: str, base_url: str, api_key: str, cache_dict: dict
) -> list | None:
    """Fetch models from OpenAI-compatible API - shared helper for Nebius and Novita

    Args:
        provider_name: Display name (e.g., "Nebius", "Novita")
        base_url: API base URL
        api_key: API key for authentication
        cache_dict: Cache dictionary to store results

    Returns:
        List of normalized models or None if failed
    """
    try:
        from openai import OpenAI

        if not _check_api_key(api_key, provider_name):
            return None

        client = OpenAI(base_url=base_url, api_key=api_key)
        models_response = client.models.list()

        # Convert model objects to dicts
        models_list = [_convert_model_to_dict(model) for model in models_response.data]

        if not models_list:
            logger.warning(f"No models returned from {provider_name} API")
            return None

        logger.info(f"Fetched {len(models_list)} models from {provider_name} API")

        return _cache_normalized_models(models_list, provider_name.lower(), cache_dict)

    except Exception as e:
        logger.error(f"Failed to fetch models from {provider_name}: {e}", exc_info=True)
        return None


def _filter_portkey_models_by_patterns(patterns: list, provider_name: str):
    """
    Filter Portkey unified models by name patterns and cache them.

    Args:
        patterns: List of strings to match in model ID (case-insensitive)
        provider_name: The internal provider name (e.g., "google", "cerebras")

    Returns:
        List of filtered models or None
    """
    try:
        from src.services.models import fetch_models_from_portkey

        logger.info(
            f"Fetching {provider_name} models from Portkey unified catalog (filtering by patterns: {patterns})"
        )

        # Get all Portkey models
        all_portkey_models = fetch_models_from_portkey()

        if not all_portkey_models:
            logger.warning(f"No Portkey models returned for {provider_name}")
            return None

        logger.info(
            f"Portkey returned {len(all_portkey_models)} total models to filter for {provider_name}"
        )

        # Filter by matching any of the patterns
        filtered_models = []
        seen_ids = set()  # Avoid duplicates

        for model in all_portkey_models:
            model_id = model.get("id", "").lower()

            # Check if any pattern matches
            for pattern in patterns:
                if pattern.lower() in model_id:
                    if model.get("id") not in seen_ids:
                        model_copy = model.copy()
                        model_copy["source_gateway"] = provider_name
                        filtered_models.append(model_copy)
                        seen_ids.add(model.get("id"))
                    break

        if filtered_models:
            logger.info(
                f"✅ Filtered {len(filtered_models)} {provider_name} models from Portkey catalog"
            )
        else:
            logger.warning(
                f"⚠️  No {provider_name} models matched patterns {patterns} in Portkey catalog of {len(all_portkey_models)} models"
            )
            # Log sample model IDs to help debug pattern matching
            if all_portkey_models:
                sample_ids = [m.get("id", "unknown") for m in all_portkey_models[:5]]
                logger.warning(f"Sample Portkey model IDs: {sample_ids}")

        return filtered_models if filtered_models else None

    except Exception as e:
        logger.error(f"Failed to filter {provider_name} models from Portkey: {e}", exc_info=True)
        return None


def fetch_models_from_google():
    """
    Fetch models from Google using their Generative AI API.

    Uses the Google Generative AI API to list available models (Gemini, etc.)
    """
    try:
        import httpx

        from src.config import Config

        if not _check_api_key(Config.GOOGLE_API_KEY, "Google"):
            return None

        # Google Generative AI API endpoint
        url = f"https://generativelanguage.googleapis.com/v1beta/models?key={Config.GOOGLE_API_KEY}"

        headers = {
            "Content-Type": "application/json",
        }

        try:
            response = httpx.get(url, headers=headers, timeout=20.0)
            response.raise_for_status()

            payload = response.json()
            models_list = _extract_models_from_response(payload, key="models")

            if not models_list:
                logger.warning("No models returned from Google API")
                return None

            logger.info(f"Fetched {len(models_list)} models from Google Generative AI API")

        except Exception as http_error:
            _handle_http_error(http_error, "Google")
            return None

        # Normalize the models
        if not models_list:
            logger.warning("No models available from Google")
            return None

        return _cache_normalized_models(models_list, "google", _google_models_cache)

    except Exception as e:
        logger.error(f"Failed to fetch models from Google: {e}", exc_info=True)
        return None


def fetch_models_from_cerebras():
    """
    Fetch models from Cerebras using their official SDK.

    Uses the cerebras-cloud-sdk package to interact with Cerebras Cloud API.
    Falls back to direct HTTP call if SDK is not available.
    """
    try:
        from src.config import Config

        if not _check_api_key(Config.CEREBRAS_API_KEY, "Cerebras"):
            return None

        models_list = None

        # Try using the official Cerebras SDK first
        try:
            from cerebras.cloud.sdk import Cerebras

            client = Cerebras(api_key=Config.CEREBRAS_API_KEY)

            # The SDK's models.list() returns a list of model objects
            models_response = client.models.list()
            logger.debug(f"Cerebras SDK response type: {type(models_response)}")

            raw_models = _unwrap_sdk_response(models_response)
            logger.info(f"Processing {len(raw_models)} raw models from Cerebras SDK")

            # Convert SDK model objects to dicts if needed
            models_list = []
            for idx, model in enumerate(raw_models):
                try:
                    if idx == 0:
                        logger.debug(f"First model type: {type(model)}")

                    converted_model = _convert_model_to_dict(model)

                    # Validate that we got a proper dict with an id
                    if converted_model and isinstance(converted_model, dict):
                        if "id" in converted_model:
                            models_list.append(converted_model)
                        else:
                            logger.warning(
                                f"Model dict missing 'id' field: {list(converted_model.keys())[:5]}"
                            )
                    else:
                        logger.warning(f"Failed to convert model to dict: {type(converted_model)}")
                except Exception as conversion_error:
                    logger.warning(f"Failed to convert Cerebras model object: {conversion_error}")
                    continue

            if models_list:
                logger.info(f"Fetched {len(models_list)} models from Cerebras SDK")
            else:
                logger.warning("Cerebras SDK returned no models, falling back to HTTP API")
                raise ValueError("SDK returned empty model list")

        except (ImportError, ModuleNotFoundError):
            # Fallback to direct HTTP API call if SDK not installed
            logger.info("Cerebras SDK not available, using direct HTTP API")
            models_list = None
        except Exception as sdk_error:
            # Fallback to HTTP if SDK fails for any reason
            logger.warning(f"Cerebras SDK error: {sdk_error}. Falling back to direct HTTP API")
            models_list = None

        # Fallback to direct HTTP API if SDK didn't work
        if models_list is None:
            import httpx

            headers = {
                "Authorization": f"Bearer {Config.CEREBRAS_API_KEY}",
                "Content-Type": "application/json",
            }

            try:
                response = httpx.get(
                    "https://api.cerebras.ai/v1/models",
                    headers=headers,
                    timeout=20.0,
                )
                response.raise_for_status()

                payload = response.json()
                models_list = _extract_models_from_response(payload, key="data")

                if not models_list:
                    logger.warning("No models returned from Cerebras API")
                    return None

                logger.info(f"Fetched {len(models_list)} models from Cerebras HTTP API")

            except Exception as http_error:
                _handle_http_error(http_error, "Cerebras")
                return None

        # Normalize the models
        if not models_list:
            logger.warning("No models available from Cerebras")
            return None

        normalized_models = _normalize_models_list(models_list, "cerebras")

        if not normalized_models:
            logger.warning("No models were successfully normalized from Cerebras")
            return None

        return _cache_normalized_models(normalized_models, "cerebras", _cerebras_models_cache)

    except Exception as e:
        logger.error(f"Failed to fetch models from Cerebras: {e}", exc_info=True)
        return None


def fetch_models_from_nebius():
    """
    Fetch models from Nebius using OpenAI SDK.

    Nebius AI Studio provides an OpenAI-compatible API at https://api.studio.nebius.ai/v1/
    Uses the OpenAI Python SDK with a custom base URL.
    """
    from src.config import Config

    return _fetch_openai_compatible_models(
        provider_name="Nebius",
        base_url="https://api.studio.nebius.ai/v1/",
        api_key=Config.NEBIUS_API_KEY,
        cache_dict=_nebius_models_cache,
    )


def fetch_models_from_xai():
    """
    Fetch models from xAI using their official SDK.

    Uses the xai-sdk Python library to interact with xAI's Grok API.
    Falls back to OpenAI SDK with custom base URL if official SDK is not available.
    If API fails or returns no models, uses a fallback list of known xAI models.
    """
    try:
        from src.config import Config

        if not _check_api_key(Config.XAI_API_KEY, "xAI"):
            return None

        # Try using the official xAI SDK first
        try:
            from xai_sdk import Client

            client = Client(api_key=Config.XAI_API_KEY)

            # Check if the SDK has models.list() method, otherwise fallback immediately
            # The xAI SDK Client doesn't have these methods, so we'll fallback to OpenAI SDK
            if not (hasattr(client, "models") and hasattr(client.models, "list")) and not hasattr(
                client, "list_models"
            ):
                raise AttributeError("xAI SDK Client doesn't support model listing")

            # The SDK's list_models() or models.list() returns a list of model objects
            try:
                models_response = client.models.list()
            except AttributeError:
                models_response = client.list_models()

            # Convert to list if it's an iterator/generator
            if hasattr(models_response, "__iter__") and not isinstance(
                models_response, list | dict
            ):
                raw_models = list(models_response)
            else:
                raw_models = (
                    models_response if isinstance(models_response, list) else [models_response]
                )

            # Extract data array if response is wrapped
            if raw_models and isinstance(raw_models[0], dict) and "data" in raw_models[0]:
                raw_models = raw_models[0].get("data", [])

            # Convert SDK model objects to dicts if needed
            models_list = [_convert_model_to_dict(model) for model in raw_models]

            if models_list:
                logger.info(f"Fetched {len(models_list)} models from xAI SDK")
            else:
                logger.warning("xAI SDK returned empty model list, using fallback")
                raise ValueError("Empty model list from SDK")

        except (ImportError, ValueError, AttributeError):
            # Fallback to OpenAI SDK with xAI base URL
            try:
                logger.info(
                    "xAI SDK not available or returned no models, using OpenAI SDK with xAI base URL"
                )
                from openai import OpenAI

                client = OpenAI(
                    base_url="https://api.x.ai/v1",
                    api_key=Config.XAI_API_KEY,
                )

                models_response = client.models.list()
                models_list = [_convert_model_to_dict(model) for model in models_response.data]

                if not models_list:
                    logger.warning("No models returned from xAI API, using fallback models")
                    raise ValueError("Empty model list from API")

            except Exception as openai_error:
                # Fallback to known xAI models
                logger.warning(f"xAI API failed: {openai_error}. Using fallback xAI model list.")
                models_list = XAI_FALLBACK_MODELS

        return _cache_normalized_models(models_list, "xai", _xai_models_cache)

    except Exception as e:
        logger.error(f"Failed to fetch models from xAI: {e}", exc_info=True)
        # Return fallback models even on complete failure
        logger.info("Using fallback xAI models due to error")
        return _cache_normalized_models(XAI_FALLBACK_MODELS, "xai", _xai_models_cache)


def fetch_models_from_novita():
    """
    Fetch models from Novita using OpenAI SDK.

    Novita AI provides an OpenAI-compatible API at https://api.novita.ai/v3/openai
    Uses the OpenAI Python SDK with a custom base URL.
    """
    from src.config import Config

    return _fetch_openai_compatible_models(
        provider_name="Novita",
        base_url="https://api.novita.ai/v3/openai",
        api_key=Config.NOVITA_API_KEY,
        cache_dict=_novita_models_cache,
    )


def fetch_models_from_hug_via_portkey():
    """Fetch models from Hugging Face by filtering Portkey unified catalog"""
    try:
        # Hugging Face models include "llava-hf" and similar patterns
        filtered_models = _filter_portkey_models_by_patterns(["llava-hf", "hugging", "hf/"], "hug")

        if not filtered_models:
            logger.warning("No Hugging Face models found in Portkey catalog")
            return None

        return _cache_normalized_models(filtered_models, "hug", _huggingface_models_cache)

    except Exception as e:
        logger.error(f"Failed to fetch models from Hugging Face: {e}", exc_info=True)
        return None


def normalize_portkey_provider_model(model: dict, provider: str) -> dict:
    """
    Normalize model from provider API to catalog schema.

    Used for both Portkey-filtered models and direct provider API responses.
    Model IDs are formatted as @provider/model-id for consistency across all providers.
    """
    try:
        model_id = model.get("id") or model.get("name", "")
        if not model_id:
            return {"source_gateway": provider, f"raw_{provider}": model}

        # Format: @provider/model-id (Portkey compatible format)
        # Check if model_id already has the @provider/ prefix to avoid duplication
        if model_id.startswith(f"@{provider}/"):
            slug = model_id
        else:
            slug = f"@{provider}/{model_id}"
        display_name = (
            model.get("display_name") or model_id.replace("-", " ").replace("_", " ").title()
        )
        description = model.get("description") or f"{provider.title()} hosted model: {model_id}"
        context_length = model.get("context_length") or 0

        pricing = {
            "prompt": None,
            "completion": None,
            "request": None,
            "image": None,
            "web_search": None,
            "internal_reasoning": None,
        }

        # Try to extract pricing if available
        if "pricing" in model:
            pricing_info = model.get("pricing", {})
            if isinstance(pricing_info, dict):
                pricing["prompt"] = pricing_info.get("prompt") or pricing_info.get("input")
                pricing["completion"] = pricing_info.get("completion") or pricing_info.get("output")

        architecture = {
            "modality": model.get("modality", "text->text"),
            "input_modalities": model.get("input_modalities") or ["text"],
            "output_modalities": model.get("output_modalities") or ["text"],
            "tokenizer": None,
            "instruct_type": None,
        }

        normalized = {
            "id": slug,
            "slug": slug,
            "canonical_slug": slug,
            "hugging_face_id": None,
            "name": display_name,
            "created": model.get("created"),
            "description": description,
            "context_length": context_length,
            "architecture": architecture,
            "pricing": pricing,
            "top_provider": None,
            "per_request_limits": None,
            "supported_parameters": model.get("supported_parameters") or [],
            "default_parameters": model.get("default_parameters") or {},
            "provider_slug": provider,
            "provider_site_url": None,
            "model_logo_url": None,
            "source_gateway": provider,
            f"raw_{provider}": model,
        }

        return enrich_model_with_pricing(normalized, provider)

    except Exception as e:
        logger.error(f"Error normalizing {provider} model: {e}")
        return {"source_gateway": provider, f"raw_{provider}": model}


# Common generation methods for Gemini models
_GEMINI_GENERATION_METHODS = ["generateContent", "streamGenerateContent"]


def fetch_models_from_google_vertex():
    """
    Fetch available models from Google Vertex AI using the official SDK.

    Returns a list of normalized models available in Google Vertex AI.
    This uses the google-cloud-aiplatform SDK to list models from the
    Vertex AI Model Registry.

    Returns:
        List of normalized model dictionaries, or None if fetch fails
    """
    try:
        import google.auth
        from google.auth.transport.requests import Request
        from google.cloud import aiplatform
        from google.oauth2.service_account import Credentials

        from src.config import Config

        logger.info("Fetching models from Google Vertex AI Model Registry")

        # Get credentials
        if Config.GOOGLE_APPLICATION_CREDENTIALS:
            credentials = Credentials.from_service_account_file(
                Config.GOOGLE_APPLICATION_CREDENTIALS
            )
            credentials.refresh(Request())
        else:
            credentials, _ = google.auth.default()
            if not credentials.valid:
                credentials.refresh(Request())

        # Initialize Model Registry client
        aiplatform.init(
            project=Config.GOOGLE_PROJECT_ID,
            location=Config.GOOGLE_VERTEX_LOCATION,
            credentials=credentials,
        )

        # Common Google Vertex AI models
        # These are the officially supported models available in Vertex AI
        vertex_models = [
            {
                "id": "gemini-2.5-flash-lite",
                "display_name": "Gemini 2.5 Flash Lite (GA)",
                "description": "Lightweight, cost-effective model for high-throughput applications (stable version)",
                "max_input_tokens": 1000000,
                "max_output_tokens": 8192,
                "modalities": ["text", "image", "audio", "video"],
                "supported_generation_methods": _GEMINI_GENERATION_METHODS,
            },
            {
                "id": "gemini-2.5-flash-lite-preview-09-2025",
                "display_name": "Gemini 2.5 Flash Lite Preview (Sep 2025)",
                "description": "Preview version with improved performance (887 tokens/sec) and enhanced reasoning capabilities",
                "max_input_tokens": 1000000,
                "max_output_tokens": 8192,
                "modalities": ["text", "image", "audio", "video"],
                "supported_generation_methods": _GEMINI_GENERATION_METHODS,
            },
            {
                "id": "gemini-2.0-flash",
                "display_name": "Gemini 2.0 Flash",
                "description": "Fast, efficient model optimized for real-time applications",
                "max_input_tokens": 1000000,
                "max_output_tokens": 100000,
                "modalities": ["text", "image", "audio", "video"],
                "supported_generation_methods": _GEMINI_GENERATION_METHODS,
            },
            {
                "id": "gemini-2.0-flash-thinking",
                "display_name": "Gemini 2.0 Flash Thinking",
                "description": "Extended thinking variant for complex reasoning tasks",
                "max_input_tokens": 1000000,
                "max_output_tokens": 100000,
                "modalities": ["text"],
                "supported_generation_methods": _GEMINI_GENERATION_METHODS,
            },
            {
                "id": "gemini-2.0-pro",
                "display_name": "Gemini 2.0 Pro",
                "description": "Advanced reasoning model for complex tasks",
                "max_input_tokens": 1000000,
                "max_output_tokens": 4096,
                "modalities": ["text", "image", "audio", "video"],
                "supported_generation_methods": _GEMINI_GENERATION_METHODS,
            },
            {
                "id": "gemini-1.5-pro",
                "display_name": "Gemini 1.5 Pro",
                "description": "Advanced reasoning model with multimodal support",
                "max_input_tokens": 1000000,
                "max_output_tokens": 8192,
                "modalities": ["text", "image", "audio", "video"],
                "supported_generation_methods": _GEMINI_GENERATION_METHODS,
            },
            {
                "id": "gemini-1.5-flash",
                "display_name": "Gemini 1.5 Flash",
                "description": "Fast model for speed-focused applications",
                "max_input_tokens": 1000000,
                "max_output_tokens": 8192,
                "modalities": ["text", "image", "audio", "video"],
                "supported_generation_methods": _GEMINI_GENERATION_METHODS,
            },
            {
                "id": "gemini-1.0-pro",
                "display_name": "Gemini 1.0 Pro",
                "description": "Previous generation pro model",
                "max_input_tokens": 32000,
                "max_output_tokens": 8192,
                "modalities": ["text"],
                "supported_generation_methods": _GEMINI_GENERATION_METHODS,
            },
        ]

        logger.info(f"Loaded {len(vertex_models)} Google Vertex AI models")

        # Normalize the models - use custom normalization for Vertex-specific fields
        normalized_models = []
        for model in vertex_models:
            try:
                normalized = {
                    "id": model.get("id"),
                    "name": model.get("id"),
                    "display_name": model.get("display_name", model.get("id")),
                    "description": model.get("description", ""),
                    "architecture": {
                        "modality": (
                            "multimodal" if len(model.get("modalities", [])) > 1 else "text"
                        ),
                        "tokenizer": "unknown",
                        "instruct_type": "chat",
                    },
                    "pricing": {
                        "prompt": 0.00,  # Pricing varies by model and region
                        "completion": 0.00,
                        "request": 0.00,
                        "image": None,
                    },
                    "top_provider": "Google",
                    "max_context_length": model.get("max_input_tokens", 1000000),
                    "max_tokens": model.get("max_output_tokens", 8192),
                    "per_request_limits": None,
                    "modality": model.get("modalities", ["text"]),
                    "provider_slug": "google-vertex",
                    "source_gateway": "google-vertex",
                    "raw_google_vertex": model,
                }

                enriched = enrich_model_with_pricing(normalized, "google-vertex")
                normalized_models.append(enriched)

            except Exception as model_error:
                logger.warning(
                    f"Failed to normalize Google Vertex model {model.get('id')}: {model_error}"
                )
                continue

        if not normalized_models:
            logger.warning("No models were successfully normalized from Google Vertex AI")
            return None

        return _cache_normalized_models(
            normalized_models, "google-vertex", _google_vertex_models_cache
        )

    except Exception as e:
        logger.error(f"Failed to fetch models from Google Vertex AI: {e}", exc_info=True)
        return None<|MERGE_RESOLUTION|>--- conflicted
+++ resolved
@@ -30,7 +30,7 @@
 """
 
 import logging
-from datetime import UTC, datetime
+from datetime import datetime, timezone
 from typing import Any
 
 from src.cache import (
@@ -233,11 +233,7 @@
     normalized_models = _normalize_models_list(models_list, provider)
 
     cache_dict["data"] = normalized_models
-<<<<<<< HEAD
-    cache_dict["timestamp"] = datetime.now(UTC)
-=======
     cache_dict["timestamp"] = datetime.now(timezone.utc)
->>>>>>> b5d2a65e
 
     logger.info(f"Cached {len(normalized_models)} {provider} models")
     return cache_dict["data"]
