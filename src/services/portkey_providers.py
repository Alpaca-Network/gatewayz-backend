"""
Provider Integration Functions

These functions fetch models from various AI providers using their native APIs and SDKs.

PROVIDERS WITH OFFICIAL SDK INTEGRATION:
  - Cerebras: Uses cerebras-cloud-sdk package
    - Fallback: Direct HTTP to https://api.cerebras.ai/v1/models
  - xAI: Uses xai-sdk package
    - Fallback: OpenAI SDK with base_url="https://api.x.ai/v1"

PROVIDERS USING OPENAI SDK WITH CUSTOM BASE URL:
  - Nebius: OpenAI SDK with base_url="https://api.studio.nebius.ai/v1/"
  - Novita: OpenAI SDK with base_url="https://api.novita.ai/v3/openai"

PROVIDERS USING PORTKEY FILTERING:
  - Google: Filters Portkey catalog by patterns "@google/", "google/", "gemini", "gemma"
  - Hugging Face: Filters Portkey catalog by patterns "llava-hf", "hugging", "hf/"

IMPLEMENTATION STRATEGY:
  - Use official SDKs when available (better type safety, official support)
  - Use OpenAI SDK for OpenAI-compatible APIs (proven reliability, no extra dependencies)
  - Use Portkey filtering only when direct API access is not feasible

HISTORICAL NOTE:
  Initially attempted to use pattern-based filtering from Portkey's unified catalog for all
  providers, but this approach was unreliable as Portkey's /v1/models endpoint doesn't always
  include models from all integrated providers. Direct API integration provides better
  reliability and completeness.
"""

import logging
from datetime import datetime, timezone
from typing import Any

from src.cache import (
    _cerebras_models_cache,
    _google_models_cache,
    _google_vertex_models_cache,
    _huggingface_models_cache,
    _nebius_models_cache,
    _novita_models_cache,
    _xai_models_cache,
)
from src.services.pricing_lookup import enrich_model_with_pricing

logger = logging.getLogger(__name__)


# xAI fallback models - used when SDK/API is unavailable
XAI_FALLBACK_MODELS = [
    # Grok 4 Models (2025)
    {"id": "grok-4", "owned_by": "xAI"},
    {"id": "grok-4-latest", "owned_by": "xAI"},
    {"id": "grok-4-fast-reasoning", "owned_by": "xAI"},
    {"id": "grok-4-fast-non-reasoning", "owned_by": "xAI"},
    # Grok 3 Models
    {"id": "grok-3", "owned_by": "xAI"},
    {"id": "grok-3-latest", "owned_by": "xAI"},
    {"id": "grok-3-mini", "owned_by": "xAI"},
    # Grok 2 Models
    {"id": "grok-2", "owned_by": "xAI"},
    {"id": "grok-2-latest", "owned_by": "xAI"},
    {"id": "grok-2-mini", "owned_by": "xAI"},
    {"id": "grok-2-image-1212", "owned_by": "xAI"},
    # Legacy Beta Models
    {"id": "grok-beta", "owned_by": "xAI"},
    {"id": "grok-vision-beta", "owned_by": "xAI"},
]


def _check_api_key(api_key: str | None, provider_name: str) -> bool:
    """Check if API key is configured - returns False and logs warning if not

    Args:
        api_key: API key to check
        provider_name: Provider name for logging

    Returns:
        True if API key exists, False otherwise
    """
    if not api_key:
        logger.warning(f"{provider_name} API key not configured")
        return False
    return True


def _handle_http_error(error: Exception, provider_name: str) -> None:
    """Handle HTTP errors with consistent logging

    Args:
        error: The HTTP error exception
        provider_name: Provider name for logging
    """
    import httpx

    if isinstance(error, httpx.HTTPStatusError):
        logger.error(
            f"{provider_name} API HTTP error {error.response.status_code}: {error.response.text[:200]}"
        )
    else:
        logger.error(f"{provider_name} HTTP API error: {error}")


def _unwrap_sdk_response(models_response: Any) -> list:
    """Unwrap SDK response to extract raw models list - handles various response formats

    Args:
        models_response: SDK response (object with data attr, list, iterator, etc.)

    Returns:
        List of raw model objects
    """
    # Check if it has a 'data' attribute first (common API response pattern)
    if hasattr(models_response, "data"):
        raw_models = models_response.data
        logger.debug(f"Extracted from .data attribute, type: {type(raw_models)}")
    # Check if it's already a list
    elif isinstance(models_response, list):
        raw_models = models_response
        logger.debug("Response is already a list")
    # Convert to list if it's an iterator/generator (but not dict-like)
    elif hasattr(models_response, "__iter__") and not hasattr(models_response, "items"):
        raw_models = list(models_response)
        logger.debug(f"Converted iterator to list, length: {len(raw_models)}")
    else:
        # Last resort: try to extract as single item
        raw_models = [models_response]
        logger.debug("Wrapped response in list")

    # Additional unwrapping if the data is nested in a dict
    if isinstance(raw_models, dict) and "data" in raw_models:
        raw_models = raw_models["data"]
        logger.debug("Unwrapped data from dict")
    elif raw_models and len(raw_models) > 0:
        # Check if first element is a tuple (e.g., from .items() conversion)
        if (
            isinstance(raw_models[0], tuple)
            and len(raw_models[0]) == 2
            and raw_models[0][0] == "data"
        ):
            # Extract the data list from the tuple ('data', [model_list])
            raw_models = raw_models[0][1]
            logger.debug("Unwrapped data from tuple format")
        elif isinstance(raw_models[0], dict) and "data" in raw_models[0]:
            raw_models = raw_models[0]["data"]
            logger.debug("Unwrapped data from first element")

    return raw_models if isinstance(raw_models, list) else []


def _extract_models_from_response(payload: dict | list, key: str = "data") -> list:
    """Extract models list from API response - handles dict or list formats

    Args:
        payload: API response (dict with models key or list)
        key: Key to look for in dict (default: "data", can be "models")

    Returns:
        List of models, or empty list if extraction fails
    """
    if isinstance(payload, dict) and key in payload:
        return payload.get(key, [])
    elif isinstance(payload, list):
        return payload
    else:
        return []


def _convert_model_to_dict(model: Any) -> dict | None:
    """Convert SDK model object to dict - shared helper to reduce duplication

    Handles Pydantic v1/v2 models, regular objects, and dicts.

    Args:
        model: Model object from SDK (Pydantic, dict, or other)

    Returns:
        Dictionary representation of the model, or None if conversion fails
    """
    if hasattr(model, "model_dump"):
        # Pydantic v2 model
        return model.model_dump()
    elif hasattr(model, "dict"):
        # Legacy Pydantic v1 model
        return model.dict()
    elif hasattr(model, "__dict__"):
        # Regular object
        return vars(model)
    elif isinstance(model, dict):
        # Already a dict
        return model
    else:
        # Fallback: convert to string id
        return {"id": str(model)}


def _normalize_models_list(models_list: list, provider: str) -> list:
    """Normalize a list of raw models with error handling

    Args:
        models_list: Raw models from provider API
        provider: Provider name for logging

    Returns:
        List of successfully normalized models
    """
    normalized_models = []
    for model in models_list:
        if not model:
            continue
        try:
            normalized = normalize_portkey_provider_model(model, provider)
            if normalized:
                normalized_models.append(normalized)
        except Exception as normalization_error:
            logger.warning(f"Failed to normalize {provider} model: {normalization_error}")
            continue
    return normalized_models


def _cache_normalized_models(models_list: list, provider: str, cache_dict: dict) -> list:
    """Normalize models and cache them - shared helper to reduce duplication

    Args:
        models_list: Raw models from provider API
        provider: Provider name (e.g., "nebius", "novita")
        cache_dict: Cache dictionary to store results

    Returns:
        List of normalized and cached models
    """
    normalized_models = _normalize_models_list(models_list, provider)

    cache_dict["data"] = normalized_models
    cache_dict["timestamp"] = datetime.now(timezone.utc)

    logger.info(f"Cached {len(normalized_models)} {provider} models")
    return cache_dict["data"]


def _fetch_openai_compatible_models(
    provider_name: str, base_url: str, api_key: str, cache_dict: dict
) -> list | None:
    """Fetch models from OpenAI-compatible API - shared helper for Nebius and Novita

    Args:
        provider_name: Display name (e.g., "Nebius", "Novita")
        base_url: API base URL
        api_key: API key for authentication
        cache_dict: Cache dictionary to store results

    Returns:
        List of normalized models or None if failed
    """
    try:
        from openai import OpenAI

        if not _check_api_key(api_key, provider_name):
            return None

        client = OpenAI(base_url=base_url, api_key=api_key)
        models_response = client.models.list()

        # Convert model objects to dicts
        models_list = [_convert_model_to_dict(model) for model in models_response.data]

        if not models_list:
            logger.warning(f"No models returned from {provider_name} API")
            return None

        logger.info(f"Fetched {len(models_list)} models from {provider_name} API")

        return _cache_normalized_models(models_list, provider_name.lower(), cache_dict)

    except Exception as e:
        logger.error(f"Failed to fetch models from {provider_name}: {e}", exc_info=True)
        return None


def _filter_portkey_models_by_patterns(patterns: list, provider_name: str):
    """
    Filter Portkey unified models by name patterns and cache them.

    Args:
        patterns: List of strings to match in model ID (case-insensitive)
        provider_name: The internal provider name (e.g., "google", "cerebras")

    Returns:
        List of filtered models or None
    """
    try:
        from src.services.models import fetch_models_from_portkey

        logger.info(
            f"Fetching {provider_name} models from Portkey unified catalog (filtering by patterns: {patterns})"
        )

        # Get all Portkey models
        all_portkey_models = fetch_models_from_portkey()

        if not all_portkey_models:
            logger.warning(f"No Portkey models returned for {provider_name}")
            return None

        logger.info(
            f"Portkey returned {len(all_portkey_models)} total models to filter for {provider_name}"
        )

        # Filter by matching any of the patterns
        filtered_models = []
        seen_ids = set()  # Avoid duplicates

        for model in all_portkey_models:
            model_id = model.get("id", "").lower()

            # Check if any pattern matches
            for pattern in patterns:
                if pattern.lower() in model_id:
                    if model.get("id") not in seen_ids:
                        model_copy = model.copy()
                        model_copy["source_gateway"] = provider_name
                        filtered_models.append(model_copy)
                        seen_ids.add(model.get("id"))
                    break

        if filtered_models:
            logger.info(
                f"✅ Filtered {len(filtered_models)} {provider_name} models from Portkey catalog"
            )
        else:
            logger.warning(
                f"⚠️  No {provider_name} models matched patterns {patterns} in Portkey catalog of {len(all_portkey_models)} models"
            )
            # Log sample model IDs to help debug pattern matching
            if all_portkey_models:
                sample_ids = [m.get("id", "unknown") for m in all_portkey_models[:5]]
                logger.warning(f"Sample Portkey model IDs: {sample_ids}")

        return filtered_models if filtered_models else None

    except Exception as e:
        logger.error(f"Failed to filter {provider_name} models from Portkey: {e}", exc_info=True)
        return None


def fetch_models_from_google():
    """
    Fetch models from Google using their Generative AI API.

    Uses the Google Generative AI API to list available models (Gemini, etc.)
    """
    try:
        import httpx

        from src.config import Config

        if not _check_api_key(Config.GOOGLE_API_KEY, "Google"):
            return None

        # Google Generative AI API endpoint
        url = f"https://generativelanguage.googleapis.com/v1beta/models?key={Config.GOOGLE_API_KEY}"

        headers = {
            "Content-Type": "application/json",
        }

        try:
            response = httpx.get(url, headers=headers, timeout=20.0)
            response.raise_for_status()

            payload = response.json()
            models_list = _extract_models_from_response(payload, key="models")

            if not models_list:
                logger.warning("No models returned from Google API")
                return None

            logger.info(f"Fetched {len(models_list)} models from Google Generative AI API")

        except Exception as http_error:
            _handle_http_error(http_error, "Google")
            return None

        # Normalize the models
        if not models_list:
            logger.warning("No models available from Google")
            return None

        return _cache_normalized_models(models_list, "google", _google_models_cache)

    except Exception as e:
        logger.error(f"Failed to fetch models from Google: {e}", exc_info=True)
        return None


def fetch_models_from_cerebras():
    """
    Fetch models from Cerebras using their official SDK.

    Uses the cerebras-cloud-sdk package to interact with Cerebras Cloud API.
    Falls back to direct HTTP call if SDK is not available.
    """
    try:
        from src.config import Config

        if not _check_api_key(Config.CEREBRAS_API_KEY, "Cerebras"):
            return None

        models_list = None

        # Try using the official Cerebras SDK first
        try:
            from cerebras.cloud.sdk import Cerebras

            client = Cerebras(api_key=Config.CEREBRAS_API_KEY)

            # The SDK's models.list() returns a list of model objects
            models_response = client.models.list()
            logger.debug(f"Cerebras SDK response type: {type(models_response)}")

            raw_models = _unwrap_sdk_response(models_response)
            logger.info(f"Processing {len(raw_models)} raw models from Cerebras SDK")

            # Convert SDK model objects to dicts if needed
            models_list = []
            for idx, model in enumerate(raw_models):
                try:
                    if idx == 0:
                        logger.debug(f"First model type: {type(model)}")

                    converted_model = _convert_model_to_dict(model)

                    # Validate that we got a proper dict with an id
                    if converted_model and isinstance(converted_model, dict):
                        if "id" in converted_model:
                            models_list.append(converted_model)
                        else:
                            logger.warning(
                                f"Model dict missing 'id' field: {list(converted_model.keys())[:5]}"
                            )
                    else:
                        logger.warning(f"Failed to convert model to dict: {type(converted_model)}")
                except Exception as conversion_error:
                    logger.warning(f"Failed to convert Cerebras model object: {conversion_error}")
                    continue

            if models_list:
                logger.info(f"Fetched {len(models_list)} models from Cerebras SDK")
            else:
                logger.warning("Cerebras SDK returned no models, falling back to HTTP API")
                raise ValueError("SDK returned empty model list")

        except (ImportError, ModuleNotFoundError):
            # Fallback to direct HTTP API call if SDK not installed
            logger.info("Cerebras SDK not available, using direct HTTP API")
            models_list = None
        except Exception as sdk_error:
            # Fallback to HTTP if SDK fails for any reason
            logger.warning(f"Cerebras SDK error: {sdk_error}. Falling back to direct HTTP API")
            models_list = None

        # Fallback to direct HTTP API if SDK didn't work
        if models_list is None:
            import httpx

            headers = {
                "Authorization": f"Bearer {Config.CEREBRAS_API_KEY}",
                "Content-Type": "application/json",
            }

            try:
                response = httpx.get(
                    "https://api.cerebras.ai/v1/models",
                    headers=headers,
                    timeout=20.0,
                )
                response.raise_for_status()

                payload = response.json()
                models_list = _extract_models_from_response(payload, key="data")

                if not models_list:
                    logger.warning("No models returned from Cerebras API")
                    return None

                logger.info(f"Fetched {len(models_list)} models from Cerebras HTTP API")

            except Exception as http_error:
                _handle_http_error(http_error, "Cerebras")
                return None

        # Normalize the models
        if not models_list:
            logger.warning("No models available from Cerebras")
            return None

        normalized_models = _normalize_models_list(models_list, "cerebras")

        if not normalized_models:
            logger.warning("No models were successfully normalized from Cerebras")
            return None

        return _cache_normalized_models(normalized_models, "cerebras", _cerebras_models_cache)

    except Exception as e:
        logger.error(f"Failed to fetch models from Cerebras: {e}", exc_info=True)
        return None


def fetch_models_from_nebius():
    """
    Fetch models from Nebius using OpenAI SDK.

    Nebius AI Studio provides an OpenAI-compatible API at https://api.studio.nebius.ai/v1/
    Uses the OpenAI Python SDK with a custom base URL.
    """
    from src.config import Config

    return _fetch_openai_compatible_models(
        provider_name="Nebius",
        base_url="https://api.studio.nebius.ai/v1/",
        api_key=Config.NEBIUS_API_KEY,
        cache_dict=_nebius_models_cache,
    )


def fetch_models_from_xai():
    """
    Fetch models from xAI using their official SDK.

    Uses the xai-sdk Python library to interact with xAI's Grok API.
    Falls back to OpenAI SDK with custom base URL if official SDK is not available.
    If API fails or returns no models, uses a fallback list of known xAI models.
    """
    try:
        from src.config import Config

        if not _check_api_key(Config.XAI_API_KEY, "xAI"):
            return None

        # Try using the official xAI SDK first
        try:
            from xai_sdk import Client

            client = Client(api_key=Config.XAI_API_KEY)

            # Check if the SDK has models.list() method, otherwise fallback immediately
            # The xAI SDK Client doesn't have these methods, so we'll fallback to OpenAI SDK
            if not (hasattr(client, "models") and hasattr(client.models, "list")) and not hasattr(
                client, "list_models"
            ):
                raise AttributeError("xAI SDK Client doesn't support model listing")

            # The SDK's list_models() or models.list() returns a list of model objects
            try:
                models_response = client.models.list()
            except AttributeError:
                models_response = client.list_models()

            # Convert to list if it's an iterator/generator
            if hasattr(models_response, "__iter__") and not isinstance(
                models_response, list | dict
            ):
                raw_models = list(models_response)
            else:
                raw_models = (
                    models_response if isinstance(models_response, list) else [models_response]
                )

            # Extract data array if response is wrapped
            if raw_models and isinstance(raw_models[0], dict) and "data" in raw_models[0]:
                raw_models = raw_models[0].get("data", [])

            # Convert SDK model objects to dicts if needed
            models_list = [_convert_model_to_dict(model) for model in raw_models]

            if models_list:
                logger.info(f"Fetched {len(models_list)} models from xAI SDK")
            else:
                logger.warning("xAI SDK returned empty model list, using fallback")
                raise ValueError("Empty model list from SDK")

        except (ImportError, ValueError, AttributeError):
            # Fallback to OpenAI SDK with xAI base URL
            try:
                logger.info(
                    "xAI SDK not available or returned no models, using OpenAI SDK with xAI base URL"
                )
                from openai import OpenAI

                client = OpenAI(
                    base_url="https://api.x.ai/v1",
                    api_key=Config.XAI_API_KEY,
                )

                models_response = client.models.list()
                models_list = [_convert_model_to_dict(model) for model in models_response.data]

                if not models_list:
                    logger.warning("No models returned from xAI API, using fallback models")
                    raise ValueError("Empty model list from API")

            except Exception as openai_error:
                # Fallback to known xAI models
                logger.warning(f"xAI API failed: {openai_error}. Using fallback xAI model list.")
                models_list = XAI_FALLBACK_MODELS

        return _cache_normalized_models(models_list, "xai", _xai_models_cache)

    except Exception as e:
        logger.error(f"Failed to fetch models from xAI: {e}", exc_info=True)
        # Return fallback models even on complete failure
        logger.info("Using fallback xAI models due to error")
        return _cache_normalized_models(XAI_FALLBACK_MODELS, "xai", _xai_models_cache)


def fetch_models_from_novita():
    """
    Fetch models from Novita using OpenAI SDK.

    Novita AI provides an OpenAI-compatible API at https://api.novita.ai/v3/openai
    Uses the OpenAI Python SDK with a custom base URL.
    """
    from src.config import Config

    return _fetch_openai_compatible_models(
        provider_name="Novita",
        base_url="https://api.novita.ai/v3/openai",
        api_key=Config.NOVITA_API_KEY,
        cache_dict=_novita_models_cache,
    )


def fetch_models_from_hug_via_portkey():
    """Fetch models from Hugging Face by filtering Portkey unified catalog"""
    try:
        # Hugging Face models include "llava-hf" and similar patterns
        filtered_models = _filter_portkey_models_by_patterns(["llava-hf", "hugging", "hf/"], "hug")

        if not filtered_models:
            logger.warning("No Hugging Face models found in Portkey catalog")
            return None

        return _cache_normalized_models(filtered_models, "hug", _huggingface_models_cache)

    except Exception as e:
        logger.error(f"Failed to fetch models from Hugging Face: {e}", exc_info=True)
        return None


def normalize_portkey_provider_model(model: dict, provider: str) -> dict:
    """
    Normalize model from provider API to catalog schema.

    Used for both Portkey-filtered models and direct provider API responses.
    Model IDs are formatted as @provider/model-id for consistency across all providers.
    """
    try:
        model_id = model.get("id") or model.get("name", "")
        if not model_id:
            return {"source_gateway": provider, f"raw_{provider}": model}

        # Format: @provider/model-id (Portkey compatible format)
        # Check if model_id already has the @provider/ prefix to avoid duplication
        if model_id.startswith(f"@{provider}/"):
            slug = model_id
        else:
            slug = f"@{provider}/{model_id}"
        display_name = (
            model.get("display_name") or model_id.replace("-", " ").replace("_", " ").title()
        )
        description = model.get("description") or f"{provider.title()} hosted model: {model_id}"
        context_length = model.get("context_length") or 0

        pricing = {
            "prompt": None,
            "completion": None,
            "request": None,
            "image": None,
            "web_search": None,
            "internal_reasoning": None,
        }

        # Try to extract pricing if available
        if "pricing" in model:
            pricing_info = model.get("pricing", {})
            if isinstance(pricing_info, dict):
                pricing["prompt"] = pricing_info.get("prompt") or pricing_info.get("input")
                pricing["completion"] = pricing_info.get("completion") or pricing_info.get("output")

        architecture = {
            "modality": model.get("modality", "text->text"),
            "input_modalities": model.get("input_modalities") or ["text"],
            "output_modalities": model.get("output_modalities") or ["text"],
            "tokenizer": None,
            "instruct_type": None,
        }

        normalized = {
            "id": slug,
            "slug": slug,
            "canonical_slug": slug,
            "hugging_face_id": None,
            "name": display_name,
            "created": model.get("created"),
            "description": description,
            "context_length": context_length,
            "architecture": architecture,
            "pricing": pricing,
            "top_provider": None,
            "per_request_limits": None,
            "supported_parameters": model.get("supported_parameters") or [],
            "default_parameters": model.get("default_parameters") or {},
            "provider_slug": provider,
            "provider_site_url": None,
            "model_logo_url": None,
            "source_gateway": provider,
            f"raw_{provider}": model,
        }

        return enrich_model_with_pricing(normalized, provider)

    except Exception as e:
        logger.error(f"Error normalizing {provider} model: {e}")
        return {"source_gateway": provider, f"raw_{provider}": model}


# Common generation methods for Gemini models
_GEMINI_GENERATION_METHODS = ["generateContent", "streamGenerateContent"]


def fetch_models_from_google_vertex():
    """
    Fetch available models from Google Vertex AI using the official SDK.

    Returns a list of normalized models available in Google Vertex AI.
    This uses the google-cloud-aiplatform SDK to list models from the
    Vertex AI Model Registry.

    Returns:
        List of normalized model dictionaries, or None if fetch fails
    """
    try:
        import google.auth
        from google.auth.transport.requests import Request
        from google.cloud import aiplatform
        from google.oauth2.service_account import Credentials

        from src.config import Config

        logger.info("Fetching models from Google Vertex AI Model Registry")

        # Get credentials
        if Config.GOOGLE_APPLICATION_CREDENTIALS:
            credentials = Credentials.from_service_account_file(
                Config.GOOGLE_APPLICATION_CREDENTIALS
            )
            credentials.refresh(Request())
        else:
            credentials, _ = google.auth.default()
            if not credentials.valid:
                credentials.refresh(Request())

        # Initialize Model Registry client
        aiplatform.init(
            project=Config.GOOGLE_PROJECT_ID,
            location=Config.GOOGLE_VERTEX_LOCATION,
            credentials=credentials,
        )

        # Common Google Vertex AI models
        # These are the officially supported models available in Vertex AI
        vertex_models = [
            {
<<<<<<< HEAD
                "id": "gemini-2.5-flash",
                "display_name": "Gemini 2.5 Flash",
                "description": "Latest generation fast model with improved capabilities",
                "max_input_tokens": 1000000,
                "max_output_tokens": 100000,
                "modalities": ["text", "image", "audio", "video"],
                "supported_generation_methods": ["generateContent", "streamGenerateContent"]
            },
            {
                "id": "gemini-2.5-flash-lite",
                "display_name": "Gemini 2.5 Flash Lite",
                "description": "Fastest and lowest cost model optimized for high throughput and low latency",
                "max_input_tokens": 1000000,
                "max_output_tokens": 100000,
                "modalities": ["text", "image", "audio", "video"],
                "supported_generation_methods": ["generateContent", "streamGenerateContent"]
            },
            {
                "id": "gemini-2.5-pro",
                "display_name": "Gemini 2.5 Pro",
                "description": "Most advanced reasoning model with enhanced capabilities",
                "max_input_tokens": 1000000,
                "max_output_tokens": 100000,
                "modalities": ["text", "image", "audio", "video"],
                "supported_generation_methods": ["generateContent", "streamGenerateContent"]
=======
                "id": "gemini-2.5-flash-lite",
                "display_name": "Gemini 2.5 Flash Lite (GA)",
                "description": "Lightweight, cost-effective model for high-throughput applications (stable version)",
                "max_input_tokens": 1000000,
                "max_output_tokens": 8192,
                "modalities": ["text", "image", "audio", "video"],
                "supported_generation_methods": _GEMINI_GENERATION_METHODS,
            },
            {
                "id": "gemini-2.5-flash-lite-preview-09-2025",
                "display_name": "Gemini 2.5 Flash Lite Preview (Sep 2025)",
                "description": "Preview version with improved performance (887 tokens/sec) and enhanced reasoning capabilities",
                "max_input_tokens": 1000000,
                "max_output_tokens": 8192,
                "modalities": ["text", "image", "audio", "video"],
                "supported_generation_methods": _GEMINI_GENERATION_METHODS,
>>>>>>> 4e59e16e
            },
            {
                "id": "gemini-2.0-flash",
                "display_name": "Gemini 2.0 Flash",
                "description": "Fast, efficient model optimized for real-time applications",
                "max_input_tokens": 1000000,
                "max_output_tokens": 100000,
                "modalities": ["text", "image", "audio", "video"],
                "supported_generation_methods": _GEMINI_GENERATION_METHODS,
            },
            {
                "id": "gemini-2.0-flash-thinking",
                "display_name": "Gemini 2.0 Flash Thinking",
                "description": "Extended thinking variant for complex reasoning tasks",
                "max_input_tokens": 1000000,
                "max_output_tokens": 100000,
                "modalities": ["text"],
                "supported_generation_methods": _GEMINI_GENERATION_METHODS,
            },
            {
                "id": "gemini-2.0-pro",
                "display_name": "Gemini 2.0 Pro",
                "description": "Advanced reasoning model for complex tasks",
                "max_input_tokens": 1000000,
                "max_output_tokens": 4096,
                "modalities": ["text", "image", "audio", "video"],
                "supported_generation_methods": _GEMINI_GENERATION_METHODS,
            },
            {
                "id": "gemini-1.5-pro",
                "display_name": "Gemini 1.5 Pro",
                "description": "Advanced reasoning model with multimodal support",
                "max_input_tokens": 1000000,
                "max_output_tokens": 8192,
                "modalities": ["text", "image", "audio", "video"],
                "supported_generation_methods": _GEMINI_GENERATION_METHODS,
            },
            {
                "id": "gemini-1.5-flash",
                "display_name": "Gemini 1.5 Flash",
                "description": "Fast model for speed-focused applications",
                "max_input_tokens": 1000000,
                "max_output_tokens": 8192,
                "modalities": ["text", "image", "audio", "video"],
                "supported_generation_methods": _GEMINI_GENERATION_METHODS,
            },
            {
                "id": "gemini-1.0-pro",
                "display_name": "Gemini 1.0 Pro",
                "description": "Previous generation pro model",
                "max_input_tokens": 32000,
                "max_output_tokens": 8192,
                "modalities": ["text"],
                "supported_generation_methods": _GEMINI_GENERATION_METHODS,
            },
        ]

        logger.info(f"Loaded {len(vertex_models)} Google Vertex AI models")

        # Normalize the models - use custom normalization for Vertex-specific fields
        normalized_models = []
        for model in vertex_models:
            try:
                normalized = {
                    "id": model.get("id"),
                    "name": model.get("id"),
                    "display_name": model.get("display_name", model.get("id")),
                    "description": model.get("description", ""),
                    "architecture": {
                        "modality": (
                            "multimodal" if len(model.get("modalities", [])) > 1 else "text"
                        ),
                        "tokenizer": "unknown",
                        "instruct_type": "chat",
                    },
                    "pricing": {
                        "prompt": 0.00,  # Pricing varies by model and region
                        "completion": 0.00,
                        "request": 0.00,
                        "image": None,
                    },
                    "top_provider": "Google",
                    "max_context_length": model.get("max_input_tokens", 1000000),
                    "max_tokens": model.get("max_output_tokens", 8192),
                    "per_request_limits": None,
                    "modality": model.get("modalities", ["text"]),
                    "provider_slug": "google-vertex",
                    "source_gateway": "google-vertex",
                    "raw_google_vertex": model,
                }

                enriched = enrich_model_with_pricing(normalized, "google-vertex")
                normalized_models.append(enriched)

            except Exception as model_error:
                logger.warning(
                    f"Failed to normalize Google Vertex model {model.get('id')}: {model_error}"
                )
                continue

        if not normalized_models:
            logger.warning("No models were successfully normalized from Google Vertex AI")
            return None

        return _cache_normalized_models(
            normalized_models, "google-vertex", _google_vertex_models_cache
        )

    except Exception as e:
        logger.error(f"Failed to fetch models from Google Vertex AI: {e}", exc_info=True)
        return None<|MERGE_RESOLUTION|>--- conflicted
+++ resolved
@@ -773,33 +773,15 @@
         # These are the officially supported models available in Vertex AI
         vertex_models = [
             {
-<<<<<<< HEAD
                 "id": "gemini-2.5-flash",
                 "display_name": "Gemini 2.5 Flash",
                 "description": "Latest generation fast model with improved capabilities",
                 "max_input_tokens": 1000000,
                 "max_output_tokens": 100000,
                 "modalities": ["text", "image", "audio", "video"],
-                "supported_generation_methods": ["generateContent", "streamGenerateContent"]
+                "supported_generation_methods": _GEMINI_GENERATION_METHODS,
             },
             {
-                "id": "gemini-2.5-flash-lite",
-                "display_name": "Gemini 2.5 Flash Lite",
-                "description": "Fastest and lowest cost model optimized for high throughput and low latency",
-                "max_input_tokens": 1000000,
-                "max_output_tokens": 100000,
-                "modalities": ["text", "image", "audio", "video"],
-                "supported_generation_methods": ["generateContent", "streamGenerateContent"]
-            },
-            {
-                "id": "gemini-2.5-pro",
-                "display_name": "Gemini 2.5 Pro",
-                "description": "Most advanced reasoning model with enhanced capabilities",
-                "max_input_tokens": 1000000,
-                "max_output_tokens": 100000,
-                "modalities": ["text", "image", "audio", "video"],
-                "supported_generation_methods": ["generateContent", "streamGenerateContent"]
-=======
                 "id": "gemini-2.5-flash-lite",
                 "display_name": "Gemini 2.5 Flash Lite (GA)",
                 "description": "Lightweight, cost-effective model for high-throughput applications (stable version)",
@@ -816,7 +798,15 @@
                 "max_output_tokens": 8192,
                 "modalities": ["text", "image", "audio", "video"],
                 "supported_generation_methods": _GEMINI_GENERATION_METHODS,
->>>>>>> 4e59e16e
+            },
+            {
+                "id": "gemini-2.5-pro",
+                "display_name": "Gemini 2.5 Pro",
+                "description": "Most advanced reasoning model with enhanced capabilities",
+                "max_input_tokens": 1000000,
+                "max_output_tokens": 100000,
+                "modalities": ["text", "image", "audio", "video"],
+                "supported_generation_methods": _GEMINI_GENERATION_METHODS,
             },
             {
                 "id": "gemini-2.0-flash",
