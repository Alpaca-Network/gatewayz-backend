import datetime
import logging
import json
import os
from pathlib import Path
import csv
<<<<<<< HEAD
from typing import Optional, Any
=======
from typing import Any, Dict, Optional, Union
>>>>>>> 140978ba

from src.config import Config
from src.cache import (
    _huggingface_cache,
    _models_cache,
    _portkey_models_cache,
    _featherless_models_cache,
    _chutes_models_cache,
    _groq_models_cache,
    _fireworks_models_cache,
    _together_models_cache,
    _deepinfra_models_cache,
    _google_models_cache,
    _cerebras_models_cache,
    _nebius_models_cache,
    _xai_models_cache,
    _novita_models_cache,
    _huggingface_models_cache,
    _aimo_models_cache,
    _near_models_cache,
)
from fastapi import APIRouter
from datetime import datetime, timezone
from src.services.pricing_lookup import enrich_model_with_pricing
from src.services.portkey_providers import (
    fetch_models_from_google,
    fetch_models_from_cerebras,
    fetch_models_from_nebius,
    fetch_models_from_xai,
    fetch_models_from_novita,
)
from src.services.huggingface_models import fetch_models_from_hug, get_huggingface_model_info
from src.services.model_transformations import detect_provider_from_model_id

import httpx


def sanitize_pricing(pricing: dict) -> dict:
    """
    Sanitize pricing data by converting negative values to 0.
    
    OpenRouter uses -1 to indicate dynamic pricing (e.g., for auto-routing models).
    We convert these to 0 to avoid issues in cost calculations.
    
    Args:
        pricing: Pricing dictionary from API
        
    Returns:
        Sanitized pricing dictionary
    """
    if not pricing or not isinstance(pricing, dict):
        return pricing
    
    sanitized = pricing.copy()
    for key in ['prompt', 'completion', 'request', 'image', 'web_search', 'internal_reasoning']:
        if key in sanitized:
            try:
                value = sanitized[key]
                if value is not None:
                    # Convert to float and check if negative
                    float_value = float(value)
                    if float_value < 0:
                        sanitized[key] = "0"
                        logger.debug(f"Converted negative pricing {key}={value} to 0")
            except (ValueError, TypeError):
                # Keep the original value if conversion fails
                pass
    
    return sanitized

# Initialize logging
logging.basicConfig(level=logging.ERROR)
logger = logging.getLogger(__name__)

router = APIRouter()


def load_featherless_catalog_export() -> list:
    """
    Load Featherless models from a static export CSV if available.
    Returns a list of normalized model records or None.
    """
    try:
        repo_root = Path(__file__).resolve().parents[2]
        export_candidates = [
            repo_root / "models_export_2025-10-16_202520.csv",
            repo_root / "models_export_2025-10-16_202501.csv",
        ]

        for csv_path in export_candidates:
            if not csv_path.exists():
                continue

            logger.info(f"Loading Featherless catalog export from {csv_path}")
            with csv_path.open("r", encoding="utf-8") as f:
                reader = csv.DictReader(f)
                rows = [row for row in reader if (row.get("gateway") or "").lower() == "featherless"]

            if not rows:
                logger.warning(f"No Featherless rows found in export {csv_path}")
                continue

            normalized = []
            for row in rows:
                model_id = row.get("id")
                if not model_id:
                    continue

                try:
                    context_length = int(float(row.get("context_length", 0) or 0))
                except (TypeError, ValueError):
                    context_length = 0

                def parse_price(value: str) -> str:
                    try:
                        if value is None or value == "":
                            return "0"
                        return str(float(value))
                    except (TypeError, ValueError):
                        return "0"

                prompt_price = parse_price(row.get("prompt_price"))
                completion_price = parse_price(row.get("completion_price"))

                normalized.append(
                    {
                        "id": model_id,
                        "slug": model_id,
                        "canonical_slug": model_id,
                        "hugging_face_id": None,
                        "name": row.get("name") or model_id,
                        "created": None,
                        "description": row.get("description") or f"Featherless catalog entry for {model_id}.",
                        "context_length": context_length,
                        "architecture": {
                            "modality": row.get("modality") or "text->text",
                            "input_modalities": ["text"],
                            "output_modalities": ["text"],
                            "tokenizer": None,
                            "instruct_type": None,
                        },
                        "pricing": {
                            "prompt": prompt_price,
                            "completion": completion_price,
                            "request": "0",
                            "image": "0",
                            "web_search": "0",
                            "internal_reasoning": "0",
                        },
                        "top_provider": None,
                        "per_request_limits": None,
                        "supported_parameters": [],
                        "default_parameters": {},
                        "provider_slug": row.get("provider_slug") or (model_id.split("/")[0] if "/" in model_id else "featherless"),
                        "provider_site_url": None,
                        "model_logo_url": None,
                        "source_gateway": "featherless",
                        "raw_featherless": row,
                    }
                )

            logger.info(f"Loaded {len(normalized)} Featherless models from export {csv_path}")
            return normalized
        return None
    except Exception as exc:
        logger.error(f"Failed to load Featherless catalog export: {exc}", exc_info=True)
        return None


def get_cached_models(gateway: str = "openrouter"):
    """Get cached models or fetch from the requested gateway if cache is expired"""
    try:
        gateway = (gateway or "openrouter").lower()

        if gateway == "portkey":
            cache = _portkey_models_cache
            if cache["data"] and cache["timestamp"]:
                cache_age = (datetime.now(timezone.utc) - cache["timestamp"]).total_seconds()
                if cache_age < cache["ttl"]:
                    return cache["data"]
            return fetch_models_from_portkey()

        if gateway == "featherless":
            cache = _featherless_models_cache
            if cache["data"] and cache["timestamp"]:
                cache_age = (datetime.now(timezone.utc) - cache["timestamp"]).total_seconds()
                if cache_age < cache["ttl"]:
                    return cache["data"]
            return fetch_models_from_featherless()

        if gateway == "chutes":
            cache = _chutes_models_cache
            if cache["data"] and cache["timestamp"]:
                cache_age = (datetime.now(timezone.utc) - cache["timestamp"]).total_seconds()
                if cache_age < cache["ttl"]:
                    return cache["data"]
            return fetch_models_from_chutes()

        if gateway == "groq":
            cache = _groq_models_cache
            if cache["data"] and cache["timestamp"]:
                cache_age = (datetime.now(timezone.utc) - cache["timestamp"]).total_seconds()
                if cache_age < cache["ttl"]:
                    return cache["data"]
            return fetch_models_from_groq()

        if gateway == "fireworks":
            cache = _fireworks_models_cache
            if cache["data"] and cache["timestamp"]:
                cache_age = (datetime.now(timezone.utc) - cache["timestamp"]).total_seconds()
                if cache_age < cache["ttl"]:
                    return cache["data"]
            return fetch_models_from_fireworks()

        if gateway == "together":
            cache = _together_models_cache
            if cache["data"] and cache["timestamp"]:
                cache_age = (datetime.now(timezone.utc) - cache["timestamp"]).total_seconds()
                if cache_age < cache["ttl"]:
                    return cache["data"]
            return fetch_models_from_together()

        if gateway == "deepinfra":
            cache = _deepinfra_models_cache
            if cache["data"] and cache["timestamp"]:
                cache_age = (datetime.now(timezone.utc) - cache["timestamp"]).total_seconds()
                if cache_age < cache["ttl"]:
                    return cache["data"]
            return fetch_models_from_deepinfra()

        if gateway == "google":
            cache = _google_models_cache
            if cache["data"] and cache["timestamp"]:
                cache_age = (datetime.now(timezone.utc) - cache["timestamp"]).total_seconds()
                if cache_age < cache["ttl"]:
                    return cache["data"]
            return fetch_models_from_google()

        if gateway == "cerebras":
            cache = _cerebras_models_cache
            if cache["data"] and cache["timestamp"]:
                cache_age = (datetime.now(timezone.utc) - cache["timestamp"]).total_seconds()
                if cache_age < cache["ttl"]:
                    return cache["data"]
            return fetch_models_from_cerebras()

        if gateway == "nebius":
            cache = _nebius_models_cache
            if cache["data"] and cache["timestamp"]:
                cache_age = (datetime.now(timezone.utc) - cache["timestamp"]).total_seconds()
                if cache_age < cache["ttl"]:
                    return cache["data"]
            return fetch_models_from_nebius()

        if gateway == "xai":
            cache = _xai_models_cache
            if cache["data"] and cache["timestamp"]:
                cache_age = (datetime.now(timezone.utc) - cache["timestamp"]).total_seconds()
                if cache_age < cache["ttl"]:
                    return cache["data"]
            return fetch_models_from_xai()

        if gateway == "novita":
            cache = _novita_models_cache
            if cache["data"] and cache["timestamp"]:
                cache_age = (datetime.now(timezone.utc) - cache["timestamp"]).total_seconds()
                if cache_age < cache["ttl"]:
                    return cache["data"]
            return fetch_models_from_novita()

        if gateway == "hug" or gateway == "huggingface":
            from src.services.huggingface_models import ESSENTIAL_MODELS

            cache = _huggingface_models_cache
            if cache["data"] and cache["timestamp"]:
                cache_age = (datetime.now(timezone.utc) - cache["timestamp"]).total_seconds()
                if cache_age < cache["ttl"]:
                    # Validate cache has reasonable number of models (should be 500+, not just 9)
                    cache_size = len(cache["data"])
                    if cache_size < 100:
                        logger.warning(f"⚠️  Hugging Face cache is suspiciously small ({cache_size} models). This might indicate a failed fetch or incomplete data. Refetching...")
                    else:
                        cached_ids = {model.get("id", "").lower() for model in cache["data"]}
                        essential_missing = any(model_id.lower() not in cached_ids for model_id in ESSENTIAL_MODELS)
                        if not essential_missing:
                            logger.debug(f"Using cached Hugging Face models ({cache_size} models, age: {cache_age:.0f}s)")
                            return cache["data"]
                        logger.info("Hugging Face cache missing essential models; refetching catalog")

            logger.info("Fetching fresh Hugging Face models catalog...")
            result = fetch_models_from_hug()

            # Validate result
            if result:
                logger.info(f"✅ Successfully loaded {len(result)} Hugging Face models")
            else:
                logger.error("❌ Failed to fetch Hugging Face models - API may be unavailable or rate limited")

            # WORKAROUND: Explicitly update cache in case of module import issues
            if result and not cache["data"]:
                logger.info("Manually updating HuggingFace cache after fetch")
                _huggingface_models_cache["data"] = result
                _huggingface_models_cache["timestamp"] = datetime.now(timezone.utc)

            return result

        if gateway == "aimo":
            cache = _aimo_models_cache
            if cache["data"] and cache["timestamp"]:
                cache_age = (datetime.now(timezone.utc) - cache["timestamp"]).total_seconds()
                if cache_age < cache["ttl"]:
                    return cache["data"]
            return fetch_models_from_aimo()

        if gateway == "near":
            cache = _near_models_cache
            if cache["data"] and cache["timestamp"]:
                cache_age = (datetime.now(timezone.utc) - cache["timestamp"]).total_seconds()
                if cache_age < cache["ttl"]:
                    return cache["data"]
            return fetch_models_from_near()

        if gateway == "all":
            openrouter_models = get_cached_models("openrouter") or []
            portkey_models = get_cached_models("portkey") or []
            featherless_models = get_cached_models("featherless") or []
            deepinfra_models = get_cached_models("deepinfra") or []
            google_models = get_cached_models("google") or []
            cerebras_models = get_cached_models("cerebras") or []
            nebius_models = get_cached_models("nebius") or []
            xai_models = get_cached_models("xai") or []
            novita_models = get_cached_models("novita") or []
            hug_models = get_cached_models("hug") or []
            chutes_models = get_cached_models("chutes") or []
            groq_models = get_cached_models("groq") or []
            fireworks_models = get_cached_models("fireworks") or []
            together_models = get_cached_models("together") or []
            aimo_models = get_cached_models("aimo") or []
            near_models = get_cached_models("near") or []
            return openrouter_models + portkey_models + featherless_models + deepinfra_models + google_models + cerebras_models + nebius_models + xai_models + novita_models + hug_models + chutes_models + groq_models + fireworks_models + together_models + aimo_models + near_models

        # Default to OpenRouter
        if _models_cache["data"] and _models_cache["timestamp"]:
            cache_age = (datetime.now(timezone.utc) - _models_cache["timestamp"]).total_seconds()
            if cache_age < _models_cache["ttl"]:
                return _models_cache["data"]

        # Cache expired or empty, fetch fresh data
        return fetch_models_from_openrouter()
    except Exception as e:
        logger.error(f"Error getting cached models for gateway '{gateway}': {e}")
        return None


def fetch_models_from_openrouter():
    """Fetch models from OpenRouter API"""
    try:
        if not Config.OPENROUTER_API_KEY:
            logger.error("OpenRouter API key not configured")
            return None

        headers = {
            "Authorization": f"Bearer {Config.OPENROUTER_API_KEY}",
            "Content-Type": "application/json"
        }

        response = httpx.get("https://openrouter.ai/api/v1/models", headers=headers)
        response.raise_for_status()

        models_data = response.json()
        models = models_data.get("data", [])
        for model in models:
            model.setdefault("source_gateway", "openrouter")
            # Sanitize pricing to convert negative values (e.g., -1 for autorouter) to 0
            if "pricing" in model:
                model["pricing"] = sanitize_pricing(model["pricing"])
        _models_cache["data"] = models
        _models_cache["timestamp"] = datetime.now(timezone.utc)

        return _models_cache["data"]
    except Exception as e:
        logger.error(f"Failed to fetch models from OpenRouter: {e}")
        return None



def fetch_models_from_portkey():
    """Fetch models from Portkey API and normalize to the catalog schema"""
    try:
        if not Config.PORTKEY_API_KEY:
            logger.error("Portkey API key not configured")
            return None

        headers = {
            "x-portkey-api-key": Config.PORTKEY_API_KEY,
            "Content-Type": "application/json"
        }

        # Portkey API returns all models in a single request (no pagination support)
        url = "https://api.portkey.ai/v1/models"
        logger.info(f"Fetching Portkey models from {url}")

        response = httpx.get(url, headers=headers, timeout=20.0)
        response.raise_for_status()

        payload = response.json()
        logger.info(f"Portkey API response structure: {json.dumps({k: type(v).__name__ for k, v in payload.items()}, indent=2)}")

        raw_models = payload.get("data", [])
        logger.info(f"Fetched {len(raw_models)} models from Portkey")

        # Get OpenRouter models for pricing cross-reference
        openrouter_models = get_cached_models("openrouter") or []

        normalized_models = [normalize_portkey_model(model, openrouter_models) for model in raw_models if model]

        _portkey_models_cache["data"] = normalized_models
        _portkey_models_cache["timestamp"] = datetime.now(timezone.utc)

        logger.info(f"Cached {len(normalized_models)} Portkey models with pricing cross-reference")
        return _portkey_models_cache["data"]
    except httpx.HTTPStatusError as e:
        logger.error(f"Portkey HTTP error: {e.response.status_code} - {e.response.text}")
        return None
    except Exception as e:
        logger.error(f"Failed to fetch models from Portkey: {e}", exc_info=True)
        return None


def fetch_models_from_deepinfra():
    """Fetch models from DeepInfra API and normalize to the catalog schema"""
    try:
        if not Config.DEEPINFRA_API_KEY:
            logger.error("DeepInfra API key not configured - please set DEEPINFRA_API_KEY environment variable")
            return None

        # Log that we're attempting to fetch
        api_key_preview = Config.DEEPINFRA_API_KEY[:5] + "***" if Config.DEEPINFRA_API_KEY else "NONE"
        logger.info(f"DeepInfra API key found (preview: {api_key_preview})")

        headers = {
            "Authorization": f"Bearer {Config.DEEPINFRA_API_KEY}",
            "Content-Type": "application/json"
        }

        # DeepInfra API - use /models/list endpoint which has better model data
        url = "https://api.deepinfra.com/models/list"
        logger.info(f"Fetching DeepInfra models from {url}")

        response = httpx.get(url, headers=headers, timeout=20.0)

        logger.info(f"DeepInfra API response status: {response.status_code}")
        response.raise_for_status()

        payload = response.json()

        # DeepInfra /models/list returns array directly, not wrapped in an object
        if isinstance(payload, list):
            raw_models = payload
        else:
            raw_models = payload.get("data", [])

        logger.info(f"Fetched {len(raw_models)} models from DeepInfra")

        normalized_models = [normalize_deepinfra_model(model) for model in raw_models if model]

        _deepinfra_models_cache["data"] = normalized_models
        _deepinfra_models_cache["timestamp"] = datetime.now(timezone.utc)

        logger.info(f"Successfully cached {len(normalized_models)} DeepInfra models")
        return _deepinfra_models_cache["data"]
    except httpx.HTTPStatusError as e:
        logger.error(f"DeepInfra HTTP error: {e.response.status_code} - {e.response.text}")
        return None
    except Exception as e:
        logger.error(f"Failed to fetch models from DeepInfra: {e}", exc_info=True)
        return None


def normalize_portkey_model(portkey_model: dict, openrouter_models: list = None) -> dict:
    """Normalize Portkey catalog entries to resemble OpenRouter model shape"""
    slug = portkey_model.get("slug") or portkey_model.get("canonical_slug") or portkey_model.get("id")
    if not slug:
        return {"source_gateway": "portkey", "raw_portkey": portkey_model or {}}

    provider_slug = slug.split("/")[0] if "/" in slug else slug
    provider_slug = provider_slug.lstrip("@")

    model_handle = slug.split("/")[-1]
    display_name = model_handle.replace("-", " ").replace("_", " ").title()

    # Try to find matching OpenRouter model for pricing
    pricing = None
    description_suffix = "Pricing data not available from Portkey API."

    if openrouter_models:
        # Clean up the slug for matching
        clean_slug = slug.lstrip("@").split(":")[0]  # Remove @ prefix and :free/:extended suffixes

        # Try multiple matching strategies
        for or_model in openrouter_models:
            or_slug = or_model.get("id", "")
            or_slug_clean = or_slug.split(":")[0]

            # Strategy 1: Exact match
            if or_slug.lower() == slug.lower():
                pricing = sanitize_pricing(or_model.get("pricing"))
                description_suffix = "Pricing from OpenRouter (exact match)."
                break

            # Strategy 2: Match without prefixes/suffixes
            if or_slug_clean.lower() == clean_slug.lower():
                pricing = sanitize_pricing(or_model.get("pricing"))
                description_suffix = "Pricing from OpenRouter (approximate match)."
                break

            # Strategy 3: Match canonical slug
            or_canonical = or_model.get("canonical_slug", "")
            if or_canonical and or_canonical.lower() == clean_slug.lower():
                pricing = sanitize_pricing(or_model.get("pricing"))
                description_suffix = "Pricing from OpenRouter (canonical match)."
                break

    # If no match found, use null
    if not pricing:
        pricing = {
            "prompt": None,
            "completion": None,
            "request": None,
            "image": None,
            "web_search": None,
            "internal_reasoning": None
        }

    description = f"Portkey catalog entry for {slug}. {description_suffix}"

    architecture = {
        "modality": "text->text",
        "input_modalities": ["text"],
        "output_modalities": ["text"],
        "tokenizer": None,
        "instruct_type": None
    }

    return {
        "id": slug,
        "slug": slug,
        "canonical_slug": slug,
        "hugging_face_id": None,
        "name": display_name,
        "created": None,
        "description": description,
        "context_length": 0,
        "architecture": architecture,
        "pricing": pricing,
        "top_provider": None,
        "per_request_limits": None,
        "supported_parameters": [],
        "default_parameters": {},
        "provider_slug": provider_slug,
        "provider_site_url": None,
        "model_logo_url": None,
        "source_gateway": "portkey",
        "raw_portkey": portkey_model
    }


def fetch_models_from_featherless():
    """Fetch models from Featherless API and normalize to the catalog schema

    Note: Featherless API ignores the 'limit' and 'offset' parameters and returns
    ALL models (~6,452) in a single request. We only need one API call.
    """
    try:
        if not Config.FEATHERLESS_API_KEY:
            logger.error("Featherless API key not configured")
            return None

        headers = {
            "Authorization": f"Bearer {Config.FEATHERLESS_API_KEY}"
        }

        # Featherless API returns all models in a single request (ignores pagination params)
        url = "https://api.featherless.ai/v1/models"

        logger.info("Fetching all models from Featherless API (single request)")

        response = httpx.get(url, headers=headers, params={"limit": 10000}, timeout=30.0)
        response.raise_for_status()

        payload = response.json()
        all_models = payload.get("data", [])

        if not all_models:
            logger.warning("No models returned from Featherless API")
            return None

        logger.info(f"Fetched {len(all_models)} total models from Featherless")

        normalized_models = [normalize_featherless_model(model) for model in all_models if model]

        if len(normalized_models) < 6000:
            logger.warning(f"Featherless API returned {len(normalized_models)} models; loading extended catalog export for completeness")
            export_models = load_featherless_catalog_export()
            if export_models:
                combined = {model["id"]: model for model in normalized_models if model.get("id")}
                for export_model in export_models:
                    combined[export_model["id"]] = export_model
                normalized_models = list(combined.values())
                logger.info(f"Combined Featherless catalog now includes {len(normalized_models)} models from API + export")

        _featherless_models_cache["data"] = normalized_models
        _featherless_models_cache["timestamp"] = datetime.now(timezone.utc)

        logger.info(f"Normalized and cached {len(normalized_models)} Featherless models")
        return _featherless_models_cache["data"]
    except httpx.HTTPStatusError as e:
        logger.error(f"Featherless HTTP error: {e.response.status_code} - {e.response.text}")
        return None
    except Exception as e:
        logger.error(f"Failed to fetch models from Featherless: {e}")
        return None


def normalize_featherless_model(featherless_model: dict) -> dict:
    """Normalize Featherless catalog entries to resemble OpenRouter model shape"""
    model_id = featherless_model.get("id", "")
    if not model_id:
        return {"source_gateway": "featherless", "raw_featherless": featherless_model or {}}

    # Extract provider slug (everything before the last slash)
    provider_slug = model_id.split("/")[0] if "/" in model_id else "featherless"

    # Model handle is the full ID
    model_handle = model_id
    display_name = model_id.replace("-", " ").replace("_", " ").title()

    description = featherless_model.get("description") or f"Featherless catalog entry for {model_id}. Pricing data not available from Featherless API."

    # Use null for unknown pricing (Featherless API doesn't provide pricing)
    pricing = {
        "prompt": featherless_model.get("prompt_price"),
        "completion": featherless_model.get("completion_price"),
        "request": featherless_model.get("request_price"),
        "image": featherless_model.get("image_price"),
        "web_search": featherless_model.get("web_search_price"),
        "internal_reasoning": featherless_model.get("internal_reasoning_price")
    }

    architecture = {
        "modality": "text->text",
        "input_modalities": ["text"],
        "output_modalities": ["text"],
        "tokenizer": None,
        "instruct_type": None
    }

    normalized = {
        "id": model_id,
        "slug": model_id,
        "canonical_slug": model_id,
        "hugging_face_id": None,
        "name": display_name,
        "created": featherless_model.get("created"),
        "description": description,
        "context_length": 0,
        "architecture": architecture,
        "pricing": pricing,
        "top_provider": None,
        "per_request_limits": None,
        "supported_parameters": [],
        "default_parameters": {},
        "provider_slug": provider_slug,
        "provider_site_url": None,
        "model_logo_url": None,
        "source_gateway": "featherless",
        "raw_featherless": featherless_model
    }
    
    # Enrich with manual pricing if available
    return enrich_model_with_pricing(normalized, "featherless")


def fetch_models_from_chutes():
    """Fetch models from Chutes static catalog or API"""
    try:
        # First, try to load from static catalog file
        catalog_path = Path(__file__).parent.parent / "data" / "chutes_catalog.json"

        if catalog_path.exists():
            logger.info(f"Loading Chutes models from static catalog: {catalog_path}")
            with open(catalog_path, 'r') as f:
                raw_models = json.load(f)

            normalized_models = [normalize_chutes_model(model) for model in raw_models if model]

            _chutes_models_cache["data"] = normalized_models
            _chutes_models_cache["timestamp"] = datetime.now(timezone.utc)

            logger.info(f"Loaded {len(normalized_models)} models from Chutes static catalog")
            return _chutes_models_cache["data"]

        # If static catalog doesn't exist, try API (if key is configured)
        if Config.CHUTES_API_KEY:
            logger.info("Attempting to fetch Chutes models from API")
            return fetch_models_from_chutes_api()

        logger.warning("Chutes catalog file not found and no API key configured")
        return None

    except Exception as e:
        logger.error(f"Failed to fetch models from Chutes: {e}")
        return None


def fetch_models_from_chutes_api():
    """Fetch models from Chutes API (if available)"""
    try:
        if not Config.CHUTES_API_KEY:
            logger.error("Chutes API key not configured")
            return None

        # This is a placeholder for future API integration
        # For now, we're using the static catalog
        logger.warning("Chutes API integration not yet implemented, using static catalog")
        return None

    except Exception as e:
        logger.error(f"Failed to fetch models from Chutes API: {e}")
        return None


def fetch_models_from_groq():
    """Fetch models from Groq API and normalize to the catalog schema"""
    try:
        if not Config.GROQ_API_KEY:
            logger.error("Groq API key not configured")
            return None

        headers = {
            "Authorization": f"Bearer {Config.GROQ_API_KEY}",
            "Content-Type": "application/json",
        }

        response = httpx.get(
            "https://api.groq.com/openai/v1/models",
            headers=headers,
            timeout=20.0,
        )
        response.raise_for_status()

        payload = response.json()
        raw_models = payload.get("data", [])
        normalized_models = [normalize_groq_model(model) for model in raw_models if model]

        _groq_models_cache["data"] = normalized_models
        _groq_models_cache["timestamp"] = datetime.now(timezone.utc)

        logger.info(f"Fetched {len(normalized_models)} Groq models")
        return _groq_models_cache["data"]
    except httpx.HTTPStatusError as e:
        logger.error(f"Groq HTTP error: {e.response.status_code} - {e.response.text}")
        return None
    except Exception as e:
        logger.error(f"Failed to fetch models from Groq: {e}")
        return None


def normalize_chutes_model(chutes_model: dict) -> dict:
    """Normalize Chutes catalog entries to resemble OpenRouter model shape"""
    model_id = chutes_model.get("id", "")
    if not model_id:
        return {"source_gateway": "chutes", "raw_chutes": chutes_model or {}}

    provider_slug = chutes_model.get("provider", "chutes")
    model_type = chutes_model.get("type", "LLM")
    pricing_per_hour = chutes_model.get("pricing_per_hour", 0.0)

    # Convert hourly pricing to per-token pricing (rough estimate)
    # Assume ~1M tokens per hour at average speed
    prompt_price = str(pricing_per_hour / 1000000) if pricing_per_hour > 0 else "0"

    display_name = chutes_model.get("name", model_id.replace("-", " ").replace("_", " ").title())

    description = f"Chutes.ai hosted {model_type} model: {model_id}. Pricing: ${pricing_per_hour}/hr."

    # Determine modality based on type
    modality_map = {
        "LLM": "text->text",
        "Image Generation": "text->image",
        "Text to Speech": "text->audio",
        "Speech to Text": "audio->text",
        "Video": "text->video",
        "Music Generation": "text->audio",
        "Embeddings": "text->embedding",
        "Content Moderation": "text->text",
        "Other": "multimodal"
    }

    modality = modality_map.get(model_type, "text->text")

    pricing = {
        "prompt": prompt_price,
        "completion": prompt_price,
        "request": "0",
        "image": str(pricing_per_hour) if model_type == "Image Generation" else "0",
        "web_search": "0",
        "internal_reasoning": "0",
        "hourly_rate": str(pricing_per_hour)
    }

    architecture = {
        "modality": modality,
        "input_modalities": ["text"],
        "output_modalities": ["text"],
        "tokenizer": None,
        "instruct_type": None
    }

    tags = chutes_model.get("tags", [])

    normalized = {
        "id": model_id,
        "slug": model_id,
        "canonical_slug": model_id,
        "hugging_face_id": None,
        "name": display_name,
        "created": None,
        "description": description,
        "context_length": 0,
        "architecture": architecture,
        "pricing": pricing,
        "top_provider": None,
        "per_request_limits": None,
        "supported_parameters": [],
        "default_parameters": {},
        "provider_slug": provider_slug,
        "provider_site_url": None,
        "model_logo_url": None,
        "source_gateway": "chutes",
        "model_type": model_type,
        "tags": tags,
        "raw_chutes": chutes_model
    }
    
    # Enrich with manual pricing if available (overrides hourly pricing)
    return enrich_model_with_pricing(normalized, "chutes")


def normalize_groq_model(groq_model: dict) -> dict:
    """Normalize Groq catalog entries to resemble OpenRouter model shape"""
    model_id = groq_model.get("id")
    if not model_id:
        return {"source_gateway": "groq", "raw_groq": groq_model or {}}

    slug = f"groq/{model_id}"
    provider_slug = "groq"

    display_name = groq_model.get("display_name") or model_id.replace("-", " ").replace("_", " ").title()
    owned_by = groq_model.get("owned_by")
    base_description = groq_model.get("description") or f"Groq hosted model {model_id}."
    if owned_by and owned_by.lower() not in base_description.lower():
        description = f"{base_description} Owned by {owned_by}."
    else:
        description = base_description

    metadata = groq_model.get("metadata") or {}
    hugging_face_id = metadata.get("huggingface_repo")

    context_length = metadata.get("context_length") or groq_model.get("context_length") or 0

    pricing = {
        "prompt": None,
        "completion": None,
        "request": None,
        "image": None,
        "web_search": None,
        "internal_reasoning": None,
    }

    architecture = {
        "modality": metadata.get("modality", "text->text"),
        "input_modalities": metadata.get("input_modalities") or ["text"],
        "output_modalities": metadata.get("output_modalities") or ["text"],
        "tokenizer": metadata.get("tokenizer"),
        "instruct_type": metadata.get("instruct_type"),
    }

    normalized = {
        "id": slug,
        "slug": slug,
        "canonical_slug": slug,
        "hugging_face_id": hugging_face_id,
        "name": display_name,
        "created": groq_model.get("created"),
        "description": description,
        "context_length": context_length,
        "architecture": architecture,
        "pricing": pricing,
        "top_provider": None,
        "per_request_limits": None,
        "supported_parameters": metadata.get("supported_parameters", []),
        "default_parameters": metadata.get("default_parameters", {}),
        "provider_slug": provider_slug,
        "provider_site_url": "https://groq.com",
        "model_logo_url": metadata.get("model_logo_url"),
        "source_gateway": "groq",
        "raw_groq": groq_model,
    }

    return enrich_model_with_pricing(normalized, "groq")


def fetch_models_from_fireworks():
    """Fetch models from Fireworks API and normalize to the catalog schema"""
    try:
        if not Config.FIREWORKS_API_KEY:
            logger.error("Fireworks API key not configured")
            return None

        headers = {
            "Authorization": f"Bearer {Config.FIREWORKS_API_KEY}",
            "Content-Type": "application/json",
        }

        response = httpx.get(
            "https://api.fireworks.ai/inference/v1/models",
            headers=headers,
            timeout=20.0,
        )
        response.raise_for_status()

        payload = response.json()
        raw_models = payload.get("data", [])
        normalized_models = [normalize_fireworks_model(model) for model in raw_models if model]

        _fireworks_models_cache["data"] = normalized_models
        _fireworks_models_cache["timestamp"] = datetime.now(timezone.utc)

        logger.info(f"Fetched {len(normalized_models)} Fireworks models")
        return _fireworks_models_cache["data"]
    except httpx.HTTPStatusError as e:
        logger.error(f"Fireworks HTTP error: {e.response.status_code} - {e.response.text}")
        return None
    except Exception as e:
        logger.error(f"Failed to fetch models from Fireworks: {e}")
        return None


def normalize_fireworks_model(fireworks_model: dict) -> dict:
    """Normalize Fireworks catalog entries to resemble OpenRouter model shape"""
    model_id = fireworks_model.get("id")
    if not model_id:
        return {"source_gateway": "fireworks", "raw_fireworks": fireworks_model or {}}

    # Fireworks uses format like "accounts/fireworks/models/deepseek-v3p1"
    # We'll keep the full ID as-is
    slug = model_id
    provider_slug = "fireworks"

    display_name = fireworks_model.get("display_name") or model_id.split("/")[-1].replace("-", " ").replace("_", " ").title()
    owned_by = fireworks_model.get("owned_by")
    base_description = fireworks_model.get("description") or f"Fireworks hosted model {model_id}."
    if owned_by and owned_by.lower() not in base_description.lower():
        description = f"{base_description} Owned by {owned_by}."
    else:
        description = base_description

    metadata = fireworks_model.get("metadata") or {}
    context_length = metadata.get("context_length") or fireworks_model.get("context_length") or 0

    pricing = {
        "prompt": None,
        "completion": None,
        "request": None,
        "image": None,
        "web_search": None,
        "internal_reasoning": None,
    }

    architecture = {
        "modality": metadata.get("modality", "text->text"),
        "input_modalities": metadata.get("input_modalities") or ["text"],
        "output_modalities": metadata.get("output_modalities") or ["text"],
        "tokenizer": metadata.get("tokenizer"),
        "instruct_type": metadata.get("instruct_type"),
    }

    normalized = {
        "id": slug,
        "slug": slug,
        "canonical_slug": slug,
        "hugging_face_id": None,
        "name": display_name,
        "created": fireworks_model.get("created"),
        "description": description,
        "context_length": context_length,
        "architecture": architecture,
        "pricing": pricing,
        "top_provider": None,
        "per_request_limits": None,
        "supported_parameters": metadata.get("supported_parameters", []),
        "default_parameters": metadata.get("default_parameters", {}),
        "provider_slug": provider_slug,
        "provider_site_url": "https://fireworks.ai",
        "model_logo_url": None,
        "source_gateway": "fireworks",
        "raw_fireworks": fireworks_model,
    }

    return enrich_model_with_pricing(normalized, "fireworks")


def fetch_specific_model_from_openrouter(provider_name: str, model_name: str):
    """Fetch specific model data from OpenRouter by searching cached models"""
    try:
        # Construct the model ID
        model_id = f"{provider_name}/{model_name}"
        model_id_lower = model_id.lower()

        # First check cache
        openrouter_models = get_cached_models("openrouter")
        if openrouter_models:
            for model in openrouter_models:
                if model.get("id", "").lower() == model_id_lower:
                    return model

        # If not in cache, try to fetch fresh data
        fresh_models = fetch_models_from_openrouter()
        if fresh_models:
            for model in fresh_models:
                if model.get("id", "").lower() == model_id_lower:
                    return model

        logger.warning(f"Model {model_id} not found in OpenRouter catalog")
        return None
    except Exception as e:
        logger.error(f"Failed to fetch specific model {provider_name}/{model_name} from OpenRouter: {e}")
        return None



def fetch_models_from_together():
    """Fetch models from Together.ai API and normalize to the catalog schema"""
    try:
        if not Config.TOGETHER_API_KEY:
            logger.error("Together API key not configured")
            return None

        headers = {
            "Authorization": f"Bearer {Config.TOGETHER_API_KEY}",
            "Content-Type": "application/json",
        }

        response = httpx.get(
            "https://api.together.xyz/v1/models",
            headers=headers,
            timeout=20.0,
        )
        response.raise_for_status()

        payload = response.json()
        # Together API returns a list directly, not wrapped in {"data": [...]}
        raw_models = payload if isinstance(payload, list) else payload.get("data", [])
        normalized_models = [normalize_together_model(model) for model in raw_models if model]

        _together_models_cache["data"] = normalized_models
        _together_models_cache["timestamp"] = datetime.now(timezone.utc)

        logger.info(f"Fetched {len(normalized_models)} Together models")
        return _together_models_cache["data"]
    except httpx.HTTPStatusError as e:
        logger.error(f"Together HTTP error: {e.response.status_code} - {e.response.text}")
        return None
    except Exception as e:
        logger.error(f"Failed to fetch models from Together: {e}")
        return None


def normalize_together_model(together_model: dict) -> dict:
    """Normalize Together catalog entries to resemble OpenRouter model shape"""
    model_id = together_model.get("id")
    if not model_id:
        return {"source_gateway": "together", "raw_together": together_model or {}}

    slug = model_id
    provider_slug = "together"

    display_name = together_model.get("display_name") or model_id.replace("/", " / ").replace("-", " ").replace("_", " ").title()
    owned_by = together_model.get("owned_by") or together_model.get("organization")
    base_description = together_model.get("description") or f"Together hosted model {model_id}."
    if owned_by and owned_by.lower() not in base_description.lower():
        description = f"{base_description} Owned by {owned_by}."
    else:
        description = base_description

    context_length = together_model.get("context_length", 0)

    pricing = {
        "prompt": None,
        "completion": None,
        "request": None,
        "image": None,
        "web_search": None,
        "internal_reasoning": None,
    }

    # Extract pricing if available
    pricing_info = together_model.get("pricing", {})
    if pricing_info:
        pricing["prompt"] = pricing_info.get("input")
        pricing["completion"] = pricing_info.get("output")

    architecture = {
        "modality": "text->text",
        "input_modalities": ["text"],
        "output_modalities": ["text"],
        "tokenizer": together_model.get("config", {}).get("tokenizer"),
        "instruct_type": None,
    }

    normalized = {
        "id": slug,
        "slug": slug,
        "canonical_slug": slug,
        "hugging_face_id": None,
        "name": display_name,
        "created": together_model.get("created"),
        "description": description,
        "context_length": context_length,
        "architecture": architecture,
        "pricing": pricing,
        "top_provider": None,
        "per_request_limits": None,
        "supported_parameters": [],
        "default_parameters": {},
        "provider_slug": provider_slug,
        "provider_site_url": "https://together.ai",
        "model_logo_url": None,
        "source_gateway": "together",
        "raw_together": together_model,
    }

    return enrich_model_with_pricing(normalized, "together")


def fetch_models_from_aimo():
    """Fetch models from AIMO Network API

    Note: AIMO is a decentralized AI marketplace with OpenAI-compatible API.
    Models are fetched from the marketplace endpoint if available.
    """
    try:
        if not Config.AIMO_API_KEY:
            logger.error("AIMO API key not configured")
            return None

        headers = {
            "Authorization": f"Bearer {Config.AIMO_API_KEY}",
            "Content-Type": "application/json",
        }

        # Try to fetch models from AIMO marketplace
        # Note: Using standard OpenAI-compatible /models endpoint
        response = httpx.get(
            "https://devnet.aimo.network/api/v1/models",
            headers=headers,
            timeout=20.0,
        )
        response.raise_for_status()

        payload = response.json()
        raw_models = payload.get("data", [])

        if not raw_models:
            logger.warning("No models returned from AIMO API")
            return []

        # Normalize models and filter out None values (models without providers)
        normalized_models = [
            normalized for model in raw_models
            if model and (normalized := normalize_aimo_model(model)) is not None
        ]

        _aimo_models_cache["data"] = normalized_models
        _aimo_models_cache["timestamp"] = datetime.now(timezone.utc)

        logger.info(f"Fetched {len(normalized_models)} AIMO models")
        return _aimo_models_cache["data"]
    except httpx.HTTPStatusError as e:
        logger.error(f"AIMO HTTP error: {e.response.status_code} - {e.response.text}")
        return []
    except Exception as e:
        logger.error(f"Failed to fetch models from AIMO: {e}")
        return []


def normalize_aimo_model(aimo_model: dict) -> dict:
    """Normalize AIMO catalog entries to resemble OpenRouter model shape

    AIMO models use format: provider_pubkey:model_name
    Model data structure:
    - name: base model name (e.g., "DeepSeek-V3-1")
    - display_name: human-readable name
    - providers: list of provider objects with id, name, and pricing
    """
    model_name = aimo_model.get("name")
    if not model_name:
        logger.warning(f"AIMO model missing 'name' field: {aimo_model}")
        return None

    # Get provider information (use first provider if multiple)
    providers = aimo_model.get("providers", [])
    if not providers:
        logger.warning(f"AIMO model '{model_name}' has no providers")
        return None

    # For now, use the first provider
    provider = providers[0]
    provider_id = provider.get("id")
    provider_name = provider.get("name", "unknown")

    # Construct model ID in AIMO format: provider_pubkey:model_name
    model_id = f"{provider_id}:{model_name}"

    slug = model_id
    # Extract provider from model ID (format: provider_pubkey:model_name)
    provider_slug = "aimo"
    if ":" in model_id:
        provider_slug = model_id.split(":")[0]

    display_name = aimo_model.get("display_name") or model_name.replace("-", " ").title()
    base_description = f"AIMO Network decentralized model {model_name} provided by {provider_name}."
    description = base_description

    context_length = aimo_model.get("context_length", 0)

    # Extract pricing from provider object
    pricing = {
        "prompt": None,
        "completion": None,
        "request": None,
        "image": None,
        "web_search": None,
        "internal_reasoning": None,
    }

    # AIMO provider pricing
    provider_pricing = provider.get("pricing", {})
    if provider_pricing:
        prompt_price = provider_pricing.get("prompt")
        completion_price = provider_pricing.get("completion")
        # Convert to string if not None
        pricing["prompt"] = str(prompt_price) if prompt_price is not None else None
        pricing["completion"] = str(completion_price) if completion_price is not None else None

    # Extract architecture from AIMO model
    aimo_arch = aimo_model.get("architecture", {})
    input_modalities = aimo_arch.get("input_modalities", ["text"])
    output_modalities = aimo_arch.get("output_modalities", ["text"])

    # Determine modality string
    if input_modalities == ["text"] and output_modalities == ["text"]:
        modality = "text->text"
    else:
        modality = "multimodal"

    architecture = {
        "modality": modality,
        "input_modalities": input_modalities,
        "output_modalities": output_modalities,
        "tokenizer": None,
        "instruct_type": None,
    }

    normalized = {
        "id": slug,
        "slug": slug,
        "canonical_slug": slug,
        "hugging_face_id": None,
        "name": display_name,
        "created": aimo_model.get("created"),
        "description": description,
        "context_length": context_length,
        "architecture": architecture,
        "pricing": pricing,
        "top_provider": None,
        "per_request_limits": None,
        "supported_parameters": [],
        "default_parameters": {},
        "provider_slug": provider_slug,
        "provider_site_url": "https://aimo.network",
        "model_logo_url": None,
        "source_gateway": "aimo",
        "raw_aimo": aimo_model,
    }

    return enrich_model_with_pricing(normalized, "aimo")


def fetch_models_from_near():
    """Fetch models from Near AI API

    Note: Near AI is a decentralized AI infrastructure providing private, verifiable, and user-owned AI services.
    Models are fetched from the OpenAI-compatible /models endpoint.
    If the API doesn't return models, fallback to known Near AI models.
    """
    try:
        if not Config.NEAR_API_KEY:
            logger.error("Near AI API key not configured")
            return None

        headers = {
            "Authorization": f"Bearer {Config.NEAR_API_KEY}",
            "Content-Type": "application/json",
        }

        try:
            # Try to fetch models from Near AI
            # Note: Using standard OpenAI-compatible /models endpoint
            response = httpx.get(
                "https://cloud-api.near.ai/v1/models",
                headers=headers,
                timeout=20.0,
            )
            response.raise_for_status()

            payload = response.json()
            raw_models = payload.get("data", [])

            if raw_models:
                # Normalize models
                normalized_models = [
                    normalize_near_model(model) for model in raw_models if model
                ]

                _near_models_cache["data"] = normalized_models
                _near_models_cache["timestamp"] = datetime.now(timezone.utc)

                logger.info(f"Fetched {len(normalized_models)} Near AI models from API")
                return _near_models_cache["data"]
        except (httpx.HTTPStatusError, httpx.RequestError) as e:
            logger.warning(f"Near AI API request failed: {e}. Using fallback model list.")

        # Fallback to known Near AI models if API doesn't return results
        logger.info("Using fallback Near AI model list")
        fallback_models = [
            {"id": "deepseek-chat-v3-0324", "owned_by": "DeepSeek"},
            {"id": "gpt-oss-120b", "owned_by": "GPT"},
            {"id": "llama-3-70b", "owned_by": "Meta"},
            {"id": "qwen-2-72b", "owned_by": "Alibaba"},
        ]

        normalized_models = [
            normalize_near_model(model) for model in fallback_models if model
        ]

        _near_models_cache["data"] = normalized_models
        _near_models_cache["timestamp"] = datetime.now(timezone.utc)

        logger.info(f"Using {len(normalized_models)} fallback Near AI models")
        return _near_models_cache["data"]
    except Exception as e:
        logger.error(f"Failed to fetch models from Near AI: {e}")
        return []


def normalize_near_model(near_model: dict) -> dict:
    """Normalize Near AI catalog entries to resemble OpenRouter model shape

    Near AI features:
    - Private, verifiable AI infrastructure
    - Decentralized execution
    - User-owned AI services
    - Cryptographic verification and on-chain auditing
    """
    model_id = near_model.get("id")
    if not model_id:
        logger.warning(f"Near AI model missing 'id' field: {near_model}")
        return None

    slug = f"near/{model_id}"
    provider_slug = "near"

    display_name = near_model.get("display_name") or model_id.replace("-", " ").replace("_", " ").title()
    owned_by = near_model.get("owned_by", "Near Protocol")

    # Highlight security features in description
    base_description = near_model.get("description") or f"Near AI hosted model {model_id}."
    security_features = " Security: Private AI inference with decentralized execution, cryptographic verification, and on-chain auditing."
    description = f"{base_description}{security_features}"

    metadata = near_model.get("metadata") or {}
    context_length = metadata.get("context_length") or near_model.get("context_length") or 0

    pricing = {
        "prompt": None,
        "completion": None,
        "request": None,
        "image": None,
        "web_search": None,
        "internal_reasoning": None,
    }

    # Extract pricing if available from Near AI
    pricing_info = near_model.get("pricing", {})
    if pricing_info:
        pricing["prompt"] = str(pricing_info.get("prompt")) if pricing_info.get("prompt") is not None else None
        pricing["completion"] = str(pricing_info.get("completion")) if pricing_info.get("completion") is not None else None

    architecture = {
        "modality": metadata.get("modality", "text->text"),
        "input_modalities": metadata.get("input_modalities") or ["text"],
        "output_modalities": metadata.get("output_modalities") or ["text"],
        "tokenizer": metadata.get("tokenizer"),
        "instruct_type": metadata.get("instruct_type"),
    }

    normalized = {
        "id": slug,
        "slug": slug,
        "canonical_slug": slug,
        "hugging_face_id": metadata.get("huggingface_repo"),
        "name": display_name,
        "created": near_model.get("created"),
        "description": description,
        "context_length": context_length,
        "architecture": architecture,
        "pricing": pricing,
        "top_provider": None,
        "per_request_limits": None,
        "supported_parameters": metadata.get("supported_parameters", []),
        "default_parameters": metadata.get("default_parameters", {}),
        "provider_slug": provider_slug,
        "provider_site_url": "https://near.ai",
        "model_logo_url": None,
        "source_gateway": "near",
        "raw_near": near_model,
        # Highlight security features as metadata
        "security_features": {
            "private_inference": True,
            "decentralized": True,
            "verifiable": True,
            "on_chain_auditing": True,
            "user_owned": True,
        },
    }

    return enrich_model_with_pricing(normalized, "near")


def fetch_specific_model_from_together(provider_name: str, model_name: str):
    """Fetch specific model data from Together by searching cached models"""
    try:
        model_id = f"{provider_name}/{model_name}"

        together_models = get_cached_models("together")
        if together_models:
            for model in together_models:
                if model.get("id", "").lower() == model_id.lower():
                    return model

        fresh_models = fetch_models_from_together()
        if fresh_models:
            for model in fresh_models:
                if model.get("id", "").lower() == model_id.lower():
                    return model

        logger.warning(f"Model {model_id} not found in Together catalog")
        return None
    except Exception as e:
        logger.error(f"Failed to fetch specific model {provider_name}/{model_name} from Together: {e}")
        return None
def fetch_specific_model_from_portkey(provider_name: str, model_name: str):
    """Fetch specific model data from Portkey by searching cached models"""
    try:
        # Construct the model ID
        model_id = f"{provider_name}/{model_name}"
        
        # First check cache
        portkey_models = get_cached_models("portkey")
        if portkey_models:
            for model in portkey_models:
                if model.get("id", "").lower() == model_id.lower():
                    return model
        
        # If not in cache, try to fetch fresh data
        fresh_models = fetch_models_from_portkey()
        if fresh_models:
            for model in fresh_models:
                if model.get("id", "").lower() == model_id.lower():
                    return model
        
        logger.warning(f"Model {model_id} not found in Portkey catalog")
        return None
    except Exception as e:
        logger.error(f"Failed to fetch specific model {provider_name}/{model_name} from Portkey: {e}")
        return None


def fetch_specific_model_from_featherless(provider_name: str, model_name: str):
    """Fetch specific model data from Featherless by searching cached models"""
    try:
        # Construct the model ID
        model_id = f"{provider_name}/{model_name}"
        
        # First check cache
        featherless_models = get_cached_models("featherless")
        if featherless_models:
            for model in featherless_models:
                if model.get("id", "").lower() == model_id.lower():
                    return model
        
        # If not in cache, try to fetch fresh data
        fresh_models = fetch_models_from_featherless()
        if fresh_models:
            for model in fresh_models:
                if model.get("id", "").lower() == model_id.lower():
                    return model
        
        logger.warning(f"Model {model_id} not found in Featherless catalog")
        return None
    except Exception as e:
        logger.error(f"Failed to fetch specific model {provider_name}/{model_name} from Featherless: {e}")
        return None


def fetch_specific_model_from_deepinfra(provider_name: str, model_name: str):
    """Fetch specific model data from DeepInfra API"""
    try:
        if not Config.DEEPINFRA_API_KEY:
            logger.error("DeepInfra API key not configured")
            return None

        headers = {
            "Authorization": f"Bearer {Config.DEEPINFRA_API_KEY}",
            "Content-Type": "application/json"
        }

        # Construct the model ID
        model_id = f"{provider_name}/{model_name}"

        # DeepInfra uses standard /v1/models endpoint
        response = httpx.get("https://api.deepinfra.com/v1/openai/models", headers=headers, timeout=20.0)
        response.raise_for_status()

        models_data = response.json()
        models = models_data.get("data", [])
        
        # Search for the specific model
        for model in models:
            if model.get("id", "").lower() == model_id.lower():
                # Normalize to our schema
                return normalize_deepinfra_model(model)
        
        logger.warning(f"Model {model_id} not found in DeepInfra catalog")
        return None
    except Exception as e:
        logger.error(f"Failed to fetch specific model {provider_name}/{model_name} from DeepInfra: {e}")
        return None


def normalize_deepinfra_model(deepinfra_model: dict) -> dict:
    """Normalize DeepInfra model to our schema"""
    # DeepInfra /models/list uses 'model_name' instead of 'id'
    model_id = deepinfra_model.get("model_name") or deepinfra_model.get("id", "")
    if not model_id:
        return {"source_gateway": "deepinfra", "raw_deepinfra": deepinfra_model or {}}

    provider_slug = model_id.split("/")[0] if "/" in model_id else "deepinfra"
    display_name = model_id.replace("-", " ").replace("_", " ").title()

    # Get model type to determine modality
    model_type = deepinfra_model.get("type") or deepinfra_model.get("reported_type") or "text"

    # Build description with deprecation notice if applicable
    base_description = deepinfra_model.get("description") or f"DeepInfra hosted model: {model_id}."
    if deepinfra_model.get("deprecated"):
        replaced_by = deepinfra_model.get("replaced_by")
        if replaced_by:
            base_description = f"{base_description} Note: This model is deprecated and has been replaced by {replaced_by}."
        else:
            base_description = f"{base_description} Note: This model is deprecated."
    description = f"{base_description} Pricing data may vary by region and usage."

    # Extract pricing information
    pricing_info = deepinfra_model.get("pricing", {})
    pricing = {
        "prompt": None,
        "completion": None,
        "request": None,
        "image": None,
        "web_search": None,
        "internal_reasoning": None
    }

    # If pricing is time-based (for image generation), convert to image pricing
    if pricing_info.get("type") == "time" and model_type in ("text-to-image", "image"):
        cents_per_sec = pricing_info.get("cents_per_sec", 0)
        # Convert cents per second to dollars per image (assume ~5 seconds per image)
        pricing["image"] = str(cents_per_sec * 5 / 100) if cents_per_sec else None

    # Determine modality based on model type
    modality = "text->text"
    input_modalities = ["text"]
    output_modalities = ["text"]

    if model_type in ("text-to-image", "image"):
        modality = "text->image"
        input_modalities = ["text"]
        output_modalities = ["image"]
    elif model_type in ("text-to-speech", "tts"):
        modality = "text->audio"
        input_modalities = ["text"]
        output_modalities = ["audio"]
    elif model_type in ("speech-to-text", "stt"):
        modality = "audio->text"
        input_modalities = ["audio"]
        output_modalities = ["text"]
    elif model_type == "multimodal":
        modality = "multimodal"
        input_modalities = ["text", "image"]
        output_modalities = ["text"]

    architecture = {
        "modality": modality,
        "input_modalities": input_modalities,
        "output_modalities": output_modalities,
        "tokenizer": None,
        "instruct_type": None
    }

    normalized = {
        "id": model_id,
        "slug": model_id,
        "canonical_slug": model_id,
        "hugging_face_id": None,
        "name": display_name,
        "created": deepinfra_model.get("created"),
        "description": description,
        "context_length": 0,
        "architecture": architecture,
        "pricing": pricing,
        "top_provider": None,
        "per_request_limits": None,
        "supported_parameters": [],
        "default_parameters": {},
        "provider_slug": provider_slug,
        "provider_site_url": None,
        "model_logo_url": None,
        "source_gateway": "deepinfra",
        "raw_deepinfra": deepinfra_model
    }
    
    # Enrich with manual pricing if available
    return enrich_model_with_pricing(normalized, "deepinfra")


def fetch_specific_model_from_chutes(provider_name: str, model_name: str):
    """Fetch specific model data from Chutes by searching cached models"""
    try:
        # Construct the model ID
        model_id = f"{provider_name}/{model_name}"
        
        # First check cache
        chutes_models = get_cached_models("chutes")
        if chutes_models:
            for model in chutes_models:
                if model.get("id", "").lower() == model_id.lower():
                    return model
        
        # If not in cache, try to fetch fresh data
        fresh_models = fetch_models_from_chutes()
        if fresh_models:
            for model in fresh_models:
                if model.get("id", "").lower() == model_id.lower():
                    return model
        
        logger.warning(f"Model {model_id} not found in Chutes catalog")
        return None
    except Exception as e:
        logger.error(f"Failed to fetch specific model {provider_name}/{model_name} from Chutes: {e}")
        return None


def fetch_specific_model_from_groq(provider_name: str, model_name: str):
    """Fetch specific model data from Groq by searching cached models"""
    try:
        model_id = f"{provider_name}/{model_name}"

        groq_models = get_cached_models("groq")
        if groq_models:
            for model in groq_models:
                if model.get("id", "").lower() == model_id.lower():
                    return model

        fresh_models = fetch_models_from_groq()
        if fresh_models:
            for model in fresh_models:
                if model.get("id", "").lower() == model_id.lower():
                    return model

        logger.warning(f"Model {model_id} not found in Groq catalog")
        return None
    except Exception as e:
        logger.error(f"Failed to fetch specific model {provider_name}/{model_name} from Groq: {e}")
        return None


def fetch_specific_model_from_fireworks(provider_name: str, model_name: str):
    """Fetch specific model data from Fireworks by searching cached models"""
    try:
        model_id = f"{provider_name}/{model_name}"

        fireworks_models = get_cached_models("fireworks")
        if fireworks_models:
            for model in fireworks_models:
                if model.get("id", "").lower() == model_id.lower():
                    return model

        fresh_models = fetch_models_from_fireworks()
        if fresh_models:
            for model in fresh_models:
                if model.get("id", "").lower() == model_id.lower():
                    return model

        logger.warning(f"Model {model_id} not found in Fireworks catalog")
        return None
    except Exception as e:
        logger.error(f"Failed to fetch specific model {provider_name}/{model_name} from Fireworks: {e}")
        return None


def fetch_specific_model_from_huggingface(provider_name: str, model_name: str):
    """Fetch specific model data from Hugging Face by using direct lookup or cached models"""
    try:
        model_id = f"{provider_name}/{model_name}"
        model_id_lower = model_id.lower()

        # Try lightweight direct lookup first
        model_data = get_huggingface_model_info(model_id)
        if model_data:
            model_data.setdefault("source_gateway", "hug")
            return model_data

        # Fall back to cached catalog (may trigger a full fetch on first call)
        huggingface_models = get_cached_models("huggingface") or get_cached_models("hug")
        if huggingface_models:
            for model in huggingface_models:
                if model.get("id", "").lower() == model_id_lower:
                    return model

        logger.warning(f"Model {model_id} not found in Hugging Face catalog")
        return None
    except Exception as e:
        logger.error(f"Failed to fetch specific model {provider_name}/{model_name} from Hugging Face: {e}")
        return None


def detect_model_gateway(provider_name: str, model_name: str) -> str:
    """Detect which gateway a model belongs to by searching all caches
    
    Returns:
        Gateway name: 'openrouter', 'portkey', 'featherless', 'deepinfra', 'chutes', 'groq', 'fireworks', or None
    """
    try:
        model_id = f"{provider_name}/{model_name}".lower()
        
        # Check each gateway's cache
        gateways = [
            "openrouter",
            "portkey",
            "featherless",
            "deepinfra",
            "chutes",
            "groq",
            "fireworks",
            "together",
            "google",
            "cerebras",
            "nebius",
            "xai",
            "novita",
            "huggingface",
        ]
        
        for gateway in gateways:
            models = get_cached_models(gateway)
            if models:
                for model in models:
                    if model.get("id", "").lower() == model_id:
                        return "huggingface" if gateway in ("hug", "huggingface") else gateway
        
        # Default to openrouter if not found
        return "openrouter"
    except Exception as e:
        logger.error(f"Error detecting gateway for model {provider_name}/{model_name}: {e}")
        return "openrouter"


def fetch_specific_model(provider_name: str, model_name: str, gateway: str = None):
    """Fetch specific model from the appropriate gateway
    
    Args:
        provider_name: Provider name (e.g., 'openai', 'anthropic')
        model_name: Model name (e.g., 'gpt-4', 'claude-3')
        gateway: Optional gateway override. If not provided, auto-detects
        
    Returns:
        Model data dict or None if not found
    """
    try:
        model_id = f"{provider_name}/{model_name}"
        explicit_gateway = gateway is not None

        detected_gateway = (gateway or detect_model_gateway(provider_name, model_name) or "openrouter")
        detected_gateway = detected_gateway.lower()

        override_gateway = detect_provider_from_model_id(model_id)
        override_gateway = override_gateway.lower() if override_gateway else None

        def normalize_gateway(value: str) -> str:
            if not value:
                return None
            value = value.lower()
            if value == "hug":
                return "huggingface"
            return value

        candidate_gateways = []

        if explicit_gateway:
            normalized_override = normalize_gateway(override_gateway)
            if normalized_override:
                candidate_gateways.append(normalized_override)
            normalized_requested = normalize_gateway(detected_gateway)
            if normalized_requested and normalized_requested not in candidate_gateways:
                candidate_gateways.append(normalized_requested)
        else:
            primary = normalize_gateway(override_gateway) or normalize_gateway(detected_gateway)
            if primary:
                candidate_gateways.append(primary)

            fallback_detected = normalize_gateway(detected_gateway)
            if fallback_detected and fallback_detected not in candidate_gateways:
                candidate_gateways.append(fallback_detected)

            if "openrouter" not in candidate_gateways:
                candidate_gateways.append("openrouter")

        fetchers = {
            "openrouter": fetch_specific_model_from_openrouter,
            "portkey": fetch_specific_model_from_portkey,
            "featherless": fetch_specific_model_from_featherless,
            "deepinfra": fetch_specific_model_from_deepinfra,
            "chutes": fetch_specific_model_from_chutes,
            "groq": fetch_specific_model_from_groq,
            "fireworks": fetch_specific_model_from_fireworks,
            "together": fetch_specific_model_from_together,
            "huggingface": fetch_specific_model_from_huggingface,
        }

        for candidate in candidate_gateways:
            if not candidate:
                continue

            fetcher = fetchers.get(candidate, fetch_specific_model_from_openrouter)
            model_data = fetcher(provider_name, model_name)
            if model_data:
                if candidate == "huggingface":
                    model_data.setdefault("source_gateway", "hug")
                return model_data

        logger.warning(f"Model {model_id} not found after checking gateways: {candidate_gateways}")
        return None
    except Exception as e:
        logger.error(f"Failed to fetch specific model {provider_name}/{model_name} (gateways tried: {gateway}): {e}")
        return None


def get_cached_huggingface_model(hugging_face_id: str):
    """Get cached Hugging Face model data or fetch if not cached"""
    try:
        # Check if we have cached data for this specific model
        if hugging_face_id in _huggingface_cache["data"]:
            return _huggingface_cache["data"][hugging_face_id]

        # Fetch from Hugging Face API
        return fetch_huggingface_model(hugging_face_id)
    except Exception as e:
        logger.error(f"Error getting cached Hugging Face model {hugging_face_id}: {e}")
        return None


def fetch_huggingface_model(hugging_face_id: str):
    """Fetch model data from Hugging Face API"""
    try:
        # Hugging Face API endpoint for model info
        url = f"https://huggingface.co/api/models/{hugging_face_id}"

        response = httpx.get(url, timeout=10.0)
        response.raise_for_status()

        model_data = response.json()

        # Cache the result
        _huggingface_cache["data"][hugging_face_id] = model_data
        _huggingface_cache["timestamp"] = datetime.now(timezone.utc)

        return model_data
    except httpx.HTTPStatusError as e:
        if e.response.status_code == 404:
            logger.warning(f"Hugging Face model {hugging_face_id} not found")
            return None
        else:
            logger.error(f"HTTP error fetching Hugging Face model {hugging_face_id}: {e}")
            return None
    except Exception as e:
        logger.error(f"Failed to fetch Hugging Face model {hugging_face_id}: {e}")
        return None


def enhance_model_with_huggingface_data(openrouter_model: dict) -> dict:
    """Enhance OpenRouter model data with Hugging Face information"""
    try:
        hugging_face_id = openrouter_model.get('hugging_face_id')
        if not hugging_face_id:
            return openrouter_model

        # Get Hugging Face data
        hf_data = get_cached_huggingface_model(hugging_face_id)
        if not hf_data:
            return openrouter_model

        # Extract author data more robustly
        author_data = None
        if hf_data.get('author_data'):
            author_data = {
                "name": hf_data['author_data'].get('name'),
                "fullname": hf_data['author_data'].get('fullname'),
                "avatar_url": hf_data['author_data'].get('avatarUrl'),
                "follower_count": hf_data['author_data'].get('followerCount', 0)
            }
        elif hf_data.get('author'):
            # Fallback: create basic author data from author field
            author_data = {
                "name": hf_data.get('author'),
                "fullname": hf_data.get('author'),
                "avatar_url": None,
                "follower_count": 0
            }

        # Create enhanced model data
        enhanced_model = {
            **openrouter_model,
            "huggingface_metrics": {
                "downloads": hf_data.get('downloads', 0),
                "likes": hf_data.get('likes', 0),
                "pipeline_tag": hf_data.get('pipeline_tag'),
                "num_parameters": hf_data.get('numParameters'),
                "gated": hf_data.get('gated', False),
                "private": hf_data.get('private', False),
                "last_modified": hf_data.get('lastModified'),
                "author": hf_data.get('author'),
                "author_data": author_data,
                "available_inference_providers": hf_data.get('availableInferenceProviders', []),
                "widget_output_urls": hf_data.get('widgetOutputUrls', []),
                "is_liked_by_user": hf_data.get('isLikedByUser', False)
            }
        }

        return enhanced_model
    except Exception as e:
        logger.error(f"Error enhancing model with Hugging Face data: {e}")
        return openrouter_model


def _extract_model_provider_slug(model: dict) -> Optional[str]:
    """Determine provider slug from a model payload."""
    if not model:
        return None

    provider_slug = model.get("provider_slug")
    if provider_slug:
        provider_slug = str(provider_slug).lower().lstrip("@")
        if provider_slug:
            return provider_slug

    model_id = model.get("id", "")
    if isinstance(model_id, str) and "/" in model_id:
        provider_slug = model_id.split("/")[0].lower().lstrip("@")
        if provider_slug:
            return provider_slug

    source_gateway = model.get("source_gateway")
    if isinstance(source_gateway, str):
        provider_slug = source_gateway.lower().lstrip("@")
        if provider_slug:
            return provider_slug

    return None


def _normalize_provider_slug(provider: Any) -> Optional[str]:
    """Extract provider slug from a provider record."""
    if provider is None:
        return None

    if isinstance(provider, str):
        slug = provider
    else:
        slug = (
            provider.get("slug")
            or provider.get("id")
            or provider.get("provider_slug")
            or provider.get("name")
        )

    if not slug:
        return None

    return str(slug).lower().lstrip("@")


def get_model_count_by_provider(
    provider_or_models: Any, models_data: Optional[list] = None
) -> Union[int, Dict[str, int]]:
    """Return model counts.

    Backwards-compatible shim that supports two call styles:
    1. get_model_count_by_provider(\"openai\", models_list) -> int
    2. get_model_count_by_provider(models_list, providers_list) -> dict
    """
    try:
        # Legacy usage: provider slug string + models list -> integer count
        if isinstance(provider_or_models, str) or provider_or_models is None:
            provider_slug = (provider_or_models or "").lower().lstrip("@")
            models = models_data or []
            if not provider_slug or not models:
                return 0

            count = 0
            for model in models:
                model_provider = _extract_model_provider_slug(model)
                if model_provider == provider_slug:
                    count += 1
            return count

        # New usage: models list + providers list -> dict mapping provider->count
        models = provider_or_models or []
        providers = models_data or []

        counts: Dict[str, int] = {}

        for model in models:
            slug = _extract_model_provider_slug(model)
            if slug:
                counts[slug] = counts.get(slug, 0) + 1

        # Ensure all provided providers exist in result even if zero
        for provider in providers:
            slug = _normalize_provider_slug(provider)
            if slug and slug not in counts:
                counts[slug] = 0

        return counts
    except Exception as e:
        logger.error(f"Error counting models: {e}")
        return {} if not isinstance(provider_or_models, str) else 0


def enhance_model_with_provider_info(openrouter_model: dict, providers_data: list = None) -> dict:
    """Enhance OpenRouter model data with provider information and logo"""
    try:
        model_id = openrouter_model.get('id', '')

        # Extract provider slug from model id (e.g., "openai/gpt-4" -> "openai")
        provider_slug = None
        if '/' in model_id:
            provider_slug = model_id.split('/')[0]

        # Get provider information
        # Preserve existing provider_site_url if already set (e.g., from HuggingFace normalization)
        provider_site_url = openrouter_model.get('provider_site_url')
        if not provider_site_url and providers_data and provider_slug:
            for provider in providers_data:
                if provider.get('slug') == provider_slug:
                    provider_site_url = provider.get('site_url')
                    break

        # Generate model logo URL using Google favicon service
        model_logo_url = None
        if provider_site_url:
            # Clean the site URL for favicon service
            clean_url = provider_site_url.replace('https://', '').replace('http://', '')
            if clean_url.startswith('www.'):
                clean_url = clean_url[4:]
            model_logo_url = f"https://www.google.com/s2/favicons?domain={clean_url}&sz=128"
            logger.info(f"Generated model_logo_url: {model_logo_url}")

        # Add provider information to model
        enhanced_model = {
            **openrouter_model,
            "provider_slug": provider_slug if provider_slug else openrouter_model.get('provider_slug'),
            "provider_site_url": provider_site_url,
            "model_logo_url": model_logo_url
        }

        return enhanced_model
    except Exception as e:
        logger.error(f"Error enhancing model with provider info: {e}")
        return openrouter_model<|MERGE_RESOLUTION|>--- conflicted
+++ resolved
@@ -4,11 +4,7 @@
 import os
 from pathlib import Path
 import csv
-<<<<<<< HEAD
-from typing import Optional, Any
-=======
 from typing import Any, Dict, Optional, Union
->>>>>>> 140978ba
 
 from src.config import Config
 from src.cache import (
