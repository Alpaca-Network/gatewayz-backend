--- conflicted
+++ resolved
@@ -1915,13 +1915,9 @@
         "model_logo_url": None,
         "source_gateway": "near",
         "raw_near": near_model,
-<<<<<<< HEAD
         # Mark all Near AI models as private
-        "is_private": True,
+        "is_private": True,  # NEAR models support private inference
         "tags": ["Private"],
-=======
-        "is_private": True,  # NEAR models support private inference
->>>>>>> 23cf65fb
         # Highlight security features as metadata
         "security_features": {
             "private_inference": True,
