import csv
import json
import logging
import threading
from concurrent.futures import ThreadPoolExecutor
from datetime import datetime, timezone
from pathlib import Path
from typing import Any
from urllib.parse import urlparse

import httpx
from fastapi import APIRouter

from src.cache import (
    _FAL_CACHE_INIT_DEFERRED,
    _aihubmix_models_cache,
    _aimo_models_cache,
    _alibaba_models_cache,
    _anannas_models_cache,
    _cerebras_models_cache,
    _chutes_models_cache,
    _clarifai_models_cache,
    _cloudflare_workers_ai_models_cache,
    _deepinfra_models_cache,
    _fal_models_cache,
    _featherless_models_cache,
    _fireworks_models_cache,
    _google_vertex_models_cache,
    _groq_models_cache,
    _helicone_models_cache,
    _huggingface_cache,
    _huggingface_models_cache,
    _models_cache,
    _multi_provider_catalog_cache,
    _near_models_cache,
    _nebius_models_cache,
    _novita_models_cache,
    _onerouter_models_cache,
    _together_models_cache,
    _vercel_ai_gateway_models_cache,
    _xai_models_cache,
    clear_gateway_error,
    get_gateway_error_message,
    is_cache_fresh,
    is_gateway_in_error_state,
    set_gateway_error,
    should_revalidate_in_background,
)
from src.config import Config
from src.services.google_models_config import register_google_models_in_canonical_registry
from src.services.huggingface_models import fetch_models_from_hug, get_huggingface_model_info
from src.services.model_transformations import detect_provider_from_model_id
from src.services.multi_provider_registry import (
    CanonicalModelProvider,
    get_registry,
)
from src.services.cerebras_client import fetch_models_from_cerebras
from src.services.clarifai_client import fetch_models_from_clarifai
from src.services.cloudflare_workers_ai_client import fetch_models_from_cloudflare_workers_ai
from src.services.google_vertex_client import fetch_models_from_google_vertex
from src.services.nebius_client import fetch_models_from_nebius
from src.services.novita_client import fetch_models_from_novita
from src.services.onerouter_client import fetch_models_from_onerouter
from src.services.xai_client import fetch_models_from_xai
from src.services.cloudflare_workers_ai_client import fetch_models_from_cloudflare_workers_ai
from src.services.pricing_lookup import enrich_model_with_pricing
from src.utils.security_validators import sanitize_for_logging

logger = logging.getLogger(__name__)

# Global lock and flag to prevent circular dependencies during catalog building
# Using a global lock instead of threading.local() to ensure the flag is visible
# across all threads spawned by ThreadPoolExecutor during parallel model fetching
_building_catalog_lock = threading.Lock()
_building_catalog_flag = False


def _is_building_catalog() -> bool:
    """Check if we're currently building the model catalog

    Uses a global lock to ensure thread-safety and visibility across
    all threads spawned by ThreadPoolExecutor.
    """
    with _building_catalog_lock:
        return _building_catalog_flag


def _set_building_catalog(active: bool):
    """Set the building catalog flag

    Uses a global lock to ensure thread-safety and visibility across
    all threads spawned by ThreadPoolExecutor.
    """
    global _building_catalog_flag
    with _building_catalog_lock:
        _building_catalog_flag = active


# Modality constants to reduce duplication
MODALITY_TEXT_TO_TEXT = "text->text"
MODALITY_TEXT_TO_IMAGE = "text->image"
MODALITY_TEXT_TO_AUDIO = "text->audio"


class AggregatedCatalog(list):
    """List-like wrapper that also exposes canonical model metadata."""

    def __init__(self, models: list | None, canonical_models: list | None):
        super().__init__(models or [])
        self.canonical_models = canonical_models or []

    def as_dict(self) -> dict[str, Any]:
        return {"models": list(self), "canonical_models": self.canonical_models}


def _normalize_provider_slug(provider_slug: str) -> str:
    mapping = {
        "hug": "huggingface",
        "huggingface": "huggingface",
        "google-vertex": "google-vertex",
    }
    return mapping.get(provider_slug.lower(), provider_slug.lower())


def _extract_modalities(record: dict) -> list[str]:
    modalities = record.get("modalities")
    if isinstance(modalities, list) and modalities:
        return modalities

    architecture = record.get("architecture") or {}
    if isinstance(architecture, dict):
        if isinstance(architecture.get("input_modalities"), list):
            return architecture["input_modalities"]
        modality = architecture.get("modality")
        if modality:
            if isinstance(modality, list):
                return modality
            return [modality]

    if record.get("modality"):
        value = record["modality"]
        if isinstance(value, list):
            return value
        return [value]

    return ["text"]


def _register_canonical_records(provider_slug: str, models: list | None) -> None:
    if not models:
        return

    try:
        registry = get_registry()
        normalized_provider = _normalize_provider_slug(provider_slug)

        for record in models:
            if not isinstance(record, dict):
                continue

            canonical_id = record.get("canonical_slug") or record.get("slug") or record.get("id")

            if not canonical_id:
                continue

            display_metadata = {
                "name": record.get("name") or record.get("display_name"),
                "description": record.get("description"),
                "context_length": record.get("context_length") or record.get("max_context_length"),
                "modalities": _extract_modalities(record),
                "slug": record.get("slug"),
                "canonical_slug": record.get("canonical_slug"),
            }

            if record.get("aliases"):
                display_metadata["aliases"] = record.get("aliases")

            pricing = record.get("pricing") or {}
            capabilities = {
                "context_length": record.get("context_length") or record.get("max_context_length"),
                "max_output_tokens": record.get("max_tokens") or record.get("max_output_tokens"),
                "modalities": _extract_modalities(record),
                "supported_parameters": record.get("supported_parameters"),
                "default_parameters": record.get("default_parameters"),
                "features": record.get("features"),
            }

            metadata = {
                "slug": record.get("slug"),
                "canonical_slug": record.get("canonical_slug"),
                "provider_slug": record.get("provider_slug"),
                "source_gateway": record.get("source_gateway"),
            }

            provider = CanonicalModelProvider(
                provider_slug=normalized_provider,
                native_model_id=record.get("id") or canonical_id,
                capabilities={k: v for k, v in capabilities.items() if v not in (None, [], {})},
                pricing=pricing,
                metadata={k: v for k, v in metadata.items() if v is not None},
            )

            registry.register_canonical_provider(canonical_id, display_metadata, provider)
    except Exception as exc:  # pragma: no cover - defensive guard
        logger.debug("Canonical registration failed for %s: %s", provider_slug, exc)


def _fresh_cached_models(cache: dict, provider_slug: str):
    if cache.get("data") and cache.get("timestamp"):
        cache_age = (datetime.now(timezone.utc) - cache["timestamp"]).total_seconds()
        if cache_age < cache.get("ttl", 0):
            _register_canonical_records(provider_slug, cache["data"])
            return cache["data"]
    return None


def _get_fresh_or_stale_cached_models(cache: dict, provider_slug: str):
    """Get fresh cache if available, or stale cache within stale_ttl window.

    Implements stale-while-revalidate pattern for improved resilience:
    - Returns fresh cache if within normal TTL
    - Returns stale cache if still within stale_ttl (2x TTL) and no fresh data available
    - Allows serving stale data while background processes revalidate
    - Prevents timeout failures from blocking catalog assembly

    Args:
        cache: Cache dictionary with data, timestamp, ttl, stale_ttl keys
        provider_slug: Provider identifier for canonical registration

    Returns:
        Cached data if available and valid (fresh or stale), None otherwise
    """
    # Explicitly check for None to allow empty lists to be cached
    if cache.get("data") is None or not cache.get("timestamp"):
        return None

    cache_age = (datetime.now(timezone.utc) - cache["timestamp"]).total_seconds()
    ttl = cache.get("ttl", 3600)
    stale_ttl = cache.get("stale_ttl", 7200)

    if cache_age < ttl:
        # Fresh cache
        _register_canonical_records(provider_slug, cache["data"])
        return cache["data"]
    elif cache_age < stale_ttl:
        # Stale but still usable (stale-while-revalidate)
        logger.debug(f"{provider_slug} serving stale cache (age: {cache_age:.1f}s, stale_ttl: {stale_ttl}s)")
        _register_canonical_records(provider_slug, cache["data"])
        return cache["data"]

    return None


def sanitize_pricing(pricing: dict) -> dict | None:
    """
    Sanitize pricing data by handling negative values.

    OpenRouter uses -1 to indicate dynamic pricing (e.g., for auto-routing models).
    Since we can't determine the actual cost for dynamic pricing models, we return
    None to indicate this model should be filtered out.

    Args:
        pricing: Pricing dictionary from API

    Returns:
        Sanitized pricing dictionary, or None if pricing is dynamic/indeterminate
    """
    if not pricing or not isinstance(pricing, dict):
        return pricing

    sanitized = pricing.copy()
    has_dynamic_pricing = False

    for key in ["prompt", "completion", "request", "image", "web_search", "internal_reasoning"]:
        if key in sanitized:
            try:
                value = sanitized[key]
                if value is not None:
                    # Convert to float and check if negative
                    float_value = float(value)
                    if float_value < 0:
                        # Mark as dynamic pricing - we can't determine actual cost
                        has_dynamic_pricing = True
                        logger.debug(
                            "Found dynamic pricing %s=%s, model will be filtered",
                            sanitize_for_logging(key),
                            sanitize_for_logging(str(value)),
                        )
                        break
            except (ValueError, TypeError):
                # Keep the original value if conversion fails
                pass

    # If model has dynamic pricing, return None to filter it out
    if has_dynamic_pricing:
        return None

    return sanitized


# Initialize logging
logger = logging.getLogger(__name__)

router = APIRouter()


# Initialize FAL models cache on module import for better performance
# This ensures FAL models are available immediately without lazy loading
try:
    from src.cache import initialize_fal_cache_from_catalog

    initialize_fal_cache_from_catalog()
except ImportError:
    # Initialization will be deferred to first request if import fails
    logger.debug(f"{_FAL_CACHE_INIT_DEFERRED} on import")

# Initialize Featherless models cache on module import for better performance
# This ensures Featherless cache structure is ready even if no static catalog exists
try:
    from src.cache import initialize_featherless_cache_from_catalog

    initialize_featherless_cache_from_catalog()
except ImportError:
    # Initialization will be deferred to first request if import fails
    logger.debug("Featherless cache initialization deferred on import")


def load_featherless_catalog_export() -> list:
    """
    Load Featherless models from a static export CSV if available.
    Returns a list of normalized model records or None.
    """
    try:
        repo_root = Path(__file__).resolve().parents[2]
        export_candidates = [
            repo_root / "models_export_2025-10-16_202520.csv",
            repo_root / "models_export_2025-10-16_202501.csv",
        ]

        for csv_path in export_candidates:
            if not csv_path.exists():
                continue

            logger.info(f"Loading Featherless catalog export from {csv_path}")
            with csv_path.open("r", encoding="utf-8") as f:
                reader = csv.DictReader(f)
                rows = [
                    row for row in reader if (row.get("gateway") or "").lower() == "featherless"
                ]

            if not rows:
                logger.warning(f"No Featherless rows found in export {csv_path}")
                continue

            normalized = []
            for row in rows:
                model_id = row.get("id")
                if not model_id:
                    continue

                try:
                    context_length = int(float(row.get("context_length", 0) or 0))
                except (TypeError, ValueError):
                    context_length = 0

                def parse_price(value: str) -> str:
                    try:
                        if value is None or value == "":
                            return "0"
                        return str(float(value))
                    except (TypeError, ValueError):
                        return "0"

                prompt_price = parse_price(row.get("prompt_price"))
                completion_price = parse_price(row.get("completion_price"))

                normalized.append(
                    {
                        "id": model_id,
                        "slug": model_id,
                        "canonical_slug": model_id,
                        "hugging_face_id": None,
                        "name": row.get("name") or model_id,
                        "created": None,
                        "description": row.get("description")
                        or f"Featherless catalog entry for {model_id}.",
                        "context_length": context_length,
                        "architecture": {
                            "modality": row.get("modality") or MODALITY_TEXT_TO_TEXT,
                            "input_modalities": ["text"],
                            "output_modalities": ["text"],
                            "tokenizer": None,
                            "instruct_type": None,
                        },
                        "pricing": {
                            "prompt": prompt_price,
                            "completion": completion_price,
                            "request": "0",
                            "image": "0",
                            "web_search": "0",
                            "internal_reasoning": "0",
                        },
                        "top_provider": None,
                        "per_request_limits": None,
                        "supported_parameters": [],
                        "default_parameters": {},
                        "provider_slug": row.get("provider_slug")
                        or (model_id.split("/")[0] if "/" in model_id else "featherless"),
                        "provider_site_url": None,
                        "model_logo_url": None,
                        "source_gateway": "featherless",
                        "raw_featherless": row,
                    }
                )

            logger.info(f"Loaded {len(normalized)} Featherless models from export {csv_path}")
            return normalized
        return None
    except Exception as exc:
        logger.error(
            "Failed to load Featherless catalog export: %s",
            sanitize_for_logging(str(exc)),
            exc_info=True,
        )
        return None


# Thread pool for background cache revalidation
_revalidation_executor = ThreadPoolExecutor(max_workers=4, thread_name_prefix="cache-revalidate")


def revalidate_cache_in_background(gateway: str, fetch_function):
    """Trigger background revalidation of cache"""

    def _revalidate():
        try:
            logger.info("Background revalidation started for %s", sanitize_for_logging(gateway))
            fetch_function()
            logger.info("Background revalidation completed for %s", sanitize_for_logging(gateway))
        except Exception as e:
            logger.warning(
                "Background revalidation failed for %s: %s",
                sanitize_for_logging(gateway),
                sanitize_for_logging(str(e)),
            )

    _revalidation_executor.submit(_revalidate)


def get_all_models_parallel():
    """Fetch models from all gateways in parallel for improved performance"""
    try:
        gateways = [
            "openrouter",
            "featherless",
            "deepinfra",
            "cerebras",
            "nebius",
            "xai",
            "novita",
            "hug",
            "chutes",
            "groq",
            "fireworks",
            "together",
            "aimo",
            "near",
            "fal",
            "helicone",
            "anannas",
            "aihubmix",
            "alibaba",
            "onerouter",
            "google-vertex",
            "cloudflare-workers-ai",
            "clarifai",
        ]

        # Filter out gateways that are currently in error state (circuit breaker pattern)
        active_gateways = []
        for gw in gateways:
            if is_gateway_in_error_state(gw):
                error_msg = get_gateway_error_message(gw)
                logger.info(
                    "Skipping %s in parallel fetch - gateway in error state: %s",
                    sanitize_for_logging(gw),
                    sanitize_for_logging(error_msg or "unknown error")[:100]
                )
            else:
                active_gateways.append(gw)

        logger.info(
            "Fetching from %d/%d active gateways (%d in error state)",
            len(active_gateways),
            len(gateways),
            len(gateways) - len(active_gateways)
        )

        # Use ThreadPoolExecutor to fetch all gateways in parallel
        # Since get_cached_models uses synchronous httpx, we use threads
        # Reduced max_workers from 16 to 8 to prevent thread exhaustion
        # in case of recursive calls or errors
        with ThreadPoolExecutor(max_workers=8) as executor:
            futures = {executor.submit(get_cached_models, gw): gw for gw in active_gateways}
            all_models = []

            for future in futures:
                try:
                    models = future.result(timeout=30)
                    if models:
                        all_models.extend(models)
                except TimeoutError:
                    gateway_name = futures[future]
                    logger.warning(
                        "Timeout fetching models from %s after 30s",
                        sanitize_for_logging(gateway_name),
                    )
                except Exception as e:
                    gateway_name = futures[future]
                    logger.warning(
                        "Failed to fetch models from %s: %s",
                        sanitize_for_logging(gateway_name),
                        sanitize_for_logging(str(e)),
                    )

            return all_models
    except Exception as e:
        logger.error("Error in parallel model fetching: %s", sanitize_for_logging(str(e)))
        # Fallback to sequential fetching
        return get_all_models_sequential()


def get_all_models_sequential():
    """Fallback sequential fetching (original implementation)"""
    openrouter_models = get_cached_models("openrouter") or []
    featherless_models = get_cached_models("featherless") or []
    deepinfra_models = get_cached_models("deepinfra") or []
    cerebras_models = get_cached_models("cerebras") or []
    nebius_models = get_cached_models("nebius") or []
    xai_models = get_cached_models("xai") or []
    novita_models = get_cached_models("novita") or []
    hug_models = get_cached_models("hug") or []
    chutes_models = get_cached_models("chutes") or []
    groq_models = get_cached_models("groq") or []
    fireworks_models = get_cached_models("fireworks") or []
    together_models = get_cached_models("together") or []
    aimo_models = get_cached_models("aimo") or []
    near_models = get_cached_models("near") or []
    fal_models = get_cached_models("fal") or []
    helicone_models = get_cached_models("helicone") or []
    anannas_models = get_cached_models("anannas") or []
    aihubmix_models = get_cached_models("aihubmix") or []
    alibaba_models = get_cached_models("alibaba") or []
    onerouter_models = get_cached_models("onerouter") or []
    google_vertex_models = get_cached_models("google-vertex") or []
    cloudflare_workers_ai_models = get_cached_models("cloudflare-workers-ai") or []
    clarifai_models = get_cached_models("clarifai") or []
    return (
        openrouter_models
        + featherless_models
        + deepinfra_models
        + cerebras_models
        + nebius_models
        + xai_models
        + novita_models
        + hug_models
        + chutes_models
        + groq_models
        + fireworks_models
        + together_models
        + aimo_models
        + near_models
        + fal_models
        + helicone_models
        + anannas_models
        + aihubmix_models
        + alibaba_models
        + onerouter_models
        + google_vertex_models
        + cloudflare_workers_ai_models
        + clarifai_models
    )


def _build_multi_provider_catalog() -> AggregatedCatalog:
    registry = get_registry()
    registry.reset_canonical_models()

    try:
        register_google_models_in_canonical_registry()
    except Exception as exc:  # pragma: no cover - defensive guard
        logger.debug("Failed to register Google canonical models: %s", exc)

    # Set flag to prevent circular dependencies during catalog building
    _set_building_catalog(True)
    try:
        models = get_all_models_parallel()
        canonical_snapshot = registry.get_canonical_catalog_snapshot()
        return AggregatedCatalog(models, canonical_snapshot)
    finally:
        _set_building_catalog(False)


def _refresh_multi_provider_catalog_cache() -> AggregatedCatalog:
    catalog = _build_multi_provider_catalog()
    _multi_provider_catalog_cache["data"] = catalog
    _multi_provider_catalog_cache["timestamp"] = datetime.now(timezone.utc)
    return catalog


def get_cached_models(gateway: str = "openrouter"):
    """Get cached models or fetch from the requested gateway if cache is expired"""
    try:
        gateway = (gateway or "openrouter").lower()

        if gateway == "featherless":
            cached = _get_fresh_or_stale_cached_models(_featherless_models_cache, "featherless")
            if cached is not None:
                return cached
            result = fetch_models_from_featherless()
            _register_canonical_records("featherless", result)
            return result if result is not None else []

        if gateway == "chutes":
            cached = _get_fresh_or_stale_cached_models(_chutes_models_cache, "chutes")
            if cached is not None:
                return cached
            result = fetch_models_from_chutes()
            _register_canonical_records("chutes", result)
            return result if result is not None else []

        if gateway == "groq":
            cached = _get_fresh_or_stale_cached_models(_groq_models_cache, "groq")
            if cached is not None:
                return cached
            result = fetch_models_from_groq()
            _register_canonical_records("groq", result)
            return result if result is not None else []

        if gateway == "fireworks":
            cached = _get_fresh_or_stale_cached_models(_fireworks_models_cache, "fireworks")
            if cached is not None:
                return cached

            # Check if gateway is in error state (exponential backoff)
            if is_gateway_in_error_state("fireworks"):
                error_msg = get_gateway_error_message("fireworks")
                logger.warning(
                    "Skipping Fireworks fetch - gateway in error state: %s",
                    sanitize_for_logging(error_msg or "unknown error")
                )
                return []

            result = fetch_models_from_fireworks()
            _register_canonical_records("fireworks", result)
            return result if result is not None else []

        if gateway == "together":
            cached = _get_fresh_or_stale_cached_models(_together_models_cache, "together")
            if cached is not None:
                return cached
            result = fetch_models_from_together()
            _register_canonical_records("together", result)
            return result if result is not None else []

        if gateway == "deepinfra":
            cached = _get_fresh_or_stale_cached_models(_deepinfra_models_cache, "deepinfra")
            if cached is not None:
                return cached
            result = fetch_models_from_deepinfra()
            _register_canonical_records("deepinfra", result)
            return result if result is not None else []

        if gateway == "google-vertex":
            cached = _get_fresh_or_stale_cached_models(_google_vertex_models_cache, "google-vertex")
            if cached is not None:
                return cached
            result = fetch_models_from_google_vertex()
            _register_canonical_records("google-vertex", result)
            return result if result is not None else []

        if gateway == "cerebras":
            cached = _get_fresh_or_stale_cached_models(_cerebras_models_cache, "cerebras")
            if cached is not None:
                return cached
            result = fetch_models_from_cerebras()
            _register_canonical_records("cerebras", result)
            return result if result is not None else []

        if gateway == "nebius":
            cached = _get_fresh_or_stale_cached_models(_nebius_models_cache, "nebius")
            if cached is not None:
                return cached
            result = fetch_models_from_nebius()
            _register_canonical_records("nebius", result)
            return result if result is not None else []

        if gateway == "xai":
            cached = _get_fresh_or_stale_cached_models(_xai_models_cache, "xai")
            if cached is not None:
                return cached
            result = fetch_models_from_xai()
            _register_canonical_records("xai", result)
            return result if result is not None else []

        if gateway == "novita":
            cached = _get_fresh_or_stale_cached_models(_novita_models_cache, "novita")
            if cached is not None:
                return cached
            result = fetch_models_from_novita()
            _register_canonical_records("novita", result)
            return result if result is not None else []

        if gateway == "onerouter":
            cached = _get_fresh_or_stale_cached_models(_onerouter_models_cache, "onerouter")
            if cached is not None:
                return cached
            result = fetch_models_from_onerouter()
            _register_canonical_records("onerouter", result)
            return result if result is not None else []

        if gateway == "hug" or gateway == "huggingface":
            from src.services.huggingface_models import ESSENTIAL_MODELS

            cache = _huggingface_models_cache
            if cache["data"] and cache["timestamp"]:
                cache_age = (datetime.now(timezone.utc) - cache["timestamp"]).total_seconds()
                if cache_age < cache["ttl"]:
                    # Validate cache has reasonable number of models (should be 500+, not just 9)
                    cache_size = len(cache["data"])
                    if cache_size < 100:
                        logger.warning(
                            f"⚠️  Hugging Face cache is suspiciously small ({cache_size} models). This might indicate a failed fetch or incomplete data. Refetching..."
                        )
                    else:
                        cached_ids = {model.get("id", "").lower() for model in cache["data"]}
                        essential_missing = any(
                            model_id.lower() not in cached_ids for model_id in ESSENTIAL_MODELS
                        )
                        if not essential_missing:
                            logger.debug(
                                f"Using cached Hugging Face models ({cache_size} models, age: {cache_age:.0f}s)"
                            )
                            _register_canonical_records("huggingface", cache["data"])
                            return cache["data"]
                        logger.info(
                            "Hugging Face cache missing essential models; refetching catalog"
                        )

            logger.info("Fetching fresh Hugging Face models catalog...")
            result = fetch_models_from_hug()

            # Validate result
            if result:
                logger.info(f"✅ Successfully loaded {len(result)} Hugging Face models")
            else:
                logger.error(
                    "❌ Failed to fetch Hugging Face models - API may be unavailable or rate limited"
                )

            # WORKAROUND: Explicitly update cache in case of module import issues
            if result and not cache["data"]:
                logger.info("Manually updating HuggingFace cache after fetch")
                _huggingface_models_cache["data"] = result
                _huggingface_models_cache["timestamp"] = datetime.now(timezone.utc)

            _register_canonical_records("huggingface", result)
            return result

        if gateway == "aimo":
            # Try fresh cache first
            cached = _fresh_cached_models(_aimo_models_cache, "aimo")
            if cached is not None:
                return cached

            # Fetch fresh data (with resilience features)
            result = fetch_models_from_aimo()

            # If fetch succeeded, use fresh data
            if result:
                return result

            # Fetch failed - fall back to stale-while-revalidate cache if available
            stale_cached = _get_fresh_or_stale_cached_models(_aimo_models_cache, "aimo")
            if stale_cached is not None:
                logger.warning("AIMO fetch failed, returning stale cache")
                return stale_cached

            return []

        if gateway == "near":
            cached = _get_fresh_or_stale_cached_models(_near_models_cache, "near")
            if cached is not None:
                return cached
            result = fetch_models_from_near()
            _register_canonical_records("near", result)
            return result if result is not None else []

        if gateway == "fal":
            cached = _get_fresh_or_stale_cached_models(_fal_models_cache, "fal")
            if cached is not None:
                return cached
            result = fetch_models_from_fal()
            _register_canonical_records("fal", result)
            return result if result is not None else []

        if gateway == "vercel-ai-gateway":
            cached = _get_fresh_or_stale_cached_models(_vercel_ai_gateway_models_cache, "vercel-ai-gateway")
            if cached is not None:
                return cached
            result = fetch_models_from_vercel_ai_gateway()
            _register_canonical_records("vercel-ai-gateway", result)
            return result if result is not None else []

        if gateway == "helicone":
            cached = _get_fresh_or_stale_cached_models(_helicone_models_cache, "helicone")
            if cached is not None:
                return cached
            result = fetch_models_from_helicone()
            _register_canonical_records("helicone", result)
            return result if result is not None else []

        if gateway == "anannas":
            cached = _get_fresh_or_stale_cached_models(_anannas_models_cache, "anannas")
            if cached is not None:
                return cached
            result = fetch_models_from_anannas()
            _register_canonical_records("anannas", result)
            return result if result is not None else []

        if gateway == "aihubmix":
            cached = _get_fresh_or_stale_cached_models(_aihubmix_models_cache, "aihubmix")
            if cached is not None:
                return cached
            result = fetch_models_from_aihubmix()
            _register_canonical_records("aihubmix", result)
            return result if result is not None else []

        if gateway == "alibaba":
            cached = _get_fresh_or_stale_cached_models(_alibaba_models_cache, "alibaba")
            if cached is not None:
                return cached
            result = fetch_models_from_alibaba()
            _register_canonical_records("alibaba", result)
            return result if result is not None else []

        if gateway == "cloudflare-workers-ai":
            cached = _get_fresh_or_stale_cached_models(
                _cloudflare_workers_ai_models_cache, "cloudflare-workers-ai"
            )
            if cached is not None:
                return cached
            result = fetch_models_from_cloudflare_workers_ai()
            _register_canonical_records("cloudflare-workers-ai", result)
            return result if result is not None else []

        if gateway == "clarifai":
            cached = _get_fresh_or_stale_cached_models(_clarifai_models_cache, "clarifai")
            if cached is not None:
                return cached
            result = fetch_models_from_clarifai()
            _register_canonical_records("clarifai", result)
            return result if result is not None else []

        if gateway == "all":
            cache = _multi_provider_catalog_cache
            # Check timestamp only - empty list [] is a valid cached value
            if cache.get("timestamp") is not None:
                cache_age = (datetime.now(timezone.utc) - cache["timestamp"]).total_seconds()
                if cache_age < cache["ttl"]:
                    return cache["data"]
                if cache_age < cache.get("stale_ttl", cache["ttl"]):
                    revalidate_cache_in_background(
                        "multi-provider-catalog", _refresh_multi_provider_catalog_cache
                    )
                    return cache["data"]

            return _refresh_multi_provider_catalog_cache()

        # Default to OpenRouter with stale-while-revalidate
        if is_cache_fresh(_models_cache):
            data = _models_cache["data"]
            _register_canonical_records("openrouter", data)
            return data

        # Check if we can serve stale cache while revalidating
        if should_revalidate_in_background(_models_cache):
            logger.info("Serving stale OpenRouter cache while revalidating in background")
            cached = _models_cache["data"]
            if cached:
                _register_canonical_records("openrouter", cached)
            revalidate_cache_in_background("openrouter", fetch_models_from_openrouter)
            return cached

        # Cache expired or empty, fetch fresh data synchronously
        result = fetch_models_from_openrouter()
        _register_canonical_records("openrouter", result)
        return result if result is not None else []
    except Exception as e:
        logger.error(
            "Error getting cached models for gateway '%s': %s",
            sanitize_for_logging(gateway),
            sanitize_for_logging(str(e)),
        )
        return []


def fetch_models_from_openrouter():
    """Fetch models from OpenRouter API"""
    try:
        if not Config.OPENROUTER_API_KEY:
            logger.error("OpenRouter API key not configured")
            return None

        headers = {
            "Authorization": f"Bearer {Config.OPENROUTER_API_KEY}",
            "Content-Type": "application/json",
        }

        response = httpx.get("https://openrouter.ai/api/v1/models", headers=headers)
        response.raise_for_status()

        models_data = response.json()
        raw_models = models_data.get("data", [])

        # Process and filter models
        filtered_models = []
        for model in raw_models:
            model.setdefault("source_gateway", "openrouter")
            # Sanitize pricing - returns None for models with dynamic pricing
            if "pricing" in model:
                sanitized_pricing = sanitize_pricing(model["pricing"])
                if sanitized_pricing is None:
                    # Filter out models with dynamic/indeterminate pricing
                    logger.debug(
                        "Filtering out model %s with dynamic pricing",
                        sanitize_for_logging(model.get("id", "unknown")),
                    )
                    continue
                model["pricing"] = sanitized_pricing
            filtered_models.append(model)

        logger.info(
            f"Filtered {len(raw_models) - len(filtered_models)} models with dynamic pricing"
        )
        _models_cache["data"] = filtered_models
        _models_cache["timestamp"] = datetime.now(timezone.utc)

        # Clear error state on successful fetch
        clear_gateway_error("openrouter")

        return _models_cache["data"]
    except httpx.HTTPStatusError as e:
        error_msg = f"HTTP {e.response.status_code} - {sanitize_for_logging(e.response.text)}"
        logger.error("OpenRouter HTTP error: %s", error_msg)
        set_gateway_error("openrouter", error_msg)
        return None
    except Exception as e:
        error_msg = sanitize_for_logging(str(e))
        logger.error("Failed to fetch models from OpenRouter: %s", error_msg)
        set_gateway_error("openrouter", error_msg)
        return None


def fetch_models_from_deepinfra():
    """Fetch models from DeepInfra API and normalize to the catalog schema"""
    try:
        if not Config.DEEPINFRA_API_KEY:
            logger.error(
                "DeepInfra API key not configured - please set DEEPINFRA_API_KEY environment variable"
            )
            return None

        # Log that we're attempting to fetch
        api_key_preview = (
            Config.DEEPINFRA_API_KEY[:5] + "***" if Config.DEEPINFRA_API_KEY else "NONE"
        )
        logger.info(f"DeepInfra API key found (preview: {api_key_preview})")

        headers = {
            "Authorization": f"Bearer {Config.DEEPINFRA_API_KEY}",
            "Content-Type": "application/json",
        }

        # DeepInfra API - use /models/list endpoint which has better model data
        url = "https://api.deepinfra.com/models/list"
        logger.info("Fetching DeepInfra models from %s", sanitize_for_logging(str(url)))

        response = httpx.get(url, headers=headers, timeout=20.0)

        logger.info(f"DeepInfra API response status: {response.status_code}")
        response.raise_for_status()

        payload = response.json()

        # DeepInfra /models/list returns array directly, not wrapped in an object
        if isinstance(payload, list):
            raw_models = payload
        else:
            raw_models = payload.get("data", [])

        logger.info(f"Fetched {len(raw_models)} models from DeepInfra")

        normalized_models = [normalize_deepinfra_model(model) for model in raw_models if model]

        _deepinfra_models_cache["data"] = normalized_models
        _deepinfra_models_cache["timestamp"] = datetime.now(timezone.utc)

        # Clear error state on successful fetch
        clear_gateway_error("deepinfra")

        logger.info(f"Successfully cached {len(normalized_models)} DeepInfra models")
        return _deepinfra_models_cache["data"]
    except httpx.HTTPStatusError as e:
        error_msg = f"HTTP {e.response.status_code} - {sanitize_for_logging(e.response.text)}"
        logger.error("DeepInfra HTTP error: %s", error_msg)
        set_gateway_error("deepinfra", error_msg)
        return None
    except Exception as e:
        error_msg = sanitize_for_logging(str(e))
        logger.error("Failed to fetch models from DeepInfra: %s", error_msg, exc_info=True)
        set_gateway_error("deepinfra", error_msg)
        return None


def fetch_models_from_featherless():
    """Fetch models from Featherless API and normalize to the catalog schema

    Note: Featherless API ignores the 'limit' and 'offset' parameters and returns
    ALL models (~6,452) in a single request. We only need one API call.
    """
    try:
        if not Config.FEATHERLESS_API_KEY:
            logger.error("Featherless API key not configured")
            return None

        headers = {"Authorization": f"Bearer {Config.FEATHERLESS_API_KEY}"}

        # Featherless API returns all models in a single request (ignores pagination params)
        url = "https://api.featherless.ai/v1/models"

        logger.info("Fetching all models from Featherless API (single request)")

        response = httpx.get(url, headers=headers, params={"limit": 10000}, timeout=30.0)
        response.raise_for_status()

        payload = response.json()
        all_models = payload.get("data", [])

        if not all_models:
            logger.warning("No models returned from Featherless API")
            return None

        logger.info(f"Fetched {len(all_models)} total models from Featherless")

        normalized_models = [normalize_featherless_model(model) for model in all_models if model]

        if len(normalized_models) < 6000:
            logger.warning(
                f"Featherless API returned {len(normalized_models)} models; loading extended catalog export for completeness"
            )
            export_models = load_featherless_catalog_export()
            if export_models:
                combined = {model["id"]: model for model in normalized_models if model.get("id")}
                for export_model in export_models:
                    combined[export_model["id"]] = export_model
                normalized_models = list(combined.values())
                logger.info(
                    f"Combined Featherless catalog now includes {len(normalized_models)} models from API + export"
                )

        _featherless_models_cache["data"] = normalized_models
        _featherless_models_cache["timestamp"] = datetime.now(timezone.utc)

        # Clear error state on successful fetch
        clear_gateway_error("featherless")

        logger.info(f"Normalized and cached {len(normalized_models)} Featherless models")
        return _featherless_models_cache["data"]
    except httpx.HTTPStatusError as e:
        error_msg = f"HTTP {e.response.status_code} - {sanitize_for_logging(e.response.text)}"
        logger.error("Featherless HTTP error: %s", error_msg)
        set_gateway_error("featherless", error_msg)
        return None
    except Exception as e:
        error_msg = sanitize_for_logging(str(e))
        logger.error("Failed to fetch models from Featherless: %s", error_msg)
        set_gateway_error("featherless", error_msg)
        return None


def normalize_featherless_model(featherless_model: dict) -> dict:
    """Normalize Featherless catalog entries to resemble OpenRouter model shape"""
    model_id = featherless_model.get("id", "")
    if not model_id:
        return {"source_gateway": "featherless", "raw_featherless": featherless_model or {}}

    # Extract provider slug (everything before the last slash)
    provider_slug = model_id.split("/")[0] if "/" in model_id else "featherless"

    # Model handle is the full ID
    display_name = model_id.replace("-", " ").replace("_", " ").title()

    description = (
        featherless_model.get("description")
        or f"Featherless catalog entry for {model_id}. Pricing data not available from Featherless API."
    )

    # Use null for unknown pricing (Featherless API doesn't provide pricing)
    pricing = {
        "prompt": featherless_model.get("prompt_price"),
        "completion": featherless_model.get("completion_price"),
        "request": featherless_model.get("request_price"),
        "image": featherless_model.get("image_price"),
        "web_search": featherless_model.get("web_search_price"),
        "internal_reasoning": featherless_model.get("internal_reasoning_price"),
    }

    architecture = {
        "modality": MODALITY_TEXT_TO_TEXT,
        "input_modalities": ["text"],
        "output_modalities": ["text"],
        "tokenizer": None,
        "instruct_type": None,
    }

    normalized = {
        "id": model_id,
        "slug": model_id,
        "canonical_slug": model_id,
        "hugging_face_id": None,
        "name": display_name,
        "created": featherless_model.get("created"),
        "description": description,
        "context_length": 0,
        "architecture": architecture,
        "pricing": pricing,
        "top_provider": None,
        "per_request_limits": None,
        "supported_parameters": [],
        "default_parameters": {},
        "provider_slug": provider_slug,
        "provider_site_url": None,
        "model_logo_url": None,
        "source_gateway": "featherless",
        "raw_featherless": featherless_model,
    }

    # Enrich with manual pricing if available
    return enrich_model_with_pricing(normalized, "featherless")


def fetch_models_from_chutes():
    """Fetch models from Chutes static catalog or API"""
    try:
        # First, try to load from static catalog file
        catalog_path = Path(__file__).parent.parent / "data" / "chutes_catalog.json"

        if catalog_path.exists():
            logger.info(f"Loading Chutes models from static catalog: {catalog_path}")
            with open(catalog_path) as f:
                raw_models = json.load(f)

            normalized_models = [normalize_chutes_model(model) for model in raw_models if model]

            _chutes_models_cache["data"] = normalized_models
            _chutes_models_cache["timestamp"] = datetime.now(timezone.utc)

            logger.info(f"Loaded {len(normalized_models)} models from Chutes static catalog")
            return _chutes_models_cache["data"]

        # If static catalog doesn't exist, try API (if key is configured)
        if Config.CHUTES_API_KEY:
            logger.info("Attempting to fetch Chutes models from API")
            return fetch_models_from_chutes_api()

        logger.warning("Chutes catalog file not found and no API key configured")
        return None

    except Exception as e:
        logger.error("Failed to fetch models from Chutes: %s", sanitize_for_logging(str(e)))
        return None


def fetch_models_from_chutes_api():
    """Fetch models from Chutes API (if available)"""
    try:
        if not Config.CHUTES_API_KEY:
            logger.error("Chutes API key not configured")
            return None

        # This is a placeholder for future API integration
        # For now, we're using the static catalog
        logger.warning("Chutes API integration not yet implemented, using static catalog")
        return None

    except Exception as e:
        logger.error("Failed to fetch models from Chutes API: %s", sanitize_for_logging(str(e)))
        return None


def fetch_models_from_groq():
    """Fetch models from Groq API and normalize to the catalog schema"""
    try:
        if not Config.GROQ_API_KEY:
            logger.error("Groq API key not configured")
            return None

        headers = {
            "Authorization": f"Bearer {Config.GROQ_API_KEY}",
            "Content-Type": "application/json",
        }

        response = httpx.get(
            "https://api.groq.com/openai/v1/models",
            headers=headers,
            timeout=20.0,
        )
        response.raise_for_status()

        payload = response.json()
        raw_models = payload.get("data", [])
        normalized_models = [normalize_groq_model(model) for model in raw_models if model]

        _groq_models_cache["data"] = normalized_models
        _groq_models_cache["timestamp"] = datetime.now(timezone.utc)

        # Clear error state on successful fetch
        clear_gateway_error("groq")

        logger.info(f"Fetched {len(normalized_models)} Groq models")
        return _groq_models_cache["data"]
    except httpx.HTTPStatusError as e:
        error_msg = f"HTTP {e.response.status_code} - {sanitize_for_logging(e.response.text)}"
        logger.error("Groq HTTP error: %s", error_msg)
        set_gateway_error("groq", error_msg)
        return None
    except Exception as e:
        error_msg = sanitize_for_logging(str(e))
        logger.error("Failed to fetch models from Groq: %s", error_msg)
        set_gateway_error("groq", error_msg)
        return None


def normalize_chutes_model(chutes_model: dict) -> dict:
    """Normalize Chutes catalog entries to resemble OpenRouter model shape"""
    model_id = chutes_model.get("id", "")
    if not model_id:
        return {"source_gateway": "chutes", "raw_chutes": chutes_model or {}}

    provider_slug = chutes_model.get("provider", "chutes")
    model_type = chutes_model.get("type", "LLM")
    pricing_per_hour = chutes_model.get("pricing_per_hour", 0.0)

    # Convert hourly pricing to per-token pricing (rough estimate)
    # Assume ~1M tokens per hour at average speed
    prompt_price = str(pricing_per_hour / 1000000) if pricing_per_hour > 0 else "0"

    display_name = chutes_model.get("name", model_id.replace("-", " ").replace("_", " ").title())

    description = (
        f"Chutes.ai hosted {model_type} model: {model_id}. Pricing: ${pricing_per_hour}/hr."
    )

    # Determine modality based on type
    modality_map = {
        "LLM": MODALITY_TEXT_TO_TEXT,
        "Image Generation": MODALITY_TEXT_TO_IMAGE,
        "Text to Speech": MODALITY_TEXT_TO_AUDIO,
        "Speech to Text": "audio->text",
        "Video": "text->video",
        "Music Generation": MODALITY_TEXT_TO_AUDIO,
        "Embeddings": "text->embedding",
        "Content Moderation": MODALITY_TEXT_TO_TEXT,
        "Other": "multimodal",
    }

    modality = modality_map.get(model_type, MODALITY_TEXT_TO_TEXT)

    pricing = {
        "prompt": prompt_price,
        "completion": prompt_price,
        "request": "0",
        "image": str(pricing_per_hour) if model_type == "Image Generation" else "0",
        "web_search": "0",
        "internal_reasoning": "0",
        "hourly_rate": str(pricing_per_hour),
    }

    architecture = {
        "modality": modality,
        "input_modalities": ["text"],
        "output_modalities": ["text"],
        "tokenizer": None,
        "instruct_type": None,
    }

    tags = chutes_model.get("tags", [])

    normalized = {
        "id": model_id,
        "slug": model_id,
        "canonical_slug": model_id,
        "hugging_face_id": None,
        "name": display_name,
        "created": None,
        "description": description,
        "context_length": 0,
        "architecture": architecture,
        "pricing": pricing,
        "top_provider": None,
        "per_request_limits": None,
        "supported_parameters": [],
        "default_parameters": {},
        "provider_slug": provider_slug,
        "provider_site_url": None,
        "model_logo_url": None,
        "source_gateway": "chutes",
        "model_type": model_type,
        "tags": tags,
        "raw_chutes": chutes_model,
    }

    # Enrich with manual pricing if available (overrides hourly pricing)
    return enrich_model_with_pricing(normalized, "chutes")


def normalize_groq_model(groq_model: dict) -> dict:
    """Normalize Groq catalog entries to resemble OpenRouter model shape"""
    model_id = groq_model.get("id")
    if not model_id:
        return {"source_gateway": "groq", "raw_groq": groq_model or {}}

    slug = f"groq/{model_id}"
    provider_slug = "groq"

    display_name = (
        groq_model.get("display_name") or model_id.replace("-", " ").replace("_", " ").title()
    )
    owned_by = groq_model.get("owned_by")
    base_description = groq_model.get("description") or f"Groq hosted model {model_id}."
    if owned_by and owned_by.lower() not in base_description.lower():
        description = f"{base_description} Owned by {owned_by}."
    else:
        description = base_description

    metadata = groq_model.get("metadata") or {}
    hugging_face_id = metadata.get("huggingface_repo")

    context_length = metadata.get("context_length") or groq_model.get("context_length") or 0

    pricing = {
        "prompt": None,
        "completion": None,
        "request": None,
        "image": None,
        "web_search": None,
        "internal_reasoning": None,
    }

    architecture = {
        "modality": metadata.get("modality", MODALITY_TEXT_TO_TEXT),
        "input_modalities": metadata.get("input_modalities") or ["text"],
        "output_modalities": metadata.get("output_modalities") or ["text"],
        "tokenizer": metadata.get("tokenizer"),
        "instruct_type": metadata.get("instruct_type"),
    }

    normalized = {
        "id": slug,
        "slug": slug,
        "canonical_slug": slug,
        "hugging_face_id": hugging_face_id,
        "name": display_name,
        "created": groq_model.get("created"),
        "description": description,
        "context_length": context_length,
        "architecture": architecture,
        "pricing": pricing,
        "top_provider": None,
        "per_request_limits": None,
        "supported_parameters": metadata.get("supported_parameters", []),
        "default_parameters": metadata.get("default_parameters", {}),
        "provider_slug": provider_slug,
        "provider_site_url": "https://groq.com",
        "model_logo_url": metadata.get("model_logo_url"),
        "source_gateway": "groq",
        "raw_groq": groq_model,
    }

    return enrich_model_with_pricing(normalized, "groq")


def fetch_models_from_fireworks():
    """Fetch models from Fireworks API and normalize to the catalog schema"""
    try:
        if not Config.FIREWORKS_API_KEY:
            logger.error("Fireworks API key not configured")
            return None

        headers = {
            "Authorization": f"Bearer {Config.FIREWORKS_API_KEY}",
            "Content-Type": "application/json",
        }

        response = httpx.get(
            "https://api.fireworks.ai/inference/v1/models",
            headers=headers,
            timeout=20.0,
        )
        response.raise_for_status()

        payload = response.json()
        raw_models = payload.get("data", [])
        normalized_models = [normalize_fireworks_model(model) for model in raw_models if model]

        _fireworks_models_cache["data"] = normalized_models
        _fireworks_models_cache["timestamp"] = datetime.now(timezone.utc)

        # Clear error state on successful fetch
        clear_gateway_error("fireworks")

        logger.info(f"Fetched {len(normalized_models)} Fireworks models")
        return _fireworks_models_cache["data"]
    except httpx.HTTPStatusError as e:
        error_msg = f"HTTP {e.response.status_code} - {sanitize_for_logging(e.response.text)}"
        logger.error("Fireworks HTTP error: %s", error_msg)

        # Cache error state to prevent continuous retries
        set_gateway_error("fireworks", error_msg)
        return None
    except Exception as e:
        error_msg = sanitize_for_logging(str(e))
        logger.error("Failed to fetch models from Fireworks: %s", error_msg)

        # Cache error state to prevent continuous retries
        set_gateway_error("fireworks", error_msg)
        return None


def normalize_fireworks_model(fireworks_model: dict) -> dict:
    """Normalize Fireworks catalog entries to resemble OpenRouter model shape"""
    model_id = fireworks_model.get("id")
    if not model_id:
        return {"source_gateway": "fireworks", "raw_fireworks": fireworks_model or {}}

    # Fireworks uses format like "accounts/fireworks/models/deepseek-v3p1"
    # We'll keep the full ID as-is
    slug = model_id
    provider_slug = "fireworks"

    display_name = (
        fireworks_model.get("display_name")
        or model_id.split("/")[-1].replace("-", " ").replace("_", " ").title()
    )
    owned_by = fireworks_model.get("owned_by")
    base_description = fireworks_model.get("description") or f"Fireworks hosted model {model_id}."
    if owned_by and owned_by.lower() not in base_description.lower():
        description = f"{base_description} Owned by {owned_by}."
    else:
        description = base_description

    metadata = fireworks_model.get("metadata") or {}
    context_length = metadata.get("context_length") or fireworks_model.get("context_length") or 0

    pricing = {
        "prompt": None,
        "completion": None,
        "request": None,
        "image": None,
        "web_search": None,
        "internal_reasoning": None,
    }

    architecture = {
        "modality": metadata.get("modality", MODALITY_TEXT_TO_TEXT),
        "input_modalities": metadata.get("input_modalities") or ["text"],
        "output_modalities": metadata.get("output_modalities") or ["text"],
        "tokenizer": metadata.get("tokenizer"),
        "instruct_type": metadata.get("instruct_type"),
    }

    normalized = {
        "id": slug,
        "slug": slug,
        "canonical_slug": slug,
        "hugging_face_id": None,
        "name": display_name,
        "created": fireworks_model.get("created"),
        "description": description,
        "context_length": context_length,
        "architecture": architecture,
        "pricing": pricing,
        "top_provider": None,
        "per_request_limits": None,
        "supported_parameters": metadata.get("supported_parameters", []),
        "default_parameters": metadata.get("default_parameters", {}),
        "provider_slug": provider_slug,
        "provider_site_url": "https://fireworks.ai",
        "model_logo_url": None,
        "source_gateway": "fireworks",
        "raw_fireworks": fireworks_model,
    }

    return enrich_model_with_pricing(normalized, "fireworks")


def fetch_specific_model_from_openrouter(provider_name: str, model_name: str):
    """Fetch specific model data from OpenRouter by searching cached models"""
    try:
        # Construct the model ID
        model_id = f"{provider_name}/{model_name}"
        model_id_lower = model_id.lower()

        # First check cache
        openrouter_models = get_cached_models("openrouter")
        if openrouter_models:
            for model in openrouter_models:
                if model.get("id", "").lower() == model_id_lower:
                    return model

        # If not in cache, try to fetch fresh data
        fresh_models = fetch_models_from_openrouter()
        if fresh_models:
            for model in fresh_models:
                if model.get("id", "").lower() == model_id_lower:
                    return model

        logger.warning("Model %s not found in OpenRouter catalog", sanitize_for_logging(model_id))
        return None
    except Exception as e:
        logger.error(
            "Failed to fetch specific model %s/%s from OpenRouter: %s",
            sanitize_for_logging(provider_name),
            sanitize_for_logging(model_name),
            sanitize_for_logging(str(e)),
        )
        return None


def fetch_models_from_together():
    """Fetch models from Together.ai API and normalize to the catalog schema"""
    try:
        if not Config.TOGETHER_API_KEY:
            logger.error("Together API key not configured")
            return None

        headers = {
            "Authorization": f"Bearer {Config.TOGETHER_API_KEY}",
            "Content-Type": "application/json",
        }

        response = httpx.get(
            "https://api.together.xyz/v1/models",
            headers=headers,
            timeout=20.0,
        )
        response.raise_for_status()

        payload = response.json()
        # Together API returns a list directly, not wrapped in {"data": [...]}
        raw_models = payload if isinstance(payload, list) else payload.get("data", [])
        normalized_models = [normalize_together_model(model) for model in raw_models if model]

        _together_models_cache["data"] = normalized_models
        _together_models_cache["timestamp"] = datetime.now(timezone.utc)

        # Clear error state on successful fetch
        clear_gateway_error("together")

        logger.info(f"Fetched {len(normalized_models)} Together models")
        return _together_models_cache["data"]
    except httpx.HTTPStatusError as e:
        error_msg = f"HTTP {e.response.status_code} - {sanitize_for_logging(e.response.text)}"
        logger.error("Together HTTP error: %s", error_msg)
        set_gateway_error("together", error_msg)
        return None
    except Exception as e:
        error_msg = sanitize_for_logging(str(e))
        logger.error("Failed to fetch models from Together: %s", error_msg)
        set_gateway_error("together", error_msg)
        return None


def normalize_together_model(together_model: dict) -> dict:
    """Normalize Together catalog entries to resemble OpenRouter model shape"""
    model_id = together_model.get("id")
    if not model_id:
        return {"source_gateway": "together", "raw_together": together_model or {}}

    slug = model_id
    provider_slug = "together"

    display_name = (
        together_model.get("display_name")
        or model_id.replace("/", " / ").replace("-", " ").replace("_", " ").title()
    )
    owned_by = together_model.get("owned_by") or together_model.get("organization")
    base_description = together_model.get("description") or f"Together hosted model {model_id}."
    if owned_by and owned_by.lower() not in base_description.lower():
        description = f"{base_description} Owned by {owned_by}."
    else:
        description = base_description

    context_length = together_model.get("context_length", 0)

    pricing = {
        "prompt": None,
        "completion": None,
        "request": None,
        "image": None,
        "web_search": None,
        "internal_reasoning": None,
    }

    # Extract pricing if available
    pricing_info = together_model.get("pricing", {})
    if pricing_info:
        pricing["prompt"] = pricing_info.get("input")
        pricing["completion"] = pricing_info.get("output")

    architecture = {
        "modality": MODALITY_TEXT_TO_TEXT,
        "input_modalities": ["text"],
        "output_modalities": ["text"],
        "tokenizer": together_model.get("config", {}).get("tokenizer"),
        "instruct_type": None,
    }

    normalized = {
        "id": slug,
        "slug": slug,
        "canonical_slug": slug,
        "hugging_face_id": None,
        "name": display_name,
        "created": together_model.get("created"),
        "description": description,
        "context_length": context_length,
        "architecture": architecture,
        "pricing": pricing,
        "top_provider": None,
        "per_request_limits": None,
        "supported_parameters": [],
        "default_parameters": {},
        "provider_slug": provider_slug,
        "provider_site_url": "https://together.ai",
        "model_logo_url": None,
        "source_gateway": "together",
        "raw_together": together_model,
    }

    return enrich_model_with_pricing(normalized, "together")


def fetch_models_from_aimo():
    """Fetch models from AIMO Network API with resilience features

    Hardening measures:
    - Configurable, shorter timeouts (5s fetch, 3s connect) to prevent thread pool blocking
    - Retry logic with exponential backoff across multiple base URLs
    - Optional HTTP fallback for HTTPS failures
    - Stale-while-revalidate caching to serve cached data on failure
    - Non-blocking: failures don't block the thread pool during parallel catalog builds

    Note: AIMO is a decentralized AI marketplace with OpenAI-compatible API.
    Models are fetched from the marketplace endpoint if available.
    """
    if not Config.AIMO_API_KEY:
        logger.error("AIMO API key not configured")
        return _aimo_models_cache.get("data", [])

    headers = {
        "Authorization": f"Bearer {Config.AIMO_API_KEY}",
        "Content-Type": "application/json",
    }

    # Build list of URLs to try, starting with HTTPS (primary and fallback)
    urls_to_try = [f"{base_url}/models" for base_url in Config.AIMO_BASE_URLS]

    # Add HTTP fallback URLs if enabled
    if Config.AIMO_ENABLE_HTTP_FALLBACK:
        http_urls = [
            url.replace("https://", "http://") for url in urls_to_try if url.startswith("https://")
        ]
        urls_to_try.extend(http_urls)

    # Create timeout with separate connect and read timeouts
    timeout_config = httpx.Timeout(
        timeout=Config.AIMO_FETCH_TIMEOUT,
        connect=Config.AIMO_CONNECT_TIMEOUT,
    )

    last_error = None
    for attempt in range(Config.AIMO_MAX_RETRIES + 1):
        for url_idx, url in enumerate(urls_to_try):
            try:
                logger.debug(
                    f"AIMO fetch attempt {attempt + 1}/{Config.AIMO_MAX_RETRIES + 1}, "
                    f"URL {url_idx + 1}/{len(urls_to_try)}: {url}"
                )

                response = httpx.get(
                    url, headers=headers, timeout=timeout_config, follow_redirects=True
                )
                response.raise_for_status()

                payload = response.json()
                raw_models = payload.get("data", [])

                if not raw_models:
                    logger.warning("No models returned from AIMO API at %s", url)
                    continue

                # Normalize models and filter out None values (models without providers)
                normalized_models = [
                    normalized
                    for model in raw_models
                    if model and (normalized := normalize_aimo_model(model)) is not None
                ]

                # Deduplicate models by canonical_slug (same model from different AIMO providers)
                # Keep only the first occurrence of each unique model
                seen_models = {}
                deduplicated_models = []
                for model in normalized_models:
                    canonical_slug = model.get("canonical_slug")
                    if canonical_slug and canonical_slug not in seen_models:
                        seen_models[canonical_slug] = True
                        deduplicated_models.append(model)
                    elif not canonical_slug:
                        # If no canonical slug, keep it (shouldn't happen but be safe)
                        deduplicated_models.append(model)

                logger.info(
                    f"Fetched {len(normalized_models)} AIMO models from {url}, "
                    f"deduplicated to {len(deduplicated_models)} unique models"
                )

                _aimo_models_cache["data"] = deduplicated_models
                _aimo_models_cache["timestamp"] = datetime.now(timezone.utc)

                # Clear error state on successful fetch
                clear_gateway_error("aimo")

                return _aimo_models_cache["data"]

            except httpx.TimeoutException:
                last_error = f"Timeout at {url} after {Config.AIMO_FETCH_TIMEOUT}s"
                logger.warning("AIMO timeout: %s (attempt %d)", last_error, attempt + 1)
                continue

            except httpx.HTTPStatusError as e:
                last_error = f"HTTP {e.response.status_code} at {url}"
                logger.warning(
                    "AIMO HTTP error: %s - %s (attempt %d)",
                    last_error,
                    sanitize_for_logging(e.response.text[:200]),
                    attempt + 1,
                )
                continue

            except Exception as e:
                last_error = f"Error at {url}: {sanitize_for_logging(str(e))}"
                logger.warning("AIMO fetch error: %s (attempt %d)", last_error, attempt + 1)
                continue

    # All retries exhausted - use stale cache if available (stale-while-revalidate)
    if _aimo_models_cache.get("data"):
        logger.warning(
            "AIMO fetch failed after all retries, returning stale cached data. Last error: %s",
            last_error,
        )
        set_gateway_error("aimo", f"Using stale cache: {last_error}")
        return _aimo_models_cache["data"]

    # No cached data available
    error_msg = last_error or "Unknown error during AIMO fetch"
    logger.error("Failed to fetch models from AIMO after all retries: %s", error_msg)
    set_gateway_error("aimo", error_msg)
    return []


def normalize_aimo_model(aimo_model: dict) -> dict:
    """Normalize AIMO catalog entries to resemble OpenRouter model shape

    AIMO models use format: provider_pubkey:model_name
    Model data structure:
    - name: base model name (e.g., "DeepSeek-V3-1")
    - display_name: human-readable name
    - providers: list of provider objects with id, name, and pricing
    """
    model_name = aimo_model.get("name")
    if not model_name:
        logger.warning("AIMO model missing 'name' field: %s", sanitize_for_logging(str(aimo_model)))
        return None

    # Normalize model name by stripping common provider prefixes
    # AIMO may return model names like "google/gemini-2.5-pro" or just "gemini-2.5-pro"
    model_name_normalized = model_name
    provider_prefixes = ["google/", "openai/", "anthropic/", "meta/", "meta-llama/", "mistralai/"]
    for prefix in provider_prefixes:
        if model_name.lower().startswith(prefix):
            model_name_normalized = model_name[len(prefix) :]
            break

    # Get provider information (use first provider if multiple)
    providers = aimo_model.get("providers", [])
    if not providers:
        logger.warning("AIMO model '%s' has no providers", sanitize_for_logging(model_name))
        return None

    # For now, use the first provider
    provider = providers[0]
    provider_id = provider.get("id")
    provider_name = provider.get("name", "unknown")

    # Create user-friendly model ID in format: aimo/model_name
    # Use the normalized model name (without provider prefix) for consistency
    # Store the original AIMO format (provider_pubkey:model_name) in raw metadata
    original_aimo_id = f"{provider_id}:{model_name}"
    model_id = f"aimo/{model_name_normalized}"

    slug = model_id
    # Always use "aimo" as the provider slug for AIMO Network models
    provider_slug = "aimo"

    # Create canonical slug from the base model name (without the provider prefix)
    # This allows the model to be grouped with same models from other providers
    canonical_slug = model_name_normalized.lower()

    display_name = aimo_model.get("display_name") or model_name_normalized.replace("-", " ").title()
    base_description = (
        f"AIMO Network decentralized model {model_name_normalized} provided by {provider_name}."
    )
    description = base_description

    context_length = aimo_model.get("context_length", 0)

    # Extract pricing from provider object
    pricing = {
        "prompt": None,
        "completion": None,
        "request": None,
        "image": None,
        "web_search": None,
        "internal_reasoning": None,
    }

    # AIMO provider pricing
    provider_pricing = provider.get("pricing", {})
    if provider_pricing:
        prompt_price = provider_pricing.get("prompt")
        completion_price = provider_pricing.get("completion")
        # Convert to string if not None
        pricing["prompt"] = str(prompt_price) if prompt_price is not None else None
        pricing["completion"] = str(completion_price) if completion_price is not None else None

    # Extract architecture from AIMO model
    aimo_arch = aimo_model.get("architecture", {})
    input_modalities = aimo_arch.get("input_modalities", ["text"])
    output_modalities = aimo_arch.get("output_modalities", ["text"])

    # Determine modality string
    if input_modalities == ["text"] and output_modalities == ["text"]:
        modality = MODALITY_TEXT_TO_TEXT
    else:
        modality = "multimodal"

    architecture = {
        "modality": modality,
        "input_modalities": input_modalities,
        "output_modalities": output_modalities,
        "tokenizer": None,
        "instruct_type": None,
    }

    normalized = {
        "id": slug,
        "slug": slug,
        "canonical_slug": canonical_slug,
        "hugging_face_id": None,
        "name": display_name,
        "created": aimo_model.get("created"),
        "description": description,
        "context_length": context_length,
        "architecture": architecture,
        "pricing": pricing,
        "top_provider": None,
        "per_request_limits": None,
        "supported_parameters": [],
        "default_parameters": {},
        "provider_slug": provider_slug,
        "provider_site_url": "https://aimo.network",
        "model_logo_url": None,
        "source_gateway": "aimo",
        "raw_aimo": aimo_model,
        "aimo_native_id": original_aimo_id,  # Store original AIMO format for routing
    }

    return enrich_model_with_pricing(normalized, "aimo")


def fetch_models_from_near():
    """Fetch models from Near AI API

    Note: Near AI is a decentralized AI infrastructure providing private, verifiable, and user-owned AI services.
    Models are fetched from the OpenAI-compatible /models endpoint.
    If the API doesn't return models, fallback to known Near AI models.
    """
    try:
        if not Config.NEAR_API_KEY:
            logger.error("Near AI API key not configured")
            return None

        headers = {
            "Authorization": f"Bearer {Config.NEAR_API_KEY}",
            "Content-Type": "application/json",
        }

        try:
            # Try to fetch models from Near AI
            # Note: Using Near AI's model list endpoint which includes pricing
            response = httpx.get(
                "https://cloud-api.near.ai/v1/model/list",
                headers=headers,
                timeout=20.0,
            )
            response.raise_for_status()

            payload = response.json()
            raw_models = payload.get("models", [])

            if raw_models:
                # Normalize models
                normalized_models = [normalize_near_model(model) for model in raw_models if model]

                _near_models_cache["data"] = normalized_models
                _near_models_cache["timestamp"] = datetime.now(timezone.utc)

                logger.info(f"Fetched {len(normalized_models)} Near AI models from API")
                return _near_models_cache["data"]
        except (httpx.HTTPStatusError, httpx.RequestError) as e:
            logger.warning(
                "Near AI API request failed: %s. Using fallback model list.",
                sanitize_for_logging(str(e)),
            )

        # Fallback to known Near AI models if API doesn't return results
        # Reference: https://cloud.near.ai/models for current available models
        # Pricing from https://cloud-api.near.ai/v1/model/list (as of 2025-01)
        logger.info("Using fallback Near AI model list")
        fallback_models = [
            {
                "id": "deepseek-ai/DeepSeek-V3.1",
                "modelId": "deepseek-ai/DeepSeek-V3.1",
                "owned_by": "DeepSeek",
                "inputCostPerToken": {"amount": 1, "scale": -6},  # $1.00 per million tokens
                "outputCostPerToken": {"amount": 2.5, "scale": -6},  # $2.50 per million tokens
                "metadata": {"contextLength": 128000},
            },
            {
                "id": "openai/gpt-oss-120b",
                "modelId": "openai/gpt-oss-120b",
                "owned_by": "GPT",
                "inputCostPerToken": {"amount": 0.2, "scale": -6},  # $0.20 per million tokens
                "outputCostPerToken": {"amount": 0.6, "scale": -6},  # $0.60 per million tokens
                "metadata": {"contextLength": 131000},
            },
            {
                "id": "Qwen/Qwen3-30B-A3B-Instruct-2507",
                "modelId": "Qwen/Qwen3-30B-A3B-Instruct-2507",
                "owned_by": "Qwen",
                "inputCostPerToken": {"amount": 0.15, "scale": -6},  # $0.15 per million tokens
                "outputCostPerToken": {"amount": 0.45, "scale": -6},  # $0.45 per million tokens
                "metadata": {"contextLength": 262000},
            },
            {
                "id": "zai-org/GLM-4.6",
                "modelId": "zai-org/GLM-4.6",
                "owned_by": "Zhipu AI",
                "inputCostPerToken": {"amount": 0.75, "scale": -6},  # $0.75 per million tokens
                "outputCostPerToken": {"amount": 2.0, "scale": -6},  # $2.00 per million tokens
                "metadata": {"contextLength": 200000},
            },
            {
                "id": "moonshotai/Kimi-K2-Thinking",
                "modelId": "moonshotai/Kimi-K2-Thinking",
                "owned_by": "Moonshot AI",
                "inputCostPerToken": {"amount": 0.6, "scale": -6},  # $0.60 per million tokens
                "outputCostPerToken": {"amount": 2.4, "scale": -6},  # $2.40 per million tokens
                "metadata": {"contextLength": 128000},
            },
        ]

        normalized_models = [normalize_near_model(model) for model in fallback_models if model]

        _near_models_cache["data"] = normalized_models
        _near_models_cache["timestamp"] = datetime.now(timezone.utc)

        logger.info(f"Using {len(normalized_models)} fallback Near AI models")
        return _near_models_cache["data"]
    except Exception as e:
        logger.error(f"Failed to fetch models from Near AI: {e}")
        return []


def normalize_near_model(near_model: dict) -> dict:
    """Normalize Near AI catalog entries to resemble OpenRouter model shape

    Near AI features:
    - Private, verifiable AI infrastructure
    - Decentralized execution
    - User-owned AI services
    - Cryptographic verification and on-chain auditing
    """
    model_id = near_model.get("modelId")
    if not model_id:
        # Fallback to 'id' for backward compatibility
        model_id = near_model.get("id")
        if not model_id:
            logger.warning(
                "Near AI model missing 'modelId' field: %s", sanitize_for_logging(str(near_model))
            )
            return None

    slug = f"near/{model_id}"
    provider_slug = "near"

    # Extract metadata from Near AI API response
    metadata = near_model.get("metadata") or {}
    display_name = (
        metadata.get("displayName")
        or near_model.get("display_name")
        or model_id.replace("-", " ").replace("_", " ").title()
    )
    near_model.get("owned_by", "Near Protocol")

    # Highlight security features in description
    base_description = (
        metadata.get("description")
        or near_model.get("description")
        or f"Near AI hosted model {model_id}."
    )
    security_features = " Security: Private AI inference with decentralized execution, cryptographic verification, and on-chain auditing."
    description = f"{base_description}{security_features}"

    context_length = (
        metadata.get("contextLength")
        or metadata.get("context_length")
        or near_model.get("context_length")
        or 0
    )

    pricing = {
        "prompt": None,
        "completion": None,
        "request": None,
        "image": None,
        "web_search": None,
        "internal_reasoning": None,
    }

    # Extract pricing from Near AI API response
    # Near AI provides pricing as inputCostPerToken and outputCostPerToken with amount and scale
    # Scale is in powers of 10 (e.g., -9 means 10^-9 = per token, convert to per million tokens)
    input_cost = near_model.get("inputCostPerToken", {})
    output_cost = near_model.get("outputCostPerToken", {})

    if input_cost and isinstance(input_cost, dict):
        input_amount = input_cost.get("amount", 0)
        input_scale = input_cost.get("scale", -9)  # Default scale is -9 (per token)
        # Convert to per million tokens (multiply by 10^6 and adjust for scale)
        # Price per million = amount * 10^(6 + scale)
        if input_amount > 0:
            pricing["prompt"] = str(input_amount * (10 ** (6 + input_scale)))

    if output_cost and isinstance(output_cost, dict):
        output_amount = output_cost.get("amount", 0)
        output_scale = output_cost.get("scale", -9)  # Default scale is -9 (per token)
        # Convert to per million tokens
        if output_amount > 0:
            pricing["completion"] = str(output_amount * (10 ** (6 + output_scale)))

    # Fallback to old pricing format for backward compatibility
    if not pricing["prompt"] and not pricing["completion"]:
        pricing_info = near_model.get("pricing", {})
        if pricing_info:
            pricing["prompt"] = (
                str(pricing_info.get("prompt")) if pricing_info.get("prompt") is not None else None
            )
            pricing["completion"] = (
                str(pricing_info.get("completion"))
                if pricing_info.get("completion") is not None
                else None
            )

    architecture = {
        "modality": metadata.get("modality", MODALITY_TEXT_TO_TEXT),
        "input_modalities": metadata.get("input_modalities") or ["text"],
        "output_modalities": metadata.get("output_modalities") or ["text"],
        "tokenizer": metadata.get("tokenizer"),
        "instruct_type": metadata.get("instruct_type"),
    }

    normalized = {
        "id": slug,
        "slug": slug,
        "canonical_slug": slug,
        "hugging_face_id": metadata.get("huggingface_repo"),
        "name": display_name,
        "created": near_model.get("created"),
        "description": description,
        "context_length": context_length,
        "architecture": architecture,
        "pricing": pricing,
        "top_provider": None,
        "per_request_limits": None,
        "supported_parameters": metadata.get("supported_parameters", []),
        "default_parameters": metadata.get("default_parameters", {}),
        "provider_slug": provider_slug,
        "provider_site_url": "https://near.ai",
        "model_logo_url": None,
        "source_gateway": "near",
        "raw_near": near_model,
        # Mark all Near AI models as private
        "is_private": True,  # NEAR models support private inference
        "tags": ["Private"],
        # Highlight security features as metadata
        "security_features": {
            "private_inference": True,
            "decentralized": True,
            "verifiable": True,
            "on_chain_auditing": True,
            "user_owned": True,
        },
    }

    return enrich_model_with_pricing(normalized, "near")


def fetch_models_from_fal():
    """Fetch models from Fal.ai catalog

    Loads models from the static Fal.ai catalog JSON file which contains
    curated models from the 839+ available on fal.ai
    """
    try:
        from src.services.fal_image_client import get_fal_models

        # Get models from catalog
        raw_models = get_fal_models()

        if not raw_models:
            logger.warning("No Fal.ai models found in catalog")
            return []

        # Normalize models
        normalized_models = [normalize_fal_model(model) for model in raw_models if model]

        _fal_models_cache["data"] = normalized_models
        _fal_models_cache["timestamp"] = datetime.now(timezone.utc)

        logger.info(f"Fetched {len(normalized_models)} Fal.ai models from catalog")
        return _fal_models_cache["data"]
    except Exception as e:
        logger.error(f"Failed to fetch models from Fal.ai catalog: {e}")
        return []


def normalize_fal_model(fal_model: dict) -> dict | None:
    """Normalize Fal.ai catalog entries to resemble OpenRouter model shape

    Fal.ai features:
    - 839+ models across text-to-image, text-to-video, image-to-video, etc.
    - Models include FLUX, Stable Diffusion, Veo, Sora, and many more
    - Supports image, video, audio, and 3D generation
    """
    model_id = fal_model.get("id")
    if not model_id:
        logger.warning("Fal.ai model missing 'id' field: %s", sanitize_for_logging(str(fal_model)))
        return None

    # Extract provider from model ID (e.g., "fal-ai/flux-pro" -> "fal-ai")
    provider_slug = model_id.split("/")[0] if "/" in model_id else "fal-ai"

    # Use name or derive from ID
    display_name = fal_model.get("name") or model_id.split("/")[-1]

    # Get description
    description = fal_model.get("description", f"Fal.ai {display_name} model")

    # Determine modality based on type
    model_type = fal_model.get("type", "text-to-image")
    modality_map = {
        "text-to-image": MODALITY_TEXT_TO_IMAGE,
        "text-to-video": "text->video",
        "image-to-image": "image->image",
        "image-to-video": "image->video",
        "video-to-video": "video->video",
        "text-to-audio": MODALITY_TEXT_TO_AUDIO,
        "text-to-speech": MODALITY_TEXT_TO_AUDIO,
        "audio-to-audio": "audio->audio",
        "image-to-3d": "image->3d",
        "vision": "image->text",
    }
    modality = modality_map.get(model_type, MODALITY_TEXT_TO_IMAGE)

    # Parse input/output modalities
    input_mod, output_mod = modality.split("->") if "->" in modality else ("text", "image")

    architecture = {
        "modality": modality,
        "input_modalities": [input_mod],
        "output_modalities": [output_mod],
        "model_type": model_type,
        "tags": fal_model.get("tags", []),
    }

    # Fal.ai doesn't expose pricing in catalog, set to null
    pricing = {
        "prompt": None,
        "completion": None,
        "request": None,
        "image": None,
    }

    slug = model_id
    canonical_slug = model_id

    normalized = {
        "id": slug,
        "slug": slug,
        "canonical_slug": canonical_slug,
        "hugging_face_id": None,
        "name": display_name,
        "created": None,
        "description": description,
        "context_length": None,  # Not applicable for image/video models
        "architecture": architecture,
        "pricing": pricing,
        "top_provider": None,
        "per_request_limits": None,
        "supported_parameters": [],
        "default_parameters": {},
        "provider_slug": provider_slug,
        "provider_site_url": "https://fal.ai",
        "model_logo_url": None,
        "source_gateway": "fal",
        "raw_fal": fal_model,
    }

    return enrich_model_with_pricing(normalized, "fal")


def fetch_models_from_vercel_ai_gateway():
    """Fetch models from Vercel AI Gateway via OpenAI-compatible API

    Vercel AI Gateway provides access to models from multiple providers
    through a unified OpenAI-compatible endpoint.
    """
    try:
        # Check if API key is configured
        if not Config.VERCEL_AI_GATEWAY_API_KEY:
            logger.warning("Vercel AI Gateway API key not configured - skipping model fetch")
            return []

        from src.services.vercel_ai_gateway_client import get_vercel_ai_gateway_client

        client = get_vercel_ai_gateway_client()
        response = client.models.list()

        if not response or not hasattr(response, "data"):
            logger.warning("No models returned from Vercel AI Gateway")
            return []

        # Normalize models and filter out None (models without pricing)
        normalized_models = [
            m for m in (normalize_vercel_model(model) for model in response.data if model) if m
        ]

        _vercel_ai_gateway_models_cache["data"] = normalized_models
        _vercel_ai_gateway_models_cache["timestamp"] = datetime.now(timezone.utc)

        logger.info(f"Fetched {len(normalized_models)} models from Vercel AI Gateway")
        return _vercel_ai_gateway_models_cache["data"]
    except Exception as e:
        logger.error(
            "Failed to fetch models from Vercel AI Gateway: %s", sanitize_for_logging(str(e))
        )
        return []


def normalize_vercel_model(model) -> dict | None:
    """Normalize Vercel AI Gateway model to catalog schema

    Vercel models can originate from various providers (OpenAI, Google, Anthropic, etc.)
    The gateway automatically routes requests to the appropriate provider.
    Pricing is dynamically fetched from the underlying provider's pricing data.
    """
    # Extract model ID
    model_id = getattr(model, "id", None)
    if not model_id:
        logger.warning("Vercel model missing 'id' field: %s", sanitize_for_logging(str(model)))
        return None

    # Determine provider from model ID
    # Models come in formats like "openai/gpt-4", "google/gemini-pro", etc.
    if "/" in model_id:
        provider_slug = model_id.split("/")[0]
        display_name = model_id.split("/")[1]
    else:
        provider_slug = "vercel"
        display_name = model_id

    # Get description - Vercel doesn't provide this, so we create one
    description = getattr(model, "description", None) or "Model available through Vercel AI Gateway"

    # Get context length if available
    context_length = getattr(model, "context_length", 4096)

    # Get created date if available
    created = getattr(model, "created_at", None)

    # Fetch pricing dynamically from Vercel or underlying provider
    pricing = get_vercel_model_pricing(model_id)

    normalized = {
        "id": model_id,
        "slug": f"vercel/{model_id}",
        "canonical_slug": f"vercel/{model_id}",
        "hugging_face_id": None,
        "name": display_name,
        "created": created,
        "description": description,
        "context_length": context_length,
        "architecture": {
            "modality": MODALITY_TEXT_TO_TEXT,
            "input_modalities": ["text"],
            "output_modalities": ["text"],
            "instruct_type": "chat",
        },
        "pricing": pricing,
        "top_provider": None,
        "per_request_limits": None,
        "supported_parameters": [],
        "default_parameters": {},
        "provider_slug": provider_slug,
        "provider_site_url": "https://vercel.com/ai-gateway",
        "model_logo_url": "https://cdn.jsdelivr.net/gh/simple-icons/simple-icons@develop/icons/vercel.svg",
        "source_gateway": "vercel-ai-gateway",
    }

    return enrich_model_with_pricing(normalized, "vercel-ai-gateway")


def get_vercel_model_pricing(model_id: str) -> dict:
    """Get pricing for a Vercel AI Gateway model

    Fetches pricing from Vercel or the underlying provider.
    Falls back to default zero pricing if unavailable.

    Args:
        model_id: Model identifier (e.g., "openai/gpt-4")

    Returns:
        dict with 'prompt', 'completion', 'request', and 'image' pricing fields
    """
    try:
        from src.services.vercel_ai_gateway_client import fetch_model_pricing_from_vercel

        # Attempt to fetch pricing from Vercel or underlying provider
        pricing_data = fetch_model_pricing_from_vercel(model_id)

        if pricing_data:
            # Normalize to standard schema with default zeros for missing fields
            return {
                "prompt": str(pricing_data.get("prompt", "0")),
                "completion": str(pricing_data.get("completion", "0")),
                "request": str(pricing_data.get("request", "0")),
                "image": str(pricing_data.get("image", "0")),
            }
    except Exception as e:
        logger.debug(
            "Failed to fetch Vercel pricing for %s: %s",
            sanitize_for_logging(model_id),
            sanitize_for_logging(str(e)),
        )

    # Fallback: return default zero pricing
    return {
        "prompt": "0",
        "completion": "0",
        "request": "0",
        "image": "0",
    }


def fetch_specific_model_from_together(provider_name: str, model_name: str):
    """Fetch specific model data from Together by searching cached models"""
    try:
        model_id = f"{provider_name}/{model_name}"

        together_models = get_cached_models("together")
        if together_models:
            for model in together_models:
                if model.get("id", "").lower() == model_id.lower():
                    return model

        fresh_models = fetch_models_from_together()
        if fresh_models:
            for model in fresh_models:
                if model.get("id", "").lower() == model_id.lower():
                    return model

        logger.warning("Model %s not found in Together catalog", sanitize_for_logging(model_id))
        return None
    except Exception as e:
        logger.error(
            "Failed to fetch specific model %s/%s from Together: %s",
            sanitize_for_logging(provider_name),
            sanitize_for_logging(model_name),
            sanitize_for_logging(str(e)),
        )
        return None


def fetch_specific_model_from_featherless(provider_name: str, model_name: str):
    """Fetch specific model data from Featherless by searching cached models"""
    try:
        # Construct the model ID
        model_id = f"{provider_name}/{model_name}"

        # First check cache
        featherless_models = get_cached_models("featherless")
        if featherless_models:
            for model in featherless_models:
                if model.get("id", "").lower() == model_id.lower():
                    return model

        # If not in cache, try to fetch fresh data
        fresh_models = fetch_models_from_featherless()
        if fresh_models:
            for model in fresh_models:
                if model.get("id", "").lower() == model_id.lower():
                    return model

        logger.warning("Model %s not found in Featherless catalog", sanitize_for_logging(model_id))
        return None
    except Exception as e:
        logger.error(
            "Failed to fetch specific model %s/%s from Featherless: %s",
            sanitize_for_logging(provider_name),
            sanitize_for_logging(model_name),
            sanitize_for_logging(str(e)),
        )
        return None


def fetch_specific_model_from_deepinfra(provider_name: str, model_name: str):
    """Fetch specific model data from DeepInfra API"""
    try:
        if not Config.DEEPINFRA_API_KEY:
            logger.error("DeepInfra API key not configured")
            return None

        headers = {
            "Authorization": f"Bearer {Config.DEEPINFRA_API_KEY}",
            "Content-Type": "application/json",
        }

        # Construct the model ID
        model_id = f"{provider_name}/{model_name}"

        # DeepInfra uses standard /v1/models endpoint
        response = httpx.get(
            "https://api.deepinfra.com/v1/openai/models", headers=headers, timeout=20.0
        )
        response.raise_for_status()

        models_data = response.json()
        models = models_data.get("data", [])

        # Search for the specific model
        for model in models:
            if model.get("id", "").lower() == model_id.lower():
                # Normalize to our schema
                return normalize_deepinfra_model(model)

        logger.warning("Model %s not found in DeepInfra catalog", sanitize_for_logging(model_id))
        return None
    except Exception as e:
        logger.error(
            "Failed to fetch specific model %s/%s from DeepInfra: %s",
            sanitize_for_logging(provider_name),
            sanitize_for_logging(model_name),
            sanitize_for_logging(str(e)),
        )
        return None


def normalize_deepinfra_model(deepinfra_model: dict) -> dict:
    """Normalize DeepInfra model to our schema"""
    # DeepInfra /models/list uses 'model_name' instead of 'id'
    model_id = deepinfra_model.get("model_name") or deepinfra_model.get("id", "")
    if not model_id:
        return {"source_gateway": "deepinfra", "raw_deepinfra": deepinfra_model or {}}

    provider_slug = model_id.split("/")[0] if "/" in model_id else "deepinfra"
    display_name = model_id.replace("-", " ").replace("_", " ").title()

    # Get model type to determine modality
    model_type = deepinfra_model.get("type") or deepinfra_model.get("reported_type") or "text"

    # Build description with deprecation notice if applicable
    base_description = deepinfra_model.get("description") or f"DeepInfra hosted model: {model_id}."
    if deepinfra_model.get("deprecated"):
        replaced_by = deepinfra_model.get("replaced_by")
        if replaced_by:
            base_description = f"{base_description} Note: This model is deprecated and has been replaced by {replaced_by}."
        else:
            base_description = f"{base_description} Note: This model is deprecated."
    description = f"{base_description} Pricing data may vary by region and usage."

    # Extract pricing information
    pricing_info = deepinfra_model.get("pricing", {})
    pricing = {
        "prompt": None,
        "completion": None,
        "request": None,
        "image": None,
        "web_search": None,
        "internal_reasoning": None,
    }

    # If pricing is time-based (for image generation), convert to image pricing
    if pricing_info.get("type") == "time" and model_type in ("text-to-image", "image"):
        cents_per_sec = pricing_info.get("cents_per_sec", 0)
        # Convert cents per second to dollars per image (assume ~5 seconds per image)
        pricing["image"] = str(cents_per_sec * 5 / 100) if cents_per_sec else None

    # Determine modality based on model type
    modality = MODALITY_TEXT_TO_TEXT
    input_modalities = ["text"]
    output_modalities = ["text"]

    if model_type in ("text-to-image", "image"):
        modality = MODALITY_TEXT_TO_IMAGE
        input_modalities = ["text"]
        output_modalities = ["image"]
    elif model_type in ("text-to-speech", "tts"):
        modality = MODALITY_TEXT_TO_AUDIO
        input_modalities = ["text"]
        output_modalities = ["audio"]
    elif model_type in ("speech-to-text", "stt"):
        modality = "audio->text"
        input_modalities = ["audio"]
        output_modalities = ["text"]
    elif model_type == "multimodal":
        modality = "multimodal"
        input_modalities = ["text", "image"]
        output_modalities = ["text"]

    architecture = {
        "modality": modality,
        "input_modalities": input_modalities,
        "output_modalities": output_modalities,
        "tokenizer": None,
        "instruct_type": None,
    }

    normalized = {
        "id": model_id,
        "slug": model_id,
        "canonical_slug": model_id,
        "hugging_face_id": None,
        "name": display_name,
        "created": deepinfra_model.get("created"),
        "description": description,
        "context_length": 0,
        "architecture": architecture,
        "pricing": pricing,
        "top_provider": None,
        "per_request_limits": None,
        "supported_parameters": [],
        "default_parameters": {},
        "provider_slug": provider_slug,
        "provider_site_url": None,
        "model_logo_url": None,
        "source_gateway": "deepinfra",
        "raw_deepinfra": deepinfra_model,
    }

    # Enrich with manual pricing if available
    return enrich_model_with_pricing(normalized, "deepinfra")


def fetch_specific_model_from_chutes(provider_name: str, model_name: str):
    """Fetch specific model data from Chutes by searching cached models"""
    try:
        # Construct the model ID
        model_id = f"{provider_name}/{model_name}"

        # First check cache
        chutes_models = get_cached_models("chutes")
        if chutes_models:
            for model in chutes_models:
                if model.get("id", "").lower() == model_id.lower():
                    return model

        # If not in cache, try to fetch fresh data
        fresh_models = fetch_models_from_chutes()
        if fresh_models:
            for model in fresh_models:
                if model.get("id", "").lower() == model_id.lower():
                    return model

        logger.warning("Model %s not found in Chutes catalog", sanitize_for_logging(model_id))
        return None
    except Exception as e:
        logger.error(
            "Failed to fetch specific model %s/%s from Chutes: %s",
            sanitize_for_logging(provider_name),
            sanitize_for_logging(model_name),
            sanitize_for_logging(str(e)),
        )
        return None


def fetch_specific_model_from_groq(provider_name: str, model_name: str):
    """Fetch specific model data from Groq by searching cached models"""
    try:
        model_id = f"{provider_name}/{model_name}"

        groq_models = get_cached_models("groq")
        if groq_models:
            for model in groq_models:
                if model.get("id", "").lower() == model_id.lower():
                    return model

        fresh_models = fetch_models_from_groq()
        if fresh_models:
            for model in fresh_models:
                if model.get("id", "").lower() == model_id.lower():
                    return model

        logger.warning("Model %s not found in Groq catalog", sanitize_for_logging(model_id))
        return None
    except Exception as e:
        logger.error(
            "Failed to fetch specific model %s/%s from Groq: %s",
            sanitize_for_logging(provider_name),
            sanitize_for_logging(model_name),
            sanitize_for_logging(str(e)),
        )
        return None


def fetch_specific_model_from_fireworks(provider_name: str, model_name: str):
    """Fetch specific model data from Fireworks by searching cached models"""
    try:
        model_id = f"{provider_name}/{model_name}"

        fireworks_models = get_cached_models("fireworks")
        if fireworks_models:
            for model in fireworks_models:
                if model.get("id", "").lower() == model_id.lower():
                    return model

        fresh_models = fetch_models_from_fireworks()
        if fresh_models:
            for model in fresh_models:
                if model.get("id", "").lower() == model_id.lower():
                    return model

        logger.warning("Model %s not found in Fireworks catalog", sanitize_for_logging(model_id))
        return None
    except Exception as e:
        logger.error(
            "Failed to fetch specific model %s/%s from Fireworks: %s",
            sanitize_for_logging(provider_name),
            sanitize_for_logging(model_name),
            sanitize_for_logging(str(e)),
        )
        return None


def fetch_specific_model_from_huggingface(provider_name: str, model_name: str):
    """Fetch specific model data from Hugging Face by using direct lookup or cached models"""
    try:
        model_id = f"{provider_name}/{model_name}"
        model_id_lower = model_id.lower()

        # Try lightweight direct lookup first
        model_data = get_huggingface_model_info(model_id)
        if model_data:
            model_data.setdefault("source_gateway", "hug")
            return model_data

        # Fall back to cached catalog (may trigger a full fetch on first call)
        huggingface_models = get_cached_models("huggingface") or get_cached_models("hug")
        if huggingface_models:
            for model in huggingface_models:
                if model.get("id", "").lower() == model_id_lower:
                    return model

        logger.warning("Model %s not found in Hugging Face catalog", sanitize_for_logging(model_id))
        return None
    except Exception as e:
        logger.error(
            "Failed to fetch specific model %s/%s from Hugging Face: %s",
            sanitize_for_logging(provider_name),
            sanitize_for_logging(model_name),
            sanitize_for_logging(str(e)),
        )
        return None


def fetch_specific_model_from_fal(provider_name: str, model_name: str):
    """Fetch specific model data from Fal.ai by using cached catalog"""
    try:
        model_id = f"{provider_name}/{model_name}"
        model_id_lower = model_id.lower()

        # Fall back to cached Fal catalog
        fal_models = get_cached_models("fal")
        if fal_models:
            for model in fal_models:
                if model.get("id", "").lower() == model_id_lower:
                    return model

        logger.warning("Model %s not found in Fal.ai catalog", sanitize_for_logging(model_id))
        return None
    except Exception as e:
        logger.error(
            "Failed to fetch specific model %s/%s from Fal.ai: %s",
            sanitize_for_logging(provider_name),
            sanitize_for_logging(model_name),
            sanitize_for_logging(str(e)),
        )
        return None


def fetch_specific_model_from_google_vertex(provider_name: str, model_name: str):
    """Fetch specific model data from Google Vertex AI by searching cached models

    Google Vertex models use a static catalog, so we search the cached models.
    Model IDs can be in formats like:
    - gemini-3-flash (simple name)
    - google/gemini-3-flash (with provider prefix)
    """
    try:
        model_id = f"{provider_name}/{model_name}"
        model_id_lower = model_id.lower()
        # Also check for simple model name without provider prefix
        simple_name = model_name.lower()

        google_models = get_cached_models("google-vertex")
        if google_models:
            for model in google_models:
                cached_id = model.get("id", "").lower()
                # Match full model_id or just the model name
                if cached_id == model_id_lower or cached_id == simple_name:
                    return model

        logger.warning(
            "Model %s not found in Google Vertex AI catalog",
            sanitize_for_logging(model_id)
        )
        return None
    except Exception as e:
        logger.error(
            "Failed to fetch specific model %s/%s from Google Vertex AI: %s",
            sanitize_for_logging(provider_name),
            sanitize_for_logging(model_name),
            sanitize_for_logging(str(e)),
        )
        return None


def detect_model_gateway(provider_name: str, model_name: str) -> str:
    """Detect which gateway a model belongs to by searching all caches

    Returns:
        Gateway name: 'openrouter', 'featherless', 'deepinfra', 'chutes', 'groq', 'fireworks', 'together', 'google-vertex', 'cerebras', 'nebius', 'xai', 'novita', 'huggingface', 'fal', 'helicone', 'vercel-ai-gateway', 'aihubmix', 'anannas', 'near', 'aimo', or 'openrouter' (default)
    """
    try:
        model_id = f"{provider_name}/{model_name}".lower()

        # Check each gateway's cache
        gateways = [
            "openrouter",
            "featherless",
            "deepinfra",
            "chutes",
            "groq",
            "fireworks",
            "together",
            "google-vertex",
            "cerebras",
            "nebius",
            "xai",
            "novita",
            "huggingface",
            "fal",
            "helicone",
            "vercel-ai-gateway",
            "aihubmix",
            "anannas",
            "near",
            "aimo",
        ]

        for gateway in gateways:
            models = get_cached_models(gateway)
            if models:
                for model in models:
                    if model.get("id", "").lower() == model_id:
                        return "huggingface" if gateway in ("hug", "huggingface") else gateway

        # Default to openrouter if not found
        return "openrouter"
    except Exception as e:
        logger.error(f"Error detecting gateway for model {provider_name}/{model_name}: {e}")
        return "openrouter"


def fetch_specific_model(provider_name: str, model_name: str, gateway: str = None):
    """Fetch specific model from the appropriate gateway

    Args:
        provider_name: Provider name (e.g., 'openai', 'anthropic')
        model_name: Model name (e.g., 'gpt-4', 'claude-3')
        gateway: Optional gateway override. If not provided, auto-detects

    Returns:
        Model data dict or None if not found
    """
    try:
        model_id = f"{provider_name}/{model_name}"
        explicit_gateway = gateway is not None

        detected_gateway = (
            gateway or detect_model_gateway(provider_name, model_name) or "openrouter"
        )
        detected_gateway = detected_gateway.lower()

        override_gateway = detect_provider_from_model_id(model_id)
        override_gateway = override_gateway.lower() if override_gateway else None

        def normalize_gateway(value: str) -> str:
            if not value:
                return None
            value = value.lower()
            if value == "hug":
                return "huggingface"
            return value

        candidate_gateways = []

        if explicit_gateway:
            normalized_override = normalize_gateway(override_gateway)
            if normalized_override:
                candidate_gateways.append(normalized_override)
            normalized_requested = normalize_gateway(detected_gateway)
            if normalized_requested and normalized_requested not in candidate_gateways:
                candidate_gateways.append(normalized_requested)
        else:
            primary = normalize_gateway(override_gateway) or normalize_gateway(detected_gateway)
            if primary:
                candidate_gateways.append(primary)

            fallback_detected = normalize_gateway(detected_gateway)
            if fallback_detected and fallback_detected not in candidate_gateways:
                candidate_gateways.append(fallback_detected)

            if "openrouter" not in candidate_gateways:
                candidate_gateways.append("openrouter")

            if "huggingface" not in candidate_gateways:
                candidate_gateways.append("huggingface")

        fetchers = {
            "openrouter": fetch_specific_model_from_openrouter,
            "featherless": fetch_specific_model_from_featherless,
            "deepinfra": fetch_specific_model_from_deepinfra,
            "chutes": fetch_specific_model_from_chutes,
            "groq": fetch_specific_model_from_groq,
            "fireworks": fetch_specific_model_from_fireworks,
            "together": fetch_specific_model_from_together,
            "google-vertex": fetch_specific_model_from_google_vertex,
            "huggingface": fetch_specific_model_from_huggingface,
            "fal": fetch_specific_model_from_fal,
        }

        for candidate in candidate_gateways:
            if not candidate:
                continue

            fetcher = fetchers.get(candidate, fetch_specific_model_from_openrouter)
            model_data = fetcher(provider_name, model_name)
            if model_data:
                if candidate == "huggingface":
                    model_data.setdefault("source_gateway", "hug")
                return model_data

        logger.warning(
            "Model %s not found after checking gateways: %s",
            sanitize_for_logging(model_id),
            sanitize_for_logging(str(candidate_gateways)),
        )
        return None
    except Exception as e:
        logger.error(
            "Failed to fetch specific model %s/%s (gateways tried: %s): %s",
            sanitize_for_logging(provider_name),
            sanitize_for_logging(model_name),
            sanitize_for_logging(str(gateway)),
            sanitize_for_logging(str(e)),
        )
        return None


def get_cached_huggingface_model(hugging_face_id: str):
    """Get cached Hugging Face model data or fetch if not cached"""
    try:
        # Check if we have cached data for this specific model
        if hugging_face_id in _huggingface_cache["data"]:
            return _huggingface_cache["data"][hugging_face_id]

        # Fetch from Hugging Face API
        return fetch_huggingface_model(hugging_face_id)
    except Exception as e:
        logger.error(f"Error getting cached Hugging Face model {hugging_face_id}: {e}")
        return None


def fetch_huggingface_model(hugging_face_id: str):
    """Fetch model data from Hugging Face API"""
    try:
        # Hugging Face API endpoint for model info
        url = f"https://huggingface.co/api/models/{hugging_face_id}"

        response = httpx.get(url, timeout=10.0)
        response.raise_for_status()

        model_data = response.json()

        # Cache the result
        _huggingface_cache["data"][hugging_face_id] = model_data
        _huggingface_cache["timestamp"] = datetime.now(timezone.utc)

        return model_data
    except httpx.HTTPStatusError as e:
        if e.response.status_code == 404:
            logger.warning(f"Hugging Face model {hugging_face_id} not found")
            return None
        else:
            logger.error(f"HTTP error fetching Hugging Face model {hugging_face_id}: {e}")
            return None
    except Exception as e:
        logger.error(f"Failed to fetch Hugging Face model {hugging_face_id}: {e}")
        return None


def enhance_model_with_huggingface_data(openrouter_model: dict) -> dict:
    """Enhance OpenRouter model data with Hugging Face information"""
    try:
        hugging_face_id = openrouter_model.get("hugging_face_id")
        if not hugging_face_id:
            return openrouter_model

        # Get Hugging Face data
        hf_data = get_cached_huggingface_model(hugging_face_id)
        if not hf_data:
            return openrouter_model

        # Extract author data more robustly
        author_data = None
        if hf_data.get("author_data"):
            author_data = {
                "name": hf_data["author_data"].get("name"),
                "fullname": hf_data["author_data"].get("fullname"),
                "avatar_url": hf_data["author_data"].get("avatarUrl"),
                "follower_count": hf_data["author_data"].get("followerCount", 0),
            }
        elif hf_data.get("author"):
            # Fallback: create basic author data from author field
            author_data = {
                "name": hf_data.get("author"),
                "fullname": hf_data.get("author"),
                "avatar_url": None,
                "follower_count": 0,
            }

        # Create enhanced model data
        enhanced_model = {
            **openrouter_model,
            "huggingface_metrics": {
                "downloads": hf_data.get("downloads", 0),
                "likes": hf_data.get("likes", 0),
                "pipeline_tag": hf_data.get("pipeline_tag"),
                "num_parameters": hf_data.get("numParameters"),
                "gated": hf_data.get("gated", False),
                "private": hf_data.get("private", False),
                "last_modified": hf_data.get("lastModified"),
                "author": hf_data.get("author"),
                "author_data": author_data,
                "available_inference_providers": hf_data.get("availableInferenceProviders", []),
                "widget_output_urls": hf_data.get("widgetOutputUrls", []),
                "is_liked_by_user": hf_data.get("isLikedByUser", False),
            },
        }

        return enhanced_model
    except Exception as e:
        logger.error(f"Error enhancing model with Hugging Face data: {e}")
        return openrouter_model


def _extract_model_provider_slug(model: dict) -> str | None:
    """Determine provider slug from a model payload."""
    if not model:
        return None

    provider_slug = model.get("provider_slug")
    if provider_slug:
        provider_slug = str(provider_slug).lower().lstrip("@")
        if provider_slug:
            return provider_slug

    model_id = model.get("id", "")
    if isinstance(model_id, str) and "/" in model_id:
        provider_slug = model_id.split("/")[0].lower().lstrip("@")
        if provider_slug:
            return provider_slug

    source_gateway = model.get("source_gateway")
    if isinstance(source_gateway, str):
        provider_slug = source_gateway.lower().lstrip("@")
        if provider_slug:
            return provider_slug

    return None


def _normalize_provider_slug(provider: Any) -> str | None:
    """Extract provider slug from a provider record."""
    if provider is None:
        return None

    if isinstance(provider, str):
        slug = provider
    else:
        slug = (
            provider.get("slug")
            or provider.get("id")
            or provider.get("provider_slug")
            or provider.get("name")
        )

    if not slug:
        return None

    return str(slug).lower().lstrip("@")


def get_model_count_by_provider(
    provider_or_models: Any, models_data: list | None = None
) -> int | dict[str, int]:
    """Return model counts.

    Backwards-compatible shim that supports two call styles:
    1. get_model_count_by_provider(\"openai\", models_list) -> int
    2. get_model_count_by_provider(models_list, providers_list) -> dict
    """
    try:
        # Legacy usage: provider slug string + models list -> integer count
        if isinstance(provider_or_models, str) or provider_or_models is None:
            provider_slug = (provider_or_models or "").lower().lstrip("@")
            models = models_data or []
            if not provider_slug or not models:
                return 0

            count = 0
            for model in models:
                model_provider = _extract_model_provider_slug(model)
                if model_provider == provider_slug:
                    count += 1
            return count

        # New usage: models list + providers list -> dict mapping provider->count
        models = provider_or_models or []
        providers = models_data or []

        counts: dict[str, int] = {}

        for model in models:
            slug = _extract_model_provider_slug(model)
            if slug:
                counts[slug] = counts.get(slug, 0) + 1

        # Ensure all provided providers exist in result even if zero
        for provider in providers:
            slug = _normalize_provider_slug(provider)
            if slug and slug not in counts:
                counts[slug] = 0

        return counts
    except Exception as e:
        logger.error(f"Error counting models: {e}")
        return {} if not isinstance(provider_or_models, str) else 0


def enhance_model_with_provider_info(openrouter_model: dict, providers_data: list = None) -> dict:
    """Enhance OpenRouter model data with provider information and logo"""
    try:
        model_id = openrouter_model.get("id", "")

        # Extract provider slug from model id (e.g., "openai/gpt-4" -> "openai")
        provider_slug = None
        if "/" in model_id:
            provider_slug = model_id.split("/")[0]

        # Get provider information
        # Preserve existing provider_site_url if already set (e.g., from HuggingFace normalization)
        provider_site_url = openrouter_model.get("provider_site_url")
        if not provider_site_url and providers_data and provider_slug:
            for provider in providers_data:
                if provider.get("slug") == provider_slug:
                    provider_site_url = provider.get("site_url")
                    break

        # Generate model logo URL using Google favicon service
        model_logo_url = None
        if provider_site_url:
            # Extract domain from URL for favicon service
            try:
                parsed_url = urlparse(provider_site_url)
                domain = parsed_url.netloc or parsed_url.path
                # Remove www. prefix if present
                if domain.startswith("www."):
                    domain = domain[4:]
                model_logo_url = f"https://www.google.com/s2/favicons?domain={domain}&sz=128"
                # Use debug logging instead of info to avoid Railway rate limiting
                logger.debug(f"Generated model_logo_url: {model_logo_url}")
            except Exception as e:
                logger.warning(f"Failed to parse provider_site_url '{provider_site_url}': {e}")
                # Fallback to old method
                clean_url = (
                    provider_site_url.replace("https://", "").replace("http://", "").split("/")[0]
                )
                if clean_url.startswith("www."):
                    clean_url = clean_url[4:]
                model_logo_url = f"https://www.google.com/s2/favicons?domain={clean_url}&sz=128"
                logger.debug(f"Generated model_logo_url (fallback): {model_logo_url}")

        # Add provider information to model
        enhanced_model = {
            **openrouter_model,
            "provider_slug": (
                provider_slug if provider_slug else openrouter_model.get("provider_slug")
            ),
            "provider_site_url": provider_site_url,
            "model_logo_url": model_logo_url,
        }

        return enhanced_model
    except Exception as e:
        logger.error(f"Error enhancing model with provider info: {e}")
        return openrouter_model


def fetch_models_from_aihubmix():
    """Fetch models from AiHubMix via their public API

    AiHubMix provides access to models through a unified OpenAI-compatible endpoint.
    The API at https://aihubmix.com/api/v1/models includes pricing information.
    """
    try:
        import requests

        # Fetch from AiHubMix public API which includes pricing
        response = requests.get(
            "https://aihubmix.com/api/v1/models",
            timeout=30,
            headers={"Accept": "application/json"},
        )

        if response.status_code != 200:
<<<<<<< HEAD
            logger.warning(f"AiHubMix API returned status {response.status_code}")
=======
            error_msg = f"AiHubMix API returned status {response.status_code}"
            logger.warning(error_msg)
            set_gateway_error("aihubmix", error_msg)
>>>>>>> 458e0207
            return []

        data = response.json()
        models_data = data.get("data", [])

        if not models_data:
            logger.warning("No models returned from AiHubMix")
            return []

        # Normalize models and filter out None (models without valid pricing)
        normalized_models = [
            m
            for m in (normalize_aihubmix_model_with_pricing(model) for model in models_data if model)
            if m
        ]

        _aihubmix_models_cache["data"] = normalized_models
        _aihubmix_models_cache["timestamp"] = datetime.now(timezone.utc)

        # Clear error state on success
        clear_gateway_error("aihubmix")

        logger.info(f"Fetched {len(normalized_models)} models from AiHubMix")
        return _aihubmix_models_cache["data"]
    except requests.exceptions.Timeout as e:
        error_msg = f"AiHubMix API timeout: {sanitize_for_logging(str(e))}"
        logger.error(error_msg)
        set_gateway_error("aihubmix", error_msg)
        return []
    except Exception as e:
        error_msg = f"Failed to fetch models from AiHubMix: {sanitize_for_logging(str(e))}"
        logger.error(error_msg)
        set_gateway_error("aihubmix", error_msg)
        return []


def normalize_aihubmix_model_with_pricing(model: dict) -> dict | None:
    """Normalize AiHubMix model with pricing data from their API

    AiHubMix API returns pricing in USD per 1K tokens:
    - input: cost per 1K input tokens
    - output: cost per 1K output tokens

    We convert to per 1M tokens format for consistency.
    """
    model_id = model.get("id")
    if not model_id:
        logger.warning("AiHubMix model missing 'id': %s", sanitize_for_logging(str(model)))
        return None

    try:
        # Extract pricing from the API response
        # AiHubMix returns pricing per 1K tokens, we need per 1M tokens
        pricing_data = model.get("pricing", {})
        input_price_per_1k = pricing_data.get("input", 0)
        output_price_per_1k = pricing_data.get("output", 0)

        # Convert from per 1K to per 1M tokens (multiply by 1000)
<<<<<<< HEAD
        input_price_per_1m = float(input_price_per_1k) * 1000 if input_price_per_1k else 0
        output_price_per_1m = float(output_price_per_1k) * 1000 if output_price_per_1k else 0
=======
        # Use round() to avoid floating point precision issues (e.g., 0.0003 * 1000 = 0.30000000000000004)
        input_price_per_1m = round(float(input_price_per_1k) * 1000, 10) if input_price_per_1k else 0
        output_price_per_1m = round(float(output_price_per_1k) * 1000, 10) if output_price_per_1k else 0
>>>>>>> 458e0207

        # Filter out models with zero pricing (free models can drain credits)
        if input_price_per_1m == 0 and output_price_per_1m == 0:
            logger.debug(f"Filtering out AiHubMix model {model_id} with zero pricing")
            return None

        normalized = {
            "id": model_id,
            "slug": f"aihubmix/{model_id}",
            "canonical_slug": f"aihubmix/{model_id}",
            "hugging_face_id": None,
            "name": model.get("name", model_id),
            "created": model.get("created_at"),
            "description": model.get("description", "Model from AiHubMix"),
            "context_length": model.get("context_length", 4096),
            "architecture": {
                "modality": MODALITY_TEXT_TO_TEXT,
                "input_modalities": ["text"],
                "output_modalities": ["text"],
                "instruct_type": "chat",
            },
            "pricing": {
                "prompt": str(input_price_per_1m),
                "completion": str(output_price_per_1m),
                "request": "0",
                "image": "0",
            },
            "top_provider": None,
            "per_request_limits": None,
            "supported_parameters": [],
            "default_parameters": {},
            "provider_slug": "aihubmix",
            "provider_site_url": "https://aihubmix.com",
            "model_logo_url": None,
            "source_gateway": "aihubmix",
            "pricing_source": "aihubmix-api",
        }
        return normalized
    except Exception as e:
        logger.error("Failed to normalize AiHubMix model: %s", sanitize_for_logging(str(e)))
        return None


def normalize_aihubmix_model(model) -> dict | None:
    """Normalize AiHubMix model to catalog schema

    AiHubMix models use OpenAI-compatible naming conventions.
    """
    model_id = getattr(model, "id", None)
    if not model_id:
        logger.warning("AiHubMix model missing 'id': %s", sanitize_for_logging(str(model)))
        return None

    try:
        normalized = {
            "id": model_id,
            "slug": f"aihubmix/{model_id}",
            "canonical_slug": f"aihubmix/{model_id}",
            "hugging_face_id": None,
            "name": getattr(model, "name", model_id),
            "created": getattr(model, "created_at", None),
            "description": getattr(model, "description", "Model from AiHubMix"),
            "context_length": getattr(model, "context_length", 4096),
            "architecture": {
                "modality": MODALITY_TEXT_TO_TEXT,
                "input_modalities": ["text"],
                "output_modalities": ["text"],
                "instruct_type": "chat",
            },
            "pricing": {
                "prompt": "0",
                "completion": "0",
                "request": "0",
                "image": "0",
            },
            "top_provider": None,
            "per_request_limits": None,
            "supported_parameters": [],
            "default_parameters": {},
            "provider_slug": "aihubmix",
            "provider_site_url": "https://aihubmix.com",
            "model_logo_url": None,
            "source_gateway": "aihubmix",
        }
        return enrich_model_with_pricing(normalized, "aihubmix")
    except Exception as e:
        logger.error("Failed to normalize AiHubMix model: %s", sanitize_for_logging(str(e)))
        return None


def fetch_models_from_helicone():
    """Fetch models from Helicone AI Gateway via OpenAI-compatible API

    Helicone AI Gateway provides access to models from multiple providers
    through a unified OpenAI-compatible endpoint with observability features.
    """
    try:
        # Check if API key is configured
        if not Config.HELICONE_API_KEY:
            logger.warning("Helicone API key not configured - skipping model fetch")
            return []

        from src.services.helicone_client import get_helicone_client

        client = get_helicone_client()
        response = client.models.list()

        if not response or not hasattr(response, "data"):
            logger.warning("No models returned from Helicone AI Gateway")
            return []

        # Normalize models and filter out None (models without pricing)
        normalized_models = [
            m for m in (normalize_helicone_model(model) for model in response.data if model) if m
        ]

        _helicone_models_cache["data"] = normalized_models
        _helicone_models_cache["timestamp"] = datetime.now(timezone.utc)

        logger.info(f"Fetched {len(normalized_models)} models from Helicone AI Gateway")
        return _helicone_models_cache["data"]
    except Exception as e:
        logger.error(
            "Failed to fetch models from Helicone AI Gateway: %s", sanitize_for_logging(str(e))
        )
        return []


def normalize_helicone_model(model) -> dict | None:
    """Normalize Helicone AI Gateway model to catalog schema

    Helicone models can originate from various providers (OpenAI, Anthropic, etc.)
    The gateway provides observability and monitoring on top of provider routing.
    Pricing is dynamically fetched from the underlying provider's pricing data.
    """
    # Extract model ID
    model_id = getattr(model, "id", None)
    if not model_id:
        logger.warning("Helicone model missing 'id' field: %s", sanitize_for_logging(str(model)))
        return None

    # Determine provider from model ID
    # Models typically come in standard formats like "gpt-4o-mini", "claude-3-sonnet", etc.
    provider_slug = "helicone"
    display_name = model_id

    # Try to detect provider from model name
    if "/" in model_id:
        provider_slug = model_id.split("/")[0]
        display_name = model_id.split("/")[1]
    elif "gpt" in model_id.lower() or "o1" in model_id.lower():
        provider_slug = "openai"
    elif "claude" in model_id.lower():
        provider_slug = "anthropic"
    elif "gemini" in model_id.lower():
        provider_slug = "google"

    # Get description - Helicone doesn't provide this, so we create one
    description = (
        getattr(model, "description", None) or "Model available through Helicone AI Gateway"
    )

    # Get context length if available
    context_length = getattr(model, "context_length", 4096)

    # Get created date if available
    created = getattr(model, "created_at", None)

    # Fetch pricing dynamically from Helicone or underlying provider
    pricing = get_helicone_model_pricing(model_id)

    normalized = {
        "id": model_id,
        "slug": f"helicone/{model_id}",
        "canonical_slug": f"helicone/{model_id}",
        "hugging_face_id": None,
        "name": display_name,
        "created": created,
        "description": description,
        "context_length": context_length,
        "architecture": {
            "modality": MODALITY_TEXT_TO_TEXT,
            "input_modalities": ["text"],
            "output_modalities": ["text"],
            "instruct_type": "chat",
        },
        "pricing": pricing,
        "top_provider": None,
        "per_request_limits": None,
        "supported_parameters": [],
        "default_parameters": {},
        "provider_slug": provider_slug,
        "provider_site_url": "https://www.helicone.ai",
        "model_logo_url": "https://www.helicone.ai/favicon.ico",
        "source_gateway": "helicone",
    }

    return enrich_model_with_pricing(normalized, "helicone")


def get_helicone_model_pricing(model_id: str) -> dict:
    """Get pricing for a Helicone AI Gateway model

    Fetches pricing from Helicone or the underlying provider.
    Falls back to default zero pricing if unavailable.

    Args:
        model_id: Model identifier (e.g., "gpt-4o-mini")

    Returns:
        dict with 'prompt', 'completion', 'request', and 'image' pricing fields
    """
    # If we're building the catalog, return default pricing to avoid circular dependency
    if _is_building_catalog():
        return {
            "prompt": "0",
            "completion": "0",
            "request": "0",
            "image": "0",
        }

    try:
        from src.services.helicone_client import fetch_model_pricing_from_helicone

        # Attempt to fetch pricing from Helicone or underlying provider
        pricing_data = fetch_model_pricing_from_helicone(model_id)

        if pricing_data:
            # Normalize to standard schema with default zeros for missing fields
            return {
                "prompt": str(pricing_data.get("prompt", "0")),
                "completion": str(pricing_data.get("completion", "0")),
                "request": str(pricing_data.get("request", "0")),
                "image": str(pricing_data.get("image", "0")),
            }
    except Exception as e:
        logger.debug(
            "Failed to fetch Helicone pricing for %s: %s",
            sanitize_for_logging(model_id),
            sanitize_for_logging(str(e)),
        )

    # Fallback: return default zero pricing
    return {
        "prompt": "0",
        "completion": "0",
        "request": "0",
        "image": "0",
    }


def fetch_models_from_anannas():
    """Fetch models from Anannas via OpenAI-compatible API

    Anannas provides access to various models through a unified OpenAI-compatible endpoint.
    """
    try:
        # Check if API key is configured
        if not Config.ANANNAS_API_KEY:
            logger.warning("Anannas API key not configured - skipping model fetch")
            return []

        from src.services.anannas_client import get_anannas_client

        client = get_anannas_client()
        response = client.models.list()

        if not response or not hasattr(response, "data"):
            logger.warning("No models returned from Anannas")
            return []

        # Normalize models and filter out None (models without pricing)
        normalized_models = [
            m for m in (normalize_anannas_model(model) for model in response.data if model) if m
        ]

        _anannas_models_cache["data"] = normalized_models
        _anannas_models_cache["timestamp"] = datetime.now(timezone.utc)

        logger.info(f"Fetched {len(normalized_models)} models from Anannas")
        return _anannas_models_cache["data"]
    except Exception as e:
        logger.error("Failed to fetch models from Anannas: %s", sanitize_for_logging(str(e)))
        return []


def normalize_anannas_model(model) -> dict | None:
    """Normalize Anannas model to catalog schema

    Anannas models use OpenAI-compatible naming conventions.
    """
    model_id = getattr(model, "id", None)
    if not model_id:
        logger.warning("Anannas model missing 'id': %s", sanitize_for_logging(str(model)))
        return None

    try:
        normalized = {
            "id": model_id,
            "slug": f"anannas/{model_id}",
            "canonical_slug": f"anannas/{model_id}",
            "hugging_face_id": None,
            "name": getattr(model, "name", model_id),
            "created": getattr(model, "created_at", None),
            "description": getattr(model, "description", "Model from Anannas"),
            "context_length": getattr(model, "context_length", 4096),
            "architecture": {
                "modality": MODALITY_TEXT_TO_TEXT,
                "input_modalities": ["text"],
                "output_modalities": ["text"],
                "instruct_type": "chat",
            },
            "pricing": {
                "prompt": "0",
                "completion": "0",
                "request": "0",
                "image": "0",
            },
            "top_provider": None,
            "per_request_limits": None,
            "supported_parameters": [],
            "default_parameters": {},
            "provider_slug": "anannas",
            "provider_site_url": "https://api.anannas.ai",
            "model_logo_url": None,
            "source_gateway": "anannas",
        }
        return enrich_model_with_pricing(normalized, "anannas")
    except Exception as e:
        logger.error("Failed to normalize Anannas model: %s", sanitize_for_logging(str(e)))
        return None


def _is_alibaba_quota_error_cached() -> bool:
    """Check if we're in a quota error backoff period.

    Returns True if a quota error was recently recorded and we should skip
    making API calls to avoid log spam.
    """
    if not _alibaba_models_cache.get("quota_error"):
        return False

    timestamp = _alibaba_models_cache.get("quota_error_timestamp")
    if not timestamp:
        return False

    backoff = _alibaba_models_cache.get("quota_error_backoff", 900)  # Default 15 min
    age = (datetime.now(timezone.utc) - timestamp).total_seconds()
    return age < backoff


def _set_alibaba_quota_error():
    """Record a quota error with backoff timing.

    Note: We intentionally do NOT set the main cache timestamp here.
    This ensures that the cache appears "stale" so that get_cached_models()
    will call fetch_models_from_alibaba(), where the quota error backoff
    check (_is_alibaba_quota_error_cached) is evaluated. If we set timestamp,
    the 1-hour cache TTL would override our 15-minute quota error backoff.
    """
    _alibaba_models_cache["quota_error"] = True
    _alibaba_models_cache["quota_error_timestamp"] = datetime.now(timezone.utc)
    _alibaba_models_cache["data"] = []
    # Don't set timestamp - let the cache appear stale so fetch_models_from_alibaba
    # is called and can check the quota_error_backoff


def _clear_alibaba_quota_error():
    """Clear quota error state after successful fetch."""
    _alibaba_models_cache["quota_error"] = False
    _alibaba_models_cache["quota_error_timestamp"] = None


def fetch_models_from_alibaba():
    """Fetch models from Alibaba Cloud (DashScope) via OpenAI-compatible API

    Alibaba Cloud provides access to Qwen models through a unified OpenAI-compatible endpoint.
    """
    try:
        # Check if API key is configured
        if not (
            Config.ALIBABA_CLOUD_API_KEY
            or getattr(Config, "ALIBABA_CLOUD_API_KEY_CHINA", None)
            or getattr(Config, "ALIBABA_CLOUD_API_KEY_INTERNATIONAL", None)
        ):
            logger.debug("Alibaba Cloud API key not configured - skipping model fetch")
            # Cache empty result to avoid repeated warnings
            _alibaba_models_cache["data"] = []
            _alibaba_models_cache["timestamp"] = datetime.now(timezone.utc)
            return []

        # Check if we're in quota error backoff period
        if _is_alibaba_quota_error_cached():
            logger.debug(
                "Alibaba Cloud quota error in backoff period - skipping API call. "
                "Will retry after backoff expires."
            )
            return _alibaba_models_cache.get("data", [])

        from src.services.alibaba_cloud_client import list_alibaba_models, QuotaExceededError

        response = list_alibaba_models()

        if not response or not hasattr(response, "data"):
            logger.warning("No models returned from Alibaba Cloud")
            return []

        # Normalize models (filter out None values from normalization failures)
        normalized_models = [
            m for m in (normalize_alibaba_model(model) for model in response.data if model) if m
        ]

        _alibaba_models_cache["data"] = normalized_models
        _alibaba_models_cache["timestamp"] = datetime.now(timezone.utc)
        # Clear any previous quota error state on success
        _clear_alibaba_quota_error()

        logger.info(f"Fetched {len(normalized_models)} models from Alibaba Cloud")
        return _alibaba_models_cache["data"]
    except QuotaExceededError:
        # Quota exceeded - cache the failure state to prevent repeated API calls
        _set_alibaba_quota_error()
        logger.warning(
            "Alibaba Cloud quota exceeded. Caching empty result for %d seconds. "
            "Please check your plan and billing details.",
            _alibaba_models_cache.get("quota_error_backoff", 900),
        )
        return []
    except Exception as e:
        error_msg = sanitize_for_logging(str(e))
        # Check if it's a 401 authentication error
        if "401" in error_msg or "Incorrect API key" in error_msg or "invalid_api_key" in error_msg:
            # Get the actual region being used
            region = getattr(Config, 'ALIBABA_CLOUD_REGION', 'international').lower()
            if region == 'china':
                current_endpoint = "dashscope.aliyuncs.com (China/Beijing)"
                suggestion = (
                    "If your key only works for the International endpoint, set "
                    "ALIBABA_CLOUD_REGION='international' or provide "
                    "ALIBABA_CLOUD_API_KEY_INTERNATIONAL."
                )
            else:
                current_endpoint = "dashscope-intl.aliyuncs.com (International/Singapore)"
                suggestion = (
                    "If your key only works for the China endpoint, set "
                    "ALIBABA_CLOUD_REGION='china' or provide ALIBABA_CLOUD_API_KEY_CHINA."
                )

            logger.error(
                "Alibaba Cloud authentication failed (401): %s. "
                "Action required: Verify API key is valid and matches endpoint region. "
                "Currently using: %s. %s",
                error_msg,
                current_endpoint,
                suggestion
            )
        elif (
            Config.ALIBABA_CLOUD_API_KEY
            or getattr(Config, "ALIBABA_CLOUD_API_KEY_CHINA", None)
            or getattr(Config, "ALIBABA_CLOUD_API_KEY_INTERNATIONAL", None)
        ):
            logger.error("Failed to fetch models from Alibaba Cloud: %s", error_msg)
        else:
            logger.debug("Alibaba Cloud not available (no API key configured)")
        return []


def normalize_alibaba_model(model) -> dict | None:
    """Normalize Alibaba Cloud model to catalog schema

    Alibaba models use OpenAI-compatible naming conventions.
    """
    model_id = getattr(model, "id", None)
    if not model_id:
        logger.warning("Alibaba Cloud model missing 'id': %s", sanitize_for_logging(str(model)))
        return None

    try:
        normalized = {
            "id": model_id,
            "slug": f"alibaba/{model_id}",
            "canonical_slug": f"alibaba/{model_id}",
            "hugging_face_id": None,
            "name": getattr(model, "name", model_id),
            "created": getattr(model, "created_at", None),
            "description": getattr(model, "description", "Model from Alibaba Cloud"),
            "context_length": getattr(model, "context_length", 4096),
            "architecture": {
                "modality": MODALITY_TEXT_TO_TEXT,
                "input_modalities": ["text"],
                "output_modalities": ["text"],
                "instruct_type": "chat",
            },
            "pricing": {
                "prompt": "0",
                "completion": "0",
                "request": "0",
                "image": "0",
            },
            "top_provider": None,
            "per_request_limits": None,
            "supported_parameters": [],
            "default_parameters": {},
            "provider_slug": "alibaba",
            "provider_site_url": "https://dashscope.aliyun.com",
            "model_logo_url": None,
            "source_gateway": "alibaba",
        }
        return enrich_model_with_pricing(normalized, "alibaba-cloud")
    except Exception as e:
        logger.error("Failed to normalize Alibaba Cloud model: %s", sanitize_for_logging(str(e)))
        return None<|MERGE_RESOLUTION|>--- conflicted
+++ resolved
@@ -3187,13 +3187,9 @@
         )
 
         if response.status_code != 200:
-<<<<<<< HEAD
-            logger.warning(f"AiHubMix API returned status {response.status_code}")
-=======
             error_msg = f"AiHubMix API returned status {response.status_code}"
             logger.warning(error_msg)
             set_gateway_error("aihubmix", error_msg)
->>>>>>> 458e0207
             return []
 
         data = response.json()
@@ -3252,14 +3248,9 @@
         output_price_per_1k = pricing_data.get("output", 0)
 
         # Convert from per 1K to per 1M tokens (multiply by 1000)
-<<<<<<< HEAD
-        input_price_per_1m = float(input_price_per_1k) * 1000 if input_price_per_1k else 0
-        output_price_per_1m = float(output_price_per_1k) * 1000 if output_price_per_1k else 0
-=======
         # Use round() to avoid floating point precision issues (e.g., 0.0003 * 1000 = 0.30000000000000004)
         input_price_per_1m = round(float(input_price_per_1k) * 1000, 10) if input_price_per_1k else 0
         output_price_per_1m = round(float(output_price_per_1k) * 1000, 10) if output_price_per_1k else 0
->>>>>>> 458e0207
 
         # Filter out models with zero pricing (free models can drain credits)
         if input_price_per_1m == 0 and output_price_per_1m == 0:
@@ -3303,6 +3294,73 @@
         return None
 
 
+def normalize_aihubmix_model_with_pricing(model: dict) -> dict | None:
+    """Normalize AiHubMix model with pricing data from their API
+
+    AiHubMix API returns pricing in USD per 1K tokens:
+    - input: cost per 1K input tokens
+    - output: cost per 1K output tokens
+
+    We convert to per 1M tokens format for consistency.
+    """
+    model_id = model.get("id")
+    if not model_id:
+        logger.warning("AiHubMix model missing 'id': %s", sanitize_for_logging(str(model)))
+        return None
+
+    try:
+        # Extract pricing from the API response
+        # AiHubMix returns pricing per 1K tokens, we need per 1M tokens
+        pricing_data = model.get("pricing", {})
+        input_price_per_1k = pricing_data.get("input", 0)
+        output_price_per_1k = pricing_data.get("output", 0)
+
+        # Convert from per 1K to per 1M tokens (multiply by 1000)
+        input_price_per_1m = float(input_price_per_1k) * 1000 if input_price_per_1k else 0
+        output_price_per_1m = float(output_price_per_1k) * 1000 if output_price_per_1k else 0
+
+        # Filter out models with zero pricing (free models can drain credits)
+        if input_price_per_1m == 0 and output_price_per_1m == 0:
+            logger.debug(f"Filtering out AiHubMix model {model_id} with zero pricing")
+            return None
+
+        normalized = {
+            "id": model_id,
+            "slug": f"aihubmix/{model_id}",
+            "canonical_slug": f"aihubmix/{model_id}",
+            "hugging_face_id": None,
+            "name": model.get("name", model_id),
+            "created": model.get("created_at"),
+            "description": model.get("description", "Model from AiHubMix"),
+            "context_length": model.get("context_length", 4096),
+            "architecture": {
+                "modality": MODALITY_TEXT_TO_TEXT,
+                "input_modalities": ["text"],
+                "output_modalities": ["text"],
+                "instruct_type": "chat",
+            },
+            "pricing": {
+                "prompt": str(input_price_per_1m),
+                "completion": str(output_price_per_1m),
+                "request": "0",
+                "image": "0",
+            },
+            "top_provider": None,
+            "per_request_limits": None,
+            "supported_parameters": [],
+            "default_parameters": {},
+            "provider_slug": "aihubmix",
+            "provider_site_url": "https://aihubmix.com",
+            "model_logo_url": None,
+            "source_gateway": "aihubmix",
+            "pricing_source": "aihubmix-api",
+        }
+        return normalized
+    except Exception as e:
+        logger.error("Failed to normalize AiHubMix model: %s", sanitize_for_logging(str(e)))
+        return None
+
+
 def normalize_aihubmix_model(model) -> dict | None:
     """Normalize AiHubMix model to catalog schema
 
