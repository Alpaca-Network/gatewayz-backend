"""
Optimized user lookup service - thin wrapper around db.users

PERF NOTE: This module now delegates directly to src.db.users which has its own
optimized caching layer (60s TTL). We removed the duplicate cache here to:
1. Avoid double-caching overhead and memory waste
2. Ensure consistent cache invalidation
3. Simplify the codebase

The db.users module handles:
- In-memory caching with 60s TTL
- Cache invalidation on user updates
- Legacy API key support with non-blocking background migration
"""

import logging
<<<<<<< HEAD
from datetime import datetime, timedelta, UTC
=======
>>>>>>> 1c4886e9
from typing import Any

from src.db.users import (
    get_user as db_get_user,
    clear_user_cache as db_clear_cache,
    get_user_cache_stats as db_get_cache_stats,
    invalidate_user_cache as db_invalidate_cache,
)

logger = logging.getLogger(__name__)


def clear_cache(api_key: str = None) -> None:
    """Clear user cache (delegates to db.users)"""
    db_clear_cache(api_key)


def get_cache_stats() -> dict[str, Any]:
    """Get cache statistics for monitoring (delegates to db.users)"""
    return db_get_cache_stats()


def get_user(api_key: str) -> dict[str, Any] | None:
    """
    Get user by API key with caching

    Delegates to src.db.users.get_user which has optimized caching.

    Args:
        api_key: User's API key

    Returns:
        User dict if found, None otherwise
    """
<<<<<<< HEAD
    # Check cache first
    if api_key in _user_cache:
        entry = _user_cache[api_key]
        cache_time = entry["timestamp"]
        ttl = entry["ttl"]

        # Check if cache is still valid
        if datetime.now(UTC) - cache_time < timedelta(seconds=ttl):
            logger.debug(f"Cache hit for API key {api_key[:10]}... (age: {(datetime.now(UTC) - cache_time).total_seconds():.1f}s)")
            return entry["user"]
        else:
            # Cache expired, remove it
            del _user_cache[api_key]
            logger.debug(f"Cache expired for API key {api_key[:10]}...")

    # Cache miss or expired - fetch from database
    logger.debug(f"Cache miss for API key {api_key[:10]}... - fetching from database")
    user = db_get_user(api_key)

    # Cache the result (even if None, to avoid repeated DB queries)
    _user_cache[api_key] = {
        "user": user,
        "timestamp": datetime.now(UTC),
        "ttl": _cache_ttl,
    }

    return user
=======
    return db_get_user(api_key)
>>>>>>> 1c4886e9


def invalidate_user(api_key: str) -> None:
    """Invalidate cache for a specific user (e.g., after updates)"""
    db_invalidate_cache(api_key)


def set_cache_ttl(ttl_seconds: int) -> None:
    """Set cache TTL (for testing or configuration)

    Note: This now modifies the TTL in db.users module.
    """
    from src.db import users as users_module
    users_module._user_cache_ttl = ttl_seconds
    logger.info(f"Set cache TTL to {ttl_seconds} seconds")<|MERGE_RESOLUTION|>--- conflicted
+++ resolved
@@ -14,10 +14,7 @@
 """
 
 import logging
-<<<<<<< HEAD
 from datetime import datetime, timedelta, UTC
-=======
->>>>>>> 1c4886e9
 from typing import Any
 
 from src.db.users import (
@@ -52,7 +49,6 @@
     Returns:
         User dict if found, None otherwise
     """
-<<<<<<< HEAD
     # Check cache first
     if api_key in _user_cache:
         entry = _user_cache[api_key]
@@ -80,9 +76,6 @@
     }
 
     return user
-=======
-    return db_get_user(api_key)
->>>>>>> 1c4886e9
 
 
 def invalidate_user(api_key: str) -> None:
