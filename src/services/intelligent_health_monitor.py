--- conflicted
+++ resolved
@@ -21,11 +21,7 @@
 import logging
 import time
 from dataclasses import dataclass
-<<<<<<< HEAD
 from datetime import datetime, timedelta, UTC
-=======
-from datetime import datetime, timedelta, timezone
->>>>>>> 1c4886e9
 from enum import Enum
 from typing import Any
 
