#!/usr/bin/.env python3
"""
Professional Email Templates for AI Gateway
"""

<<<<<<< HEAD
from typing import Any

from src.constants import APP_NAME, FRONTEND_BASE_URL, SUPPORT_EMAIL

=======
import os
from typing import Any

>>>>>>> 01ce3fd8

class ProfessionalEmailTemplates:
    """Professional email templates with modern design"""

    def __init__(
        self,
        app_name: str = "Gatewayz",
        app_url: str = "https://betagatewayz.ai",
        support_email: str = None,
    ):
        self.app_name = app_name
        self.app_url = app_url
        # Use provided support email or extract from URL
        if support_email:
            self.support_email = support_email
        else:
            # Extract domain from URL and use support email
            domain = app_url.split("//")[-1].replace("beta.", "").replace("www.", "")
            self.support_email = f"support@{domain}"

    def get_base_template(self) -> str:
        """Base HTML template with modern design"""
        return """
<!DOCTYPE html>
<html lang="en">
<head>
    <meta charset="UTF-8">
    <meta name="viewport" content="width=device-width, initial-scale=1.0">
    <title>{subject}</title>
    <style>
        @import url('https://fonts.googleapis.com/css2?family=Inter:wght@300;400;500;600;700&display=swap');

        * {{ margin: 0; padding: 0; box-sizing: border-box; }}

        body {{
            font-family: 'Inter', -apple-system, BlinkMacSystemFont, 'Segoe UI', Roboto, sans-serif;
            line-height: 1.6;
            color: #1f2937;
            background-color: #f9fafb;
        }}

        .email-container {{
            max-width: 600px;
            margin: 0 auto;
            background-color: #ffffff;
            border-radius: 12px;
            overflow: hidden;
            box-shadow: 0 4px 6px -1px rgba(0, 0, 0, 0.1);
        }}

        .header {{
            background: linear-gradient(135deg, #6366f1 0%, #8b5cf6 50%, #ec4899 100%);
            color: white;
            padding: 50px 30px;
            text-align: center;
            position: relative;
            overflow: hidden;
        }}

        .header::before {{
            content: '';
            position: absolute;
            top: -50%;
            left: -50%;
            width: 200%;
            height: 200%;
            background: radial-gradient(circle, rgba(255,255,255,0.1) 0%, transparent 70%);
            animation: pulse 4s ease-in-out infinite;
        }}

        @keyframes pulse {{
            0%, 100% {{ transform: scale(1); opacity: 0.5; }}
            50% {{ transform: scale(1.1); opacity: 0.8; }}
        }}

        .header h1 {{
            font-size: 28px;
            font-weight: 700;
            margin-bottom: 8px;
        }}

        .header p {{
            font-size: 16px;
            opacity: 0.9;
        }}

        .content {{
            padding: 40px 30px;
        }}

        .content h2 {{
            font-size: 24px;
            font-weight: 600;
            color: #1f2937;
            margin-bottom: 16px;
        }}

        .content p {{
            font-size: 16px;
            color: #4b5563;
            margin-bottom: 20px;
        }}

        .highlight-box {{
            background: linear-gradient(135deg, #f3f4f6 0%, #e5e7eb 100%);
            border: 1px solid #d1d5db;
            border-radius: 8px;
            padding: 24px;
            margin: 24px 0;
        }}

        .info-grid {{
            display: grid;
            grid-template-columns: 1fr 1fr;
            gap: 16px;
            margin: 20px 0;
        }}

        .info-item {{
            background: #f8fafc;
            border: 1px solid #e2e8f0;
            border-radius: 6px;
            padding: 16px;
            text-align: center;
        }}

        .info-item .label {{
            font-size: 14px;
            color: #64748b;
            font-weight: 500;
            margin-bottom: 4px;
        }}

        .info-item .value {{
            font-size: 18px;
            font-weight: 600;
            color: #1e293b;
        }}

        .cta-button {{
            display: inline-block;
            background: linear-gradient(135deg, #6366f1 0%, #8b5cf6 100%);
            color: white;
            text-decoration: none;
            padding: 16px 32px;
            border-radius: 12px;
            font-weight: 700;
            font-size: 16px;
            margin: 20px 8px;
            transition: all 0.3s ease;
            box-shadow: 0 4px 20px rgba(99, 102, 241, 0.3);
            text-transform: uppercase;
            letter-spacing: 0.5px;
        }}

        .cta-button:hover {{
            transform: translateY(-2px);
            box-shadow: 0 8px 30px rgba(99, 102, 241, 0.5);
            background: linear-gradient(135deg, #7c3aed 0%, #a855f7 100%);
        }}

        .secondary-button {{
            background: #f8fafc;
            color: #374151;
            border: 1px solid #d1d5db;
        }}

        .footer {{
            background: #f8fafc;
            padding: 30px;
            text-align: center;
            border-top: 1px solid #e5e7eb;
        }}

        .footer p {{
            font-size: 14px;
            color: #6b7280;
            margin-bottom: 8px;
        }}

        .social-links {{
            margin: 20px 0;
        }}

        .social-links a {{
            display: inline-block;
            margin: 0 8px;
            color: #6b7280;
            text-decoration: none;
        }}

        .divider {{
            height: 1px;
            background: #e5e7eb;
            margin: 24px 0;
        }}

        .warning-box {{
            background: #fef3c7;
            border: 1px solid #f59e0b;
            border-radius: 8px;
            padding: 20px;
            margin: 20px 0;
        }}

        .success-box {{
            background: #d1fae5;
            border: 1px solid #10b981;
            border-radius: 8px;
            padding: 20px;
            margin: 20px 0;
        }}

        .api-key-box {{
            background: #1f2937;
            color: #f9fafb;
            border-radius: 8px;
            padding: 20px;
            margin: 20px 0;
            font-family: 'Monaco', 'Menlo', monospace;
            font-size: 14px;
            word-break: break-all;
        }}

        @media (max-width: 600px) {{
            .email-container {{ margin: 0; border-radius: 0; }}
            .content {{ padding: 30px 20px; }}
            .header {{ padding: 30px 20px; }}
            .info-grid {{ grid-template-columns: 1fr; }}
        }}
    </style>
</head>
<body>
    <div class="email-container">
        <div class="header">
            <h1>{app_name}</h1>
            <p>{header_subtitle}</p>
        </div>
        <div class="content">
            {content}
        </div>
        <div class="footer">
            <p>© 2025 {app_name}. All rights reserved.</p>
            <p>This email was sent to {email}</p>
            <div class="social-links">
                <a href="{app_url}">Website</a>
                <a href="{app_url}/docs">Documentation</a>
                <a href="mailto:{support_email}">Support</a>
            </div>
        </div>
    </div>
</body>
</html>
        """

    def welcome_email(self, username: str, email: str, credits: int) -> dict[str, str]:
        """Welcome to Gatewayz!"""
        # Use display name if it looks like a real name, otherwise use email prefix
        display_name = username
        if username and not username.startswith(("google_", "github_", "privy_")):
            display_name = username
        elif email:
            display_name = email.split("@")[0].replace(".", " ").title()
        else:
            display_name = "there"

        content = f"""
            <div style="text-align: center; margin: 30px 0;">
                <h2 style="font-size: 36px; font-weight: 800; margin-bottom: 12px; background: linear-gradient(135deg, #6366f1, #ec4899); -webkit-background-clip: text; -webkit-text-fill-color: transparent; background-clip: text;">
                    Welcome to the Future of AI 🚀
                </h2>
                <p style="font-size: 18px; color: #64748b; font-weight: 500;">Hi <strong style="color: #1e293b;">{display_name}</strong>, your journey starts now</p>
            </div>

            <div style="background: linear-gradient(135deg, #6366f1 0%, #8b5cf6 50%, #ec4899 100%); border-radius: 16px; padding: 32px; margin: 30px 0; text-align: center; box-shadow: 0 10px 40px rgba(99, 102, 241, 0.3);">
                <div style="font-size: 48px; margin-bottom: 16px;">💎</div>
                <h3 style="color: white; font-size: 28px; font-weight: 700; margin-bottom: 12px;">Your Account is Ready!</h3>
                <p style="color: rgba(255,255,255,0.95); font-size: 18px; margin-bottom: 24px;">You've been credited with</p>
                <div style="background: rgba(255,255,255,0.2); backdrop-filter: blur(10px); border-radius: 12px; padding: 20px; display: inline-block;">
                    <div style="font-size: 48px; font-weight: 800; color: white; text-shadow: 0 2px 10px rgba(0,0,0,0.2);">${credits}</div>
                    <div style="font-size: 16px; color: rgba(255,255,255,0.9); font-weight: 600; text-transform: uppercase; letter-spacing: 1px; margin-top: 8px;">Free Credits</div>
                </div>
            </div>

            <div style="background: linear-gradient(135deg, #f8fafc 0%, #f1f5f9 100%); border: 2px solid #e2e8f0; border-radius: 16px; padding: 32px; margin: 30px 0;">
                <div style="text-align: center; margin-bottom: 24px;">
                    <div style="font-size: 42px; margin-bottom: 12px;">🔑</div>
                    <h3 style="font-size: 24px; font-weight: 700; color: #1e293b; margin-bottom: 8px;">Your API Key Awaits</h3>
                    <p style="color: #64748b; font-size: 16px;">Access unlimited AI models with a single key</p>
                </div>
                <div style="text-align: center;">
                    <a href="{self.app_url}/settings/keys" class="cta-button" style="font-size: 18px; padding: 18px 40px;">Get Your API Key</a>
                </div>
                <p style="font-size: 14px; color: #94a3b8; text-align: center; margin-top: 20px; font-weight: 500;">
                    🔒 Your key is encrypted and secured with enterprise-grade protection
                </p>
            </div>

            <div style="display: grid; grid-template-columns: repeat(2, 1fr); gap: 20px; margin: 30px 0;">
                <div style="background: white; border: 2px solid #e2e8f0; border-radius: 12px; padding: 24px; text-align: center; transition: all 0.3s ease;">
                    <div style="font-size: 36px; margin-bottom: 12px;">⚡</div>
                    <div style="font-size: 32px; font-weight: 800; color: #6366f1; margin-bottom: 8px;">${credits}</div>
                    <div style="font-size: 14px; font-weight: 600; color: #64748b; text-transform: uppercase; letter-spacing: 0.5px;">Free Credits</div>
                </div>
                <div style="background: white; border: 2px solid #e2e8f0; border-radius: 12px; padding: 24px; text-align: center; transition: all 0.3s ease;">
                    <div style="font-size: 36px; margin-bottom: 12px;">⏱️</div>
                    <div style="font-size: 32px; font-weight: 800; color: #ec4899; margin-bottom: 8px;">3 Days</div>
                    <div style="font-size: 14px; font-weight: 600; color: #64748b; text-transform: uppercase; letter-spacing: 0.5px;">Trial Period</div>
                </div>
            </div>

            <div style="text-align: center; margin: 40px 0;">
                <a href="{self.app_url}/docs" class="cta-button">📚 Documentation</a>
                <a href="{self.app_url}/settings/credits" class="cta-button" style="background: linear-gradient(135deg, #ec4899 0%, #f43f5e 100%); box-shadow: 0 4px 20px rgba(236, 72, 153, 0.3);">🎯 Dashboard</a>
            </div>

            <div class="divider"></div>

            <div style="background: #f8fafc; border-radius: 12px; padding: 28px; margin: 30px 0;">
                <h3 style="font-size: 22px; font-weight: 700; color: #1e293b; margin-bottom: 20px; text-align: center;">
                    🚀 Get Started in Minutes
                </h3>
                <div style="display: grid; gap: 16px;">
                    <div style="display: flex; align-items: start; gap: 16px;">
                        <div style="flex-shrink: 0; width: 40px; height: 40px; border-radius: 50%; background: linear-gradient(135deg, #6366f1, #8b5cf6); display: flex; align-items: center; justify-content: center; font-weight: 700; color: white; font-size: 18px;">1</div>
                        <div>
                            <strong style="color: #1e293b; font-size: 16px;">Grab Your API Key</strong>
                            <p style="color: #64748b; margin: 4px 0 0 0; font-size: 14px;">Head to your <a href="{self.app_url}/settings/credits" style="color: #6366f1; text-decoration: none; font-weight: 600;">dashboard</a> and copy your key</p>
                        </div>
                    </div>
                    <div style="display: flex; align-items: start; gap: 16px;">
                        <div style="flex-shrink: 0; width: 40px; height: 40px; border-radius: 50%; background: linear-gradient(135deg, #8b5cf6, #ec4899); display: flex; align-items: center; justify-content: center; font-weight: 700; color: white; font-size: 18px;">2</div>
                        <div>
                            <strong style="color: #1e293b; font-size: 16px;">Explore AI Models</strong>
                            <p style="color: #64748b; margin: 4px 0 0 0; font-size: 14px;">Browse 300+ models from OpenAI, Anthropic, Google & more</p>
                        </div>
                    </div>
                    <div style="display: flex; align-items: start; gap: 16px;">
                        <div style="flex-shrink: 0; width: 40px; height: 40px; border-radius: 50%; background: linear-gradient(135deg, #ec4899, #f43f5e); display: flex; align-items: center; justify-content: center; font-weight: 700; color: white; font-size: 18px;">3</div>
                        <div>
                            <strong style="color: #1e293b; font-size: 16px;">Start Building</strong>
                            <p style="color: #64748b; margin: 4px 0 0 0; font-size: 14px;">Try our <a href="{self.app_url}/chat" style="color: #6366f1; text-decoration: none; font-weight: 600;">interactive chat</a> or dive into the <a href="{self.app_url}/docs" style="color: #6366f1; text-decoration: none; font-weight: 600;">docs</a></p>
                        </div>
                    </div>
                </div>
            </div>

            <div style="text-align: center; margin: 40px 0; padding: 24px; background: linear-gradient(135deg, #f8fafc, #f1f5f9); border-radius: 12px;">
                <p style="color: #64748b; font-size: 16px; margin-bottom: 12px;">Need help? We're here for you</p>
                <a href="mailto:{self.support_email}" style="color: #6366f1; font-weight: 700; font-size: 18px; text-decoration: none;">
                    💬 {self.support_email}
                </a>
            </div>
        """

        return {
            "subject": f"🚀 Welcome to the Future of AI - ${credits} Free Credits Inside!",
            "html": self.get_base_template().format(
                subject=f"Welcome to {self.app_name}!",
                header_subtitle="Your AI Journey Starts Now",
                content=content,
                app_name=self.app_name,
                app_url=self.app_url,
                support_email=self.support_email,
                email=email,
            ),
            "text": f"""Welcome to {self.app_name}!

Hi {display_name},

Welcome to {self.app_name}! We're excited to have you on board.

Your Account Details:
- Free Credits: ${credits}
- Trial Period: 3 days

Your API key is available in your dashboard for security reasons.

Quick Start:
1. Access your dashboard: {self.app_url}/settings/credits
2. Read our documentation: {self.app_url}/docs
3. Try our chat: {self.app_url}/chat
4. Check out examples: {self.app_url}/examples

Keep your API key secure and never share it publicly.

Questions? Contact us: {self.support_email}

Best regards,
The {self.app_name} Team
""",
        }

    def simple_welcome_email(self, username: str, email: str, credits: int) -> dict[str, str]:
        """Simple, clean welcome email template"""
        # Use display name if it looks like a real name, otherwise use email prefix
        display_name = username
        if username and not username.startswith(("google_", "github_", "privy_")):
            display_name = username
        elif email:
            display_name = email.split("@")[0].replace(".", " ").title()
        else:
            display_name = "there"

        content = f"""
            <h2>Welcome to {self.app_name}! 🎉</h2>
            <p>Hi <strong>{display_name}</strong>,</p>
            <p>Welcome to {self.app_name}! Your account is ready and you have <strong>${credits}</strong> in free credits to get started.</p>

            <div style="background: #f8fafc; border: 1px solid #e2e8f0; border-radius: 8px; padding: 24px; margin: 24px 0; text-align: center;">
                <h3 style="margin-bottom: 16px; color: #1e293b;">🔑 Get Your API Key</h3>
                <p style="margin-bottom: 20px; color: #64748b;">Your API key is ready in your dashboard</p>
                <a href="{self.app_url}/settings/credits" class="cta-button">View Dashboard</a>
            </div>

            <div style="text-align: center; margin: 30px 0;">
                <a href="{self.app_url}/docs" class="cta-button">📚 Documentation</a>
                <a href="{self.app_url}/chat" class="cta-button secondary-button">🚀 Try chat</a>
            </div>

            <p style="font-size: 14px; color: #6b7280; text-align: center; margin-top: 30px;">
                Questions? Contact us at <a href="mailto:{self.support_email}" style="color: #3b82f6;">{self.support_email}</a>
            </p>
        """

        return {
            "subject": f"Welcome to {self.app_name}! 🚀",
            "html": self.get_base_template().format(
                subject=f"Welcome to {self.app_name}!",
                header_subtitle="Your account is ready",
                content=content,
                app_name=self.app_name,
                app_url=self.app_url,
                support_email=self.support_email,
                email=email,
            ),
            "text": f"""Welcome to {self.app_name}!

Hi {display_name},

Welcome to {self.app_name}! Your account is ready and you have ${credits} in free credits to get started.

Get your API key: {self.app_url}/settings/credits
Read documentation: {self.app_url}/docs
Try Chat: {self.app_url}/chat

Questions? Contact us: {self.support_email}

Best regards,
The {self.app_name} Team
""",
        }

    def low_balance_alert(
        self,
        username: str,
        email: str,
        current_credits: float,
        threshold: float,
        is_trial: bool = False,
        plan_name: str = None,
    ) -> dict[str, str]:
        """Low balance alert email"""
        if is_trial:
            content = f"""
                <h2>⚠️ Trial Credits Running Low</h2>
                <p>Hi <strong>{username}</strong>,</p>
                <p>Your trial credits are running low! Don't worry, we've got you covered with upgrade options.</p>

                <div class="warning-box">
                    <h3 style="margin-bottom: 12px; color: #92400e;">Current Status</h3>
                    <div class="info-grid">
                        <div class="info-item">
                            <div class="label">Current Credits</div>
                            <div class="value">${current_credits:.2f}</div>
                        </div>
                        <div class="info-item">
                            <div class="label">Alert Threshold</div>
                            <div class="value">${threshold:.2f}</div>
                        </div>
                    </div>
                </div>

                <p>To continue using our API after your trial ends, choose a plan that fits your needs:</p>

                <div style="text-align: center; margin: 30px 0;">
                    <a href="{self.app_url}/pricing" class="cta-button">💎 View Plans & Upgrade</a>
                </div>

                <div class="divider"></div>

                <h3>🎯 Why Upgrade?</h3>
                <ul style="margin-left: 20px; color: #4b5563;">
                    <li style="margin-bottom: 8px;">Higher rate limits and more credits</li>
                    <li style="margin-bottom: 8px;">Priority support and faster response times</li>
                    <li style="margin-bottom: 8px;">Advanced features and analytics</li>
                    <li style="margin-bottom: 8px;">99.9% uptime SLA guarantee</li>
                </ul>
            """
            subject = f"Trial credits running low - Upgrade to continue using {self.app_name}"
        else:
            content = f"""
                <h2>⚠️ Account Balance Low</h2>
                <p>Hi <strong>{username}</strong>,</p>
                <p>Your account balance is running low. Add credits to continue using our API without interruption.</p>

                <div class="warning-box">
                    <h3 style="margin-bottom: 12px; color: #92400e;">Current Status</h3>
                    <div class="info-grid">
                        <div class="info-item">
                            <div class="label">Current Credits</div>
                            <div class="value">${current_credits:.2f}</div>
                        </div>
                        <div class="info-item">
                            <div class="label">Alert Threshold</div>
                            <div class="value">${threshold:.2f}</div>
                        </div>
                        <div class="info-item">
                            <div class="label">Current Plan</div>
                            <div class="value">{plan_name or 'Unknown'}</div>
                        </div>
                    </div>
                </div>

                <div style="text-align: center; margin: 30px 0;">
                    <a href="{self.app_url}/billing" class="cta-button">💳 Add Credits Now</a>
                    <a href="{self.app_url}/pricing" class="cta-button secondary-button">📊 View Plans</a>
                </div>

                <div class="divider"></div>

                <h3>💡 Pro Tip</h3>
                <p>Set up auto-recharge to never run out of credits again. You can configure this in your <a href="{self.app_url}/billing" style="color: #3b82f6;">billing settings</a>.</p>
            """
            subject = f"Account balance low - Add credits to continue using {self.app_name}"

        return {
            "subject": subject,
            "html": self.get_base_template().format(
                subject="Low Balance Alert",
                header_subtitle="Action required",
                content=content,
                app_name=self.app_name,
                app_url=self.app_url,
                support_email=self.support_email,
                email=email,
            ),
            "text": f"""Low Balance Alert - {self.app_name}

Hi {username},

Your account balance is running low!

Current Credits: ${current_credits:.2f}
Alert Threshold: ${threshold:.2f}
{f'Current Plan: {plan_name}' if plan_name else ''}

{'Upgrade your plan' if is_trial else 'Add credits'} to continue using our API:
{self.app_url}/{'pricing' if is_trial else 'billing'}

Questions? Contact us: {self.support_email}

Best regards,
The {self.app_name} Team
""",
        }

    def trial_expiry_alert(
        self,
        username: str,
        email: str,
        remaining_days: int,
        remaining_credits: float,
        remaining_tokens: int,
        remaining_requests: int,
        trial_end_date: str,
    ) -> dict[str, str]:
        """Trial expiry alert email"""
        content = f"""
            <h2>⏰ Trial Expiring Soon</h2>
            <p>Hi <strong>{username}</strong>,</p>
            <p>Your free trial is expiring in <strong>{remaining_days} day(s)</strong>! Don't let your AI journey end here.</p>

            <div class="warning-box">
                <h3 style="margin-bottom: 12px; color: #92400e;">Trial Summary</h3>
                <div class="info-grid">
                    <div class="info-item">
                        <div class="label">Trial End Date</div>
                        <div class="value">{trial_end_date}</div>
                    </div>
                    <div class="info-item">
                        <div class="label">Remaining Credits</div>
                        <div class="value">${remaining_credits:.2f}</div>
                    </div>
                    <div class="info-item">
                        <div class="label">Remaining Tokens</div>
                        <div class="value">{remaining_tokens:,}</div>
                    </div>
                    <div class="info-item">
                        <div class="label">Remaining Requests</div>
                        <div class="value">{remaining_requests:,}</div>
                    </div>
                </div>
            </div>

            <div style="text-align: center; margin: 30px 0;">
                <a href="{self.app_url}/pricing" class="cta-button">🚀 Upgrade Now</a>
                <a href="{self.app_url}/settings/activity" class="cta-button secondary-button">📊 View Usage</a>
            </div>

            <div class="divider"></div>

            <h3>🎯 Choose Your Plan</h3>
            <div style="display: grid; grid-template-columns: repeat(auto-fit, minmax(150px, 1fr)); gap: 16px; margin: 20px 0;">
                <div style="background: #f8fafc; border: 1px solid #e2e8f0; border-radius: 8px; padding: 16px; text-align: center;">
                    <h4 style="color: #1e293b; margin-bottom: 8px;">Dev Plan</h4>
                    <p style="font-size: 24px; font-weight: 600; color: #3b82f6; margin-bottom: 4px;">$29/mo</p>
                    <p style="font-size: 14px; color: #64748b;">10M tokens, 300K requests</p>
                </div>
                <div style="background: #f8fafc; border: 1px solid #e2e8f0; border-radius: 8px; padding: 16px; text-align: center;">
                    <h4 style="color: #1e293b; margin-bottom: 8px;">Team Plan</h4>
                    <p style="font-size: 24px; font-weight: 600; color: #3b82f6; margin-bottom: 4px;">$99/mo</p>
                    <p style="font-size: 14px; color: #64748b;">50M tokens, 1.5M requests</p>
                </div>
                <div style="background: #f8fafc; border: 1px solid #e2e8f0; border-radius: 8px; padding: 16px; text-align: center;">
                    <h4 style="color: #1e293b; margin-bottom: 8px;">Customize</h4>
                    <p style="font-size: 24px; font-weight: 600; color: #3b82f6; margin-bottom: 4px;">Pay-as-you-go</p>
                    <p style="font-size: 14px; color: #64748b;">Unlimited usage</p>
                </div>
            </div>

            <p>Questions about our plans? Contact our team at <a href="mailto:{self.support_email}" style="color: #3b82f6;">{self.support_email}</a> - we're here to help!</p>
        """

        return {
            "subject": f"Trial expiring in {remaining_days} day(s) - Upgrade to continue using {self.app_name}",
            "html": self.get_base_template().format(
                subject="Trial Expiring Soon",
                header_subtitle="Upgrade to continue",
                content=content,
                app_name=self.app_name,
                app_url=self.app_url,
                support_email=self.support_email,
                email=email,
            ),
            "text": f"""Trial Expiring Soon - {self.app_name}

Hi {username},

Your free trial is expiring in {remaining_days} day(s)!

Trial End Date: {trial_end_date}
Remaining Credits: ${remaining_credits:.2f}
Remaining Tokens: {remaining_tokens:,}
Remaining Requests: {remaining_requests:,}

Upgrade now to continue using our API:
{self.app_url}/pricing

Questions? Contact us: {self.support_email}

Best regards,
The {self.app_name} Team
""",
        }

    def subscription_expiry_alert(
        self, username: str, email: str, plan_name: str, remaining_days: int, end_date: str
    ) -> dict[str, str]:
        """Subscription expiry alert email"""
        content = f"""
            <h2>📅 Subscription Expiring Soon</h2>
            <p>Hi <strong>{username}</strong>,</p>
            <p>Your <strong>{plan_name}</strong> subscription is expiring in <strong>{remaining_days} day(s)</strong>. Renew now to avoid any service interruption.</p>

            <div class="warning-box">
                <h3 style="margin-bottom: 12px; color: #92400e;">Subscription Details</h3>
                <div class="info-grid">
                    <div class="info-item">
                        <div class="label">Current Plan</div>
                        <div class="value">{plan_name}</div>
                    </div>
                    <div class="info-item">
                        <div class="label">Expiry Date</div>
                        <div class="value">{end_date}</div>
                    </div>
                    <div class="info-item">
                        <div class="label">Remaining Days</div>
                        <div class="value">{remaining_days}</div>
                    </div>
                </div>
            </div>

            <div style="text-align: center; margin: 30px 0;">
                <a href="{self.app_url}/billing" class="cta-button">🔄 Renew Subscription</a>
                <a href="{self.app_url}/pricing" class="cta-button secondary-button">📊 View Plans</a>
            </div>

            <div class="divider"></div>

            <h3>💡 What happens if I don't renew?</h3>
            <ul style="margin-left: 20px; color: #4b5563;">
                <li style="margin-bottom: 8px;">Your API access will be suspended</li>
                <li style="margin-bottom: 8px;">All active requests will be rejected</li>
                <li style="margin-bottom: 8px;">Your data and settings will be preserved for 30 days</li>
                <li style="margin-bottom: 8px;">You can reactivate anytime by renewing your subscription</li>
            </ul>

            <p>Need help choosing a plan? Our team is here to help at <a href="mailto:{self.support_email}" style="color: #3b82f6;">{self.support_email}</a>.</p>
        """

        return {
            "subject": f"{plan_name} subscription expiring in {remaining_days} day(s) - Renew now",
            "html": self.get_base_template().format(
                subject="Subscription Expiring Soon",
                header_subtitle="Renew to continue",
                content=content,
                app_name=self.app_name,
                app_url=self.app_url,
                support_email=self.support_email,
                email=email,
            ),
            "text": f"""Subscription Expiring Soon - {self.app_name}

Hi {username},

Your {plan_name} subscription is expiring in {remaining_days} day(s)!

Expiry Date: {end_date}
Remaining Days: {remaining_days}

Renew now to avoid service interruption:
{self.app_url}/billing

Questions? Contact us: {self.support_email}

Best regards,
The {self.app_name} Team
""",
        }

    def credits_added_confirmation(
        self, username: str, email: str, credits_added: float, new_balance: float
    ) -> dict[str, str]:
        """Credits added confirmation email"""
        content = f"""
            <h2>✅ Credits Added Successfully</h2>
            <p>Hi <strong>{username}</strong>,</p>
            <p>Great news! Your account has been topped up with fresh credits.</p>

            <div class="success-box">
                <h3 style="margin-bottom: 12px; color: #065f46;">💰 Payment Confirmed</h3>
                <div class="info-grid">
                    <div class="info-item">
                        <div class="label">Credits Added</div>
                        <div class="value">${credits_added:.2f}</div>
                    </div>
                    <div class="info-item">
                        <div class="label">New Balance</div>
                        <div class="value">${new_balance:.2f}</div>
                    </div>
                </div>
            </div>

            <div style="text-align: center; margin: 30px 0;">
                <a href="{self.app_url}/settings/credits" class="cta-button">📊 View Dashboard</a>
                <a href="{self.app_url}/billing" class="cta-button secondary-button">💳 Billing History</a>
            </div>

            <div class="divider"></div>

            <h3>🚀 Ready to Build?</h3>
            <p>You're all set to continue building amazing AI applications! Here are some resources to help you get the most out of your credits:</p>

            <ul style="margin-left: 20px; color: #4b5563;">
                <li style="margin-bottom: 8px;"><a href="{self.app_url}/docs" style="color: #3b82f6;">API Documentation</a> - Complete reference guide</li>
                <li style="margin-bottom: 8px;"><a href="{self.app_url}/examples" style="color: #3b82f6;">Code Examples</a> - Ready-to-use snippets</li>
                <li style="margin-bottom: 8px;"><a href="{self.app_url}/chat" style="color: #3b82f6;">Interactive Chat</a> - Test ideas quickly</li>
                <li style="margin-bottom: 8px;"><a href="{self.app_url}/community" style="color: #3b82f6;">Developer Community</a> - Connect with other builders</li>
            </ul>

            <p>Thank you for choosing {self.app_name}! If you have any questions, our support team is here to help at <a href="mailto:{self.support_email}" style="color: #3b82f6;">{self.support_email}</a>.</p>
        """

        return {
            "subject": f"Credits added successfully - ${credits_added:.2f} added to your account",
            "html": self.get_base_template().format(
                subject="Credits Added Successfully",
                header_subtitle="Payment confirmed",
                content=content,
                app_name=self.app_name,
                app_url=self.app_url,
                support_email=self.support_email,
                email=email,
            ),
            "text": f"""Credits Added Successfully - {self.app_name}

Hi {username},

Great news! Your account has been topped up with fresh credits.

Credits Added: ${credits_added:.2f}
New Balance: ${new_balance:.2f}

You're all set to continue building amazing AI applications!

Resources:
- API Documentation: {self.app_url}/docs
- Code Examples: {self.app_url}/examples
- Interactive Chat: {self.app_url}/chat

Questions? Contact us: {self.support_email}

Thank you for choosing {self.app_name}!

Best regards,
The {self.app_name} Team
""",
        }

    def password_reset_email(self, username: str, email: str, reset_token: str) -> dict[str, str]:
        """Password reset email"""
        reset_url = f"{self.app_url}/reset-password?token={reset_token}"

        content = f"""
            <h2>🔐 Password Reset Request</h2>
            <p>Hi <strong>{username}</strong>,</p>
            <p>We received a request to reset your password for your {self.app_name} account.</p>

            <div class="highlight-box">
                <h3 style="margin-bottom: 12px;">Reset Your Password</h3>
                <p style="margin-bottom: 16px;">Click the button below to create a new password:</p>
                <div style="text-align: center;">
                    <a href="{reset_url}" class="cta-button">🔑 Reset Password</a>
                </div>
                <p style="font-size: 14px; color: #6b7280; margin-top: 16px;">This link will expire in 1 hour for security reasons.</p>
            </div>

            <div class="divider"></div>

            <h3>🔒 Security Information</h3>
            <ul style="margin-left: 20px; color: #4b5563;">
                <li style="margin-bottom: 8px;">This link is valid for 1 hour only</li>
                <li style="margin-bottom: 8px;">The link can only be used once</li>
                <li style="margin-bottom: 8px;">If you didn't request this reset, please ignore this email</li>
                <li style="margin-bottom: 8px;">Your account remains secure until you complete the reset</li>
            </ul>

            <p>If the button doesn't work, copy and paste this link into your browser:</p>
            <div class="api-key-box" style="font-size: 12px; word-break: break-all;">{reset_url}</div>

            <p>If you didn't request this password reset, please contact our support team immediately at <a href="mailto:{self.support_email}" style="color: #3b82f6;">{self.support_email}</a>.</p>
        """

        return {
            "subject": f"Reset your {self.app_name} password",
            "html": self.get_base_template().format(
                subject="Password Reset Request",
                header_subtitle="Secure your account",
                content=content,
                app_name=self.app_name,
                app_url=self.app_url,
                support_email=self.support_email,
                email=email,
            ),
            "text": f"""Password Reset Request - {self.app_name}

Hi {username},

We received a request to reset your password for your {self.app_name} account.

Reset your password by clicking this link:
{reset_url}

This link will expire in 1 hour for security reasons.

If you didn't request this password reset, please ignore this email or contact our support team at {self.support_email}.

Best regards,
The {self.app_name} Team
""",
        }

    def monthly_usage_report(
        self, username: str, email: str, month: str, usage_stats: dict[str, Any]
    ) -> dict[str, str]:
        """Monthly usage report email"""
        content = f"""
            <h2>📊 Monthly Usage Report - {month}</h2>
            <p>Hi <strong>{username}</strong>,</p>
            <p>Here's your monthly usage summary for {month}. Keep track of your API consumption and optimize your usage.</p>

            <div class="highlight-box">
                <h3 style="margin-bottom: 16px;">📈 Usage Summary</h3>
                <div class="info-grid">
                    <div class="info-item">
                        <div class="label">Total Requests</div>
                        <div class="value">{usage_stats.get('total_requests', 0):,}</div>
                    </div>
                    <div class="info-item">
                        <div class="label">Tokens Used</div>
                        <div class="value">{usage_stats.get('tokens_used', 0):,}</div>
                    </div>
                    <div class="info-item">
                        <div class="label">Credits Spent</div>
                        <div class="value">${usage_stats.get('credits_spent', 0):.2f}</div>
                    </div>
                    <div class="info-item">
                        <div class="label">Remaining Credits</div>
                        <div class="value">${usage_stats.get('remaining_credits', 0):.2f}</div>
                    </div>
                </div>
            </div>

            <div style="text-align: center; margin: 30px 0;">
                <a href="{self.app_url}/settings/activity" class="cta-button">📊 View Detailed Analytics</a>
                <a href="{self.app_url}/billing" class="cta-button secondary-button">💳 Manage Billing</a>
            </div>

            <div class="divider"></div>

            <h3>💡 Usage Tips</h3>
            <ul style="margin-left: 20px; color: #4b5563;">
                <li style="margin-bottom: 8px;">Monitor your usage regularly to avoid unexpected charges</li>
                <li style="margin-bottom: 8px;">Set up usage alerts to stay informed</li>
                <li style="margin-bottom: 8px;">Consider upgrading your plan if you're consistently hitting limits</li>
                <li style="margin-bottom: 8px;">Use our cost calculator to estimate future usage</li>
            </ul>

            <p>Questions about your usage or need help optimizing? Contact our team at <a href="mailto:{self.support_email}" style="color: #3b82f6;">{self.support_email}</a>.</p>
        """

        return {
            "subject": f"Monthly Usage Report - {month} | {self.app_name}",
            "html": self.get_base_template().format(
                subject="Monthly Usage Report",
                header_subtitle="Your usage summary",
                content=content,
                app_name=self.app_name,
                app_url=self.app_url,
                support_email=self.support_email,
                email=email,
            ),
            "text": f"""Monthly Usage Report - {self.app_name}

Hi {username},

Here's your monthly usage summary for {month}:

Total Requests: {usage_stats.get('total_requests', 0):,}
Tokens Used: {usage_stats.get('tokens_used', 0):,}
Credits Spent: ${usage_stats.get('credits_spent', 0):.2f}
Remaining Credits: ${usage_stats.get('remaining_credits', 0):.2f}

View detailed analytics: {self.app_url}/settings/activity
Manage billing: {self.app_url}/billing

Questions? Contact us: {self.support_email}

Best regards,
The {self.app_name} Team
""",
        }


# Global instance
email_templates = ProfessionalEmailTemplates(
<<<<<<< HEAD
    app_name=APP_NAME,
    app_url=FRONTEND_BASE_URL,
    support_email=SUPPORT_EMAIL,
=======
    app_name=os.environ.get("APP_NAME", "Gatewayz"),
    app_url=os.environ.get("APP_URL", "https://beta.gatewayz.ai"),
    support_email=os.environ.get("SUPPORT_EMAIL", "support@gatewayz.ai"),
>>>>>>> 01ce3fd8
)<|MERGE_RESOLUTION|>--- conflicted
+++ resolved
@@ -3,16 +3,9 @@
 Professional Email Templates for AI Gateway
 """
 
-<<<<<<< HEAD
-from typing import Any
-
-from src.constants import APP_NAME, FRONTEND_BASE_URL, SUPPORT_EMAIL
-
-=======
 import os
 from typing import Any
 
->>>>>>> 01ce3fd8
 
 class ProfessionalEmailTemplates:
     """Professional email templates with modern design"""
@@ -980,13 +973,7 @@
 
 # Global instance
 email_templates = ProfessionalEmailTemplates(
-<<<<<<< HEAD
-    app_name=APP_NAME,
-    app_url=FRONTEND_BASE_URL,
-    support_email=SUPPORT_EMAIL,
-=======
     app_name=os.environ.get("APP_NAME", "Gatewayz"),
     app_url=os.environ.get("APP_URL", "https://beta.gatewayz.ai"),
     support_email=os.environ.get("SUPPORT_EMAIL", "support@gatewayz.ai"),
->>>>>>> 01ce3fd8
 )