"""
Model Health Monitoring Service

This service provides comprehensive monitoring of model availability, performance,
and health status across all providers and gateways.
"""

import asyncio
import logging
import os
import time
from dataclasses import asdict, dataclass
from datetime import datetime, timezone
from enum import Enum
from typing import Any

from src.config import Config
from src.utils.sentry_context import capture_model_health_error

logger = logging.getLogger(__name__)


class HealthStatus(str, Enum):
    """Health status enumeration"""

    HEALTHY = "healthy"
    DEGRADED = "degraded"
    UNHEALTHY = "unhealthy"
    UNKNOWN = "unknown"
    MAINTENANCE = "maintenance"


class ProviderStatus(str, Enum):
    """Provider status enumeration"""

    ONLINE = "online"
    OFFLINE = "offline"
    DEGRADED = "degraded"
    MAINTENANCE = "maintenance"
    UNKNOWN = "unknown"


@dataclass
class ModelHealthMetrics:
    """Health metrics for a specific model"""

    model_id: str
    provider: str
    gateway: str
    status: HealthStatus
    response_time_ms: float | None = None
    success_rate: float = 0.0
    last_checked: datetime | None = None
    last_success: datetime | None = None
    last_failure: datetime | None = None
    error_count: int = 0
    total_requests: int = 0
    avg_response_time_ms: float | None = None
    uptime_percentage: float = 0.0
    error_message: str | None = None


@dataclass
class ProviderHealthMetrics:
    """Health metrics for a provider"""

    provider: str
    gateway: str
    status: ProviderStatus
    total_models: int = 0
    healthy_models: int = 0
    degraded_models: int = 0
    unhealthy_models: int = 0
    avg_response_time_ms: float | None = None
    overall_uptime: float = 0.0
    last_checked: datetime | None = None
    error_message: str | None = None


@dataclass
class SystemHealthMetrics:
    """Overall system health metrics"""

    overall_status: HealthStatus
    total_providers: int = 0
    healthy_providers: int = 0
    degraded_providers: int = 0
    unhealthy_providers: int = 0
    total_models: int = 0
    healthy_models: int = 0
    degraded_models: int = 0
    unhealthy_models: int = 0
    system_uptime: float = 0.0
    last_updated: datetime | None = None


class ModelHealthMonitor:
    """Main health monitoring service"""

    def __init__(
        self,
        *,
        check_interval: int = 300,
        batch_size: int = 20,
        batch_interval: float = 0.0,
        fetch_chunk_size: int = 100,
    ):
        self.health_data: dict[str, ModelHealthMetrics] = {}
        self.provider_data: dict[str, ProviderHealthMetrics] = {}
        self.system_data: SystemHealthMetrics | None = None
        self.monitoring_active = False
        self.check_interval = check_interval  # seconds
        self.timeout = 30  # 30 seconds
        self.health_threshold = 0.95  # 95% success rate threshold
        self.response_time_threshold = 10000  # 10 seconds
        self.batch_size = max(1, batch_size)
        self.batch_interval = max(0.0, batch_interval)
        self.fetch_chunk_size = max(1, fetch_chunk_size)

        # Test payload for health checks
        self.test_payload = {
            "messages": [{"role": "user", "content": "Health check - respond with 'OK'"}],
            "max_tokens": 10,
            "temperature": 0.1,
        }

    async def start_monitoring(self, run_initial_check: bool = True):
        """Start the health monitoring service

        Args:
            run_initial_check: If True, performs an initial health check synchronously
                               before starting the background loop. This ensures system_data
                               is populated immediately rather than waiting for the first
                               check_interval (default 5 minutes).
        """
        if self.monitoring_active:
            logger.warning("Health monitoring is already active")
            return

        self.monitoring_active = True
        logger.info("Starting model health monitoring service")

<<<<<<< HEAD
        # Perform initial health check synchronously to populate system_data immediately
        # This prevents the race condition where /health/dashboard returns UNKNOWN status
        # because no health checks have completed yet
        if run_initial_check:
            try:
                logger.info("Running initial health check to populate system metrics...")
                await self._perform_initial_health_check()
                logger.info("Initial health check completed - system metrics available")
            except Exception as e:
                logger.warning(f"Initial health check failed, will retry in background: {e}")
                # Initialize with empty but valid system_data to avoid UNKNOWN status
                await self._initialize_empty_system_data()

        # Start monitoring loop for periodic checks
=======
        # Perform initial health check immediately
        try:
            logger.info("Performing initial health check...")
            await self._perform_health_checks()
            logger.info("Initial health check completed")
        except Exception as e:
            logger.warning(f"Initial health check failed: {e}")

        # Start monitoring loop
>>>>>>> cd991768
        asyncio.create_task(self._monitoring_loop())

    async def stop_monitoring(self):
        """Stop the health monitoring service"""
        self.monitoring_active = False
        logger.info("Stopped model health monitoring service")

    async def _perform_initial_health_check(self):
        """Perform a lightweight initial health check to populate system_data.

        This is a faster version of _perform_health_checks() that:
        1. Only checks a small sample of models (first few from each gateway)
        2. Has a shorter timeout
        3. Prioritizes populating system_data over comprehensive coverage

        The full health check will run in the background loop afterward.
        """
        logger.info("Performing initial health check (lightweight)")

        # Get models but limit to a small sample for fast startup
        models_to_check = await self._get_models_to_check()

        if not models_to_check:
            logger.warning("No models available for initial health check")
            # Still initialize system_data with zeros rather than leaving it None
            await self._initialize_empty_system_data()
            return

        # Take a sample of models (max 10) for quick initial check
        sample_size = min(10, len(models_to_check))
        sample_models = models_to_check[:sample_size]

        logger.info(f"Initial check: sampling {sample_size} of {len(models_to_check)} models")

        # Check the sample models with shorter timeout
        results = await asyncio.gather(
            *(self._check_model_health(model) for model in sample_models),
            return_exceptions=True,
        )

        for model, result in zip(sample_models, results, strict=False):
            if isinstance(result, Exception):
                logger.debug(f"Initial health check failed for {model.get('id')}: {result}")
                continue
            if result:
                self._update_health_data(result)

        # Update provider and system metrics even with partial data
        await self._update_provider_metrics()
        await self._update_system_metrics()

        logger.info(
            f"Initial health check complete: {len(self.health_data)} models, "
            f"{len(self.provider_data)} providers tracked"
        )

    async def _initialize_empty_system_data(self):
        """Initialize system_data with empty/zero values.

        This is called when no models are available or initial check fails,
        to ensure system_data is not None and endpoints return valid responses
        instead of UNKNOWN status.
        """
        self.system_data = SystemHealthMetrics(
            overall_status=HealthStatus.HEALTHY,  # Assume healthy until proven otherwise
            total_providers=0,
            healthy_providers=0,
            degraded_providers=0,
            unhealthy_providers=0,
            total_models=0,
            healthy_models=0,
            degraded_models=0,
            unhealthy_models=0,
            system_uptime=100.0,  # Assume 100% until we have data
            last_updated=datetime.now(timezone.utc),
        )
        logger.info("Initialized empty system health data (no models available yet)")

    async def _monitoring_loop(self):
        """Main monitoring loop"""
        while self.monitoring_active:
            try:
                await self._perform_health_checks()
                await asyncio.sleep(self.check_interval)
            except Exception as e:
                logger.error(f"Error in monitoring loop: {e}", exc_info=True)
                await asyncio.sleep(60)  # Wait 1 minute before retrying

    async def _perform_health_checks(self):
        """Perform health checks on all models"""
        logger.info("Performing health checks on all models")

        # Get all available models from different gateways
        models_to_check = await self._get_models_to_check()

        if not models_to_check:
            logger.info("No models available for health checks")
            return

        total_models = len(models_to_check)
        processed = 0

        for start in range(0, total_models, self.batch_size):
            batch = models_to_check[start : start + self.batch_size]
            results = await asyncio.gather(
                *(self._check_model_health(model) for model in batch),
                return_exceptions=True,
            )

            for model, result in zip(batch, results, strict=False):
                if isinstance(result, Exception):
                    logger.error("Health check failed for model %s: %s", model.get("id"), result)
                    continue

                if result:
                    self._update_health_data(result)

            processed += len(batch)

            if self.batch_interval and processed < total_models:
                await asyncio.sleep(self.batch_interval)

        # Update provider and system metrics
        await self._update_provider_metrics()
        await self._update_system_metrics()

        logger.info("Health checks completed. Checked %s models", total_models)

    async def _get_models_to_check(self) -> list[dict[str, Any]]:
        """Get list of models to check for health monitoring"""
        models = []

        try:
            # Import here to avoid circular imports
            from src.services.models import get_cached_models

            # Get models from different gateways
            gateways = [
                "openrouter",
                "featherless",
                "deepinfra",
                "huggingface",
                "groq",
                "fireworks",
                "together",
                "xai",
                "novita",
                "chutes",
                "aimo",
                "near",
                "fal",
                "google-vertex",
                "cerebras",
                "nebius",
                "helicone",
            ]

            for gateway in gateways:
                try:
                    logger.debug(f"Fetching models from {gateway}...")
                    gateway_models = get_cached_models(gateway)
                    logger.debug(f"Got {len(gateway_models) if gateway_models else 0} models from {gateway}")
                    if gateway_models:
                        for chunk in self._chunk_list(gateway_models, self.fetch_chunk_size):
                            for model in chunk:
                                models.append(
                                    {
                                        "id": model.get("id"),
                                        "provider": model.get("provider_slug", "unknown"),
                                        "gateway": gateway,
                                        "name": model.get("name", model.get("id")),
                                    }
                                )
                except Exception as e:
                    logger.warning(f"Failed to get models from {gateway}: {e}")

        except Exception as e:
            logger.error(f"Failed to get models for health checking: {e}")

        logger.info(f"Total models collected for health checking: {len(models)}")
        return models


    @staticmethod
    def _chunk_list(items: list[dict[str, Any]], size: int):
        """Yield successive chunks from a list."""
        if size <= 0:
            size = len(items) or 1

        for index in range(0, len(items), size):
            yield items[index : index + size]

    async def _check_model_health(self, model: dict[str, Any]) -> ModelHealthMetrics | None:
        """Check health of a specific model"""
        model_id = model["id"]
        provider = model["provider"]
        gateway = model["gateway"]

        start_time = time.time()
        status = HealthStatus.UNKNOWN
        response_time_ms = None
        error_message = None

        try:
            # Perform a simple health check request
            health_check_result = await self._perform_model_request(model_id, gateway)

            if health_check_result["success"]:
                status = HealthStatus.HEALTHY
                response_time_ms = (time.time() - start_time) * 1000
            else:
                status = HealthStatus.UNHEALTHY
                error_message = health_check_result.get("error", "Unknown error")
                status_code = health_check_result.get("status_code")

                # Only capture specific error types to Sentry (not rate limits or expected failures)
                should_capture = self._should_capture_error(status_code, error_message)

                if should_capture:
                    # Capture non-functional model to Sentry
                    error = Exception(f"Model health check failed: {error_message}")
                    capture_model_health_error(
                        error,
                        model_id=model_id,
                        provider=provider,
                        gateway=gateway,
                        operation='health_check',
                        status='unhealthy',
                        response_time_ms=health_check_result.get("response_time"),
                        details={
                            'status_code': status_code,
                            'error_message': error_message,
                        }
                    )

        except Exception as e:
            status = HealthStatus.UNHEALTHY
            error_message = str(e)
            logger.warning(f"Health check failed for {model_id}: {e}")

            # Capture exception to Sentry
            capture_model_health_error(
                e,
                model_id=model_id,
                provider=provider,
                gateway=gateway,
                operation='health_check',
                status='unhealthy',
                details={
                    'error_message': error_message,
                }
            )

        # Create health metrics
        health_metrics = ModelHealthMetrics(
            model_id=model_id,
            provider=provider,
            gateway=gateway,
            status=status,
            response_time_ms=response_time_ms,
            last_checked=datetime.now(timezone.utc),
            error_message=error_message,
        )

        return health_metrics

    def _should_capture_error(self, status_code: int | None, error_message: str | None) -> bool:
        """
        Determine if an error should be captured to Sentry.

        Filter out expected/transient errors like:
        - Rate limits (429)
        - Data policy restrictions (404 with policy message)
        - Invalid parameters for specific models (400 with known issues)
        - Temporary service unavailability (503)
        - Non-serverless model access errors (400)
        - Model access permission errors (404 with specific patterns)
        """
        if not status_code:
            return True  # Capture unknown errors

        # Don't capture rate limits - these are expected for free tier models
        if status_code == 429:
            return False

        # Don't capture data policy restrictions or specific model access permission errors
        if status_code == 404 and error_message:
            lower_msg = error_message.lower()
            # Data policy restrictions - user configuration issue
            if "data policy" in lower_msg:
                return False
            # Model access permission errors - only filter specific access/permission patterns
            # Don't filter generic "not found" errors which could be genuine issues
            if ("does not exist" in lower_msg and ("team" in lower_msg or "access" in lower_msg)) or \
               ("no access" in lower_msg and "model" in lower_msg):
                return False

        # Don't capture temporary service unavailability
        if status_code == 503 and error_message and "unavailable" in error_message.lower():
            return False

        # Don't capture known parameter validation issues for specific providers
        if status_code == 400 and error_message:
            lower_msg = error_message.lower()
            # Google Vertex AI max_output_tokens validation (already fixed in code)
            if "max_output_tokens" in lower_msg and "minimum value" in lower_msg:
                return False
            # Audio-only model requirements
            if "audio" in lower_msg and "modality" in lower_msg:
                return False
            # Non-serverless model access errors - plan/configuration issue
            if "non-serverless" in lower_msg or "unable to access" in lower_msg:
                return False

        # Don't capture authentication issues - configuration problem
        if status_code == 403 and error_message and "key" in error_message.lower():
            return False

        # Capture all other errors (including generic 500 errors and most 404s)
        return True

    def _get_api_key_for_gateway(self, gateway: str) -> str | None:
        """Get the API key for a specific gateway from configuration."""
        api_key_mapping = {
            "openrouter": Config.OPENROUTER_API_KEY,
            "featherless": Config.FEATHERLESS_API_KEY,
            "deepinfra": Config.DEEPINFRA_API_KEY,
            "huggingface": Config.HUG_API_KEY,
            "groq": Config.GROQ_API_KEY,
            "fireworks": Config.FIREWORKS_API_KEY,
            "together": Config.TOGETHER_API_KEY,
            "xai": Config.XAI_API_KEY,
            "novita": Config.NOVITA_API_KEY,
            "chutes": Config.CHUTES_API_KEY,
            "aimo": Config.AIMO_API_KEY,
            "nebius": Config.NEBIUS_API_KEY,
            "cerebras": Config.CEREBRAS_API_KEY,
        }
        return api_key_mapping.get(gateway)

    async def _perform_model_request(self, model_id: str, gateway: str) -> dict[str, Any]:
        """Perform a real test request to a model"""
        try:
            if os.getenv("TESTING", "").lower() == "true":
                return {
                    "success": True,
                    "status_code": 200,
                    "response_time": 0.0,
                    "response_data": None,
                }

            import httpx

            # Create a simple test request based on the gateway
            test_payload = {
                "model": model_id,
                "messages": [{"role": "user", "content": "Hello"}],
                "max_tokens": 10,
                "temperature": 0.1,
            }

            # Get the appropriate endpoint URL based on gateway
            endpoint_urls = {
                "openrouter": "https://openrouter.ai/api/v1/chat/completions",
                "featherless": "https://api.featherless.ai/v1/chat/completions",
                "deepinfra": "https://api.deepinfra.com/v1/openai/chat/completions",
                "huggingface": "https://api-inference.huggingface.co/models/" + model_id,
                "groq": "https://api.groq.com/openai/v1/chat/completions",
                "fireworks": "https://api.fireworks.ai/inference/v1/chat/completions",
                "together": "https://api.together.xyz/v1/chat/completions",
                "xai": "https://api.x.ai/v1/chat/completions",
                "novita": "https://api.novita.ai/v3/openai/chat/completions",
            }

            url = endpoint_urls.get(gateway)
            if not url:
                return {
                    "success": False,
                    "error": f"Unknown gateway: {gateway}",
                    "status_code": 400,
                }

            # Get API key for this gateway
            api_key = self._get_api_key_for_gateway(gateway)
            if not api_key:
                return {
                    "success": False,
                    "error": f"No API key configured for gateway: {gateway}",
                    "status_code": 401,
                }

            # Set up headers based on gateway with authentication
            headers = {
                "Content-Type": "application/json",
                "User-Agent": "HealthMonitor/1.0",
                "Authorization": f"Bearer {api_key}",
            }

            # For HuggingFace, use a different payload format
            if gateway == "huggingface":
                test_payload = {
                    "inputs": "Hello",
                    "parameters": {"max_new_tokens": 10, "temperature": 0.1},
                }

            # Perform the actual HTTP request
            async with httpx.AsyncClient(timeout=30.0) as client:
                start_time = time.time()

                try:
                    response = await client.post(url, headers=headers, json=test_payload)

                    response_time = (time.time() - start_time) * 1000

                    if response.status_code == 200:
                        return {
                            "success": True,
                            "response_time": response_time,
                            "status_code": response.status_code,
                            "response_data": response.json() if response.content else None,
                        }
                    else:
                        return {
                            "success": False,
                            "error": f"HTTP {response.status_code}: {response.text[:200]}",
                            "status_code": response.status_code,
                            "response_time": response_time,
                        }

                except httpx.TimeoutException:
                    return {
                        "success": False,
                        "error": "Request timeout",
                        "status_code": 408,
                        "response_time": (time.time() - start_time) * 1000,
                    }
                except httpx.RequestError as e:
                    return {
                        "success": False,
                        "error": f"Request error: {str(e)}",
                        "status_code": 500,
                        "response_time": (time.time() - start_time) * 1000,
                    }

        except Exception as e:
            logger.error(f"Health check request failed for {model_id} via {gateway}: {e}")
            return {"success": False, "error": str(e), "status_code": 500}

    def _update_health_data(self, health_metrics: ModelHealthMetrics):
        """Update health data for a model"""
        if not health_metrics:
            return

        model_key = f"{health_metrics.gateway}:{health_metrics.model_id}"

        # Update or create health data
        if model_key in self.health_data:
            existing = self.health_data[model_key]

            # Update metrics
            existing.status = health_metrics.status
            existing.response_time_ms = health_metrics.response_time_ms
            existing.last_checked = health_metrics.last_checked
            existing.error_message = health_metrics.error_message

            # Update success/failure tracking
            if health_metrics.status == HealthStatus.HEALTHY:
                existing.last_success = health_metrics.last_checked
                existing.total_requests += 1
            else:
                existing.last_failure = health_metrics.last_checked
                existing.error_count += 1
                existing.total_requests += 1

            # Calculate success rate
            if existing.total_requests > 0:
                existing.success_rate = (
                    existing.total_requests - existing.error_count
                ) / existing.total_requests

            # Calculate uptime percentage
            existing.uptime_percentage = existing.success_rate * 100

            # Update average response time
            if health_metrics.response_time_ms:
                if existing.avg_response_time_ms:
                    existing.avg_response_time_ms = (
                        existing.avg_response_time_ms + health_metrics.response_time_ms
                    ) / 2
                else:
                    existing.avg_response_time_ms = health_metrics.response_time_ms

        else:
            # Create new health data
            self.health_data[model_key] = health_metrics

    async def _update_provider_metrics(self):
        """Update provider-level health metrics"""
        provider_stats = {}

        for _model_key, health_data in self.health_data.items():
            provider = health_data.provider
            gateway = health_data.gateway
            provider_key = f"{gateway}:{provider}"

            if provider_key not in provider_stats:
                provider_stats[provider_key] = {
                    "provider": provider,
                    "gateway": gateway,
                    "total_models": 0,
                    "healthy_models": 0,
                    "degraded_models": 0,
                    "unhealthy_models": 0,
                    "response_times": [],
                    "success_rates": [],
                }

            stats = provider_stats[provider_key]
            stats["total_models"] += 1

            if health_data.status == HealthStatus.HEALTHY:
                stats["healthy_models"] += 1
            elif health_data.status == HealthStatus.DEGRADED:
                stats["degraded_models"] += 1
            else:
                stats["unhealthy_models"] += 1

            if health_data.response_time_ms:
                stats["response_times"].append(health_data.response_time_ms)

            stats["success_rates"].append(health_data.success_rate)

        # Create provider health metrics
        for provider_key, stats in provider_stats.items():
            # Calculate overall status
            if stats["unhealthy_models"] == 0:
                status = ProviderStatus.ONLINE
            elif stats["unhealthy_models"] < stats["total_models"] * 0.5:
                status = ProviderStatus.DEGRADED
            else:
                status = ProviderStatus.OFFLINE

            # Calculate average response time
            avg_response_time = None
            if stats["response_times"]:
                avg_response_time = sum(stats["response_times"]) / len(stats["response_times"])

            # Calculate overall uptime
            overall_uptime = 0.0
            if stats["success_rates"]:
                overall_uptime = sum(stats["success_rates"]) / len(stats["success_rates"]) * 100

            provider_metrics = ProviderHealthMetrics(
                provider=stats["provider"],
                gateway=stats["gateway"],
                status=status,
                total_models=stats["total_models"],
                healthy_models=stats["healthy_models"],
                degraded_models=stats["degraded_models"],
                unhealthy_models=stats["unhealthy_models"],
                avg_response_time_ms=avg_response_time,
                overall_uptime=overall_uptime,
                last_checked=datetime.now(timezone.utc),
            )

            self.provider_data[provider_key] = provider_metrics

    async def _update_system_metrics(self):
        """Update system-level health metrics"""
        total_providers = len(self.provider_data)
        healthy_providers = sum(
            1 for p in self.provider_data.values() if p.status == ProviderStatus.ONLINE
        )
        degraded_providers = sum(
            1 for p in self.provider_data.values() if p.status == ProviderStatus.DEGRADED
        )
        unhealthy_providers = sum(
            1 for p in self.provider_data.values() if p.status == ProviderStatus.OFFLINE
        )

        total_models = len(self.health_data)
        healthy_models = sum(
            1 for m in self.health_data.values() if m.status == HealthStatus.HEALTHY
        )
        degraded_models = sum(
            1 for m in self.health_data.values() if m.status == HealthStatus.DEGRADED
        )
        unhealthy_models = sum(
            1 for m in self.health_data.values() if m.status == HealthStatus.UNHEALTHY
        )

        # Calculate overall system status
        if unhealthy_providers == 0:
            overall_status = HealthStatus.HEALTHY
        elif unhealthy_providers < total_providers * 0.5:
            overall_status = HealthStatus.DEGRADED
        else:
            overall_status = HealthStatus.UNHEALTHY

        # Calculate system uptime
        system_uptime = 0.0
        if total_models > 0:
            system_uptime = (healthy_models / total_models) * 100

        self.system_data = SystemHealthMetrics(
            overall_status=overall_status,
            total_providers=total_providers,
            healthy_providers=healthy_providers,
            degraded_providers=degraded_providers,
            unhealthy_providers=unhealthy_providers,
            total_models=total_models,
            healthy_models=healthy_models,
            degraded_models=degraded_models,
            unhealthy_models=unhealthy_models,
            system_uptime=system_uptime,
            last_updated=datetime.now(timezone.utc),
        )

    def get_model_health(self, model_id: str, gateway: str = None) -> ModelHealthMetrics | None:
        """Get health metrics for a specific model"""
        if gateway:
            model_key = f"{gateway}:{model_id}"
            return self.health_data.get(model_key)
        else:
            # Search across all gateways
            for _key, health_data in self.health_data.items():
                if health_data.model_id == model_id:
                    return health_data
            return None

    def get_provider_health(
        self, provider: str, gateway: str = None
    ) -> ProviderHealthMetrics | None:
        """Get health metrics for a specific provider"""
        if gateway:
            provider_key = f"{gateway}:{provider}"
            return self.provider_data.get(provider_key)
        else:
            # Search across all gateways
            for _key, provider_data in self.provider_data.items():
                if provider_data.provider == provider:
                    return provider_data
            return None

    def get_system_health(self) -> SystemHealthMetrics | None:
        """Get overall system health metrics"""
        return self.system_data

    def get_all_models_health(self, gateway: str = None) -> list[ModelHealthMetrics]:
        """Get health metrics for all models"""
        if gateway:
            return [h for h in self.health_data.values() if h.gateway == gateway]
        else:
            return list(self.health_data.values())

    def get_all_providers_health(self, gateway: str = None) -> list[ProviderHealthMetrics]:
        """Get health metrics for all providers"""
        if gateway:
            return [p for p in self.provider_data.values() if p.gateway == gateway]
        else:
            return list(self.provider_data.values())

    def get_health_summary(self) -> dict[str, Any]:
        """Get a comprehensive health summary"""
        return {
            "system": asdict(self.system_data) if self.system_data else None,
            "providers": [asdict(p) for p in self.provider_data.values()],
            "models": [asdict(m) for m in self.health_data.values()],
            "monitoring_active": self.monitoring_active,
            "last_check": datetime.now(timezone.utc).isoformat(),
        }


# Global health monitor instance with rate-limited configuration
# This prevents hitting provider rate limits by:
# - Checking models in small batches (20 at a time)
# - Adding 15-second delay between batches (4 batches/min max)
# - Running checks every 5 minutes by default
# This is especially important for OpenRouter's 4 model switches/minute limit
health_monitor = ModelHealthMonitor(
    check_interval=300,  # Check every 5 minutes
    batch_size=20,  # Process 20 models per batch
    batch_interval=15.0,  # 15 second delay between batches (4 batches/min)
    fetch_chunk_size=100,  # Fetch models in chunks of 100
)<|MERGE_RESOLUTION|>--- conflicted
+++ resolved
@@ -140,7 +140,6 @@
         self.monitoring_active = True
         logger.info("Starting model health monitoring service")
 
-<<<<<<< HEAD
         # Perform initial health check synchronously to populate system_data immediately
         # This prevents the race condition where /health/dashboard returns UNKNOWN status
         # because no health checks have completed yet
@@ -155,17 +154,6 @@
                 await self._initialize_empty_system_data()
 
         # Start monitoring loop for periodic checks
-=======
-        # Perform initial health check immediately
-        try:
-            logger.info("Performing initial health check...")
-            await self._perform_health_checks()
-            logger.info("Initial health check completed")
-        except Exception as e:
-            logger.warning(f"Initial health check failed: {e}")
-
-        # Start monitoring loop
->>>>>>> cd991768
         asyncio.create_task(self._monitoring_loop())
 
     async def stop_monitoring(self):
