--- conflicted
+++ resolved
@@ -27,14 +27,7 @@
 from collections.abc import Iterator
 from typing import Any, Optional
 
-<<<<<<< HEAD
-import google.auth
-import requests
-from google.auth.exceptions import GoogleAuthError
-from google.auth.transport.requests import Request as GoogleAuthRequest
-=======
 import httpx
->>>>>>> 3eb3d823
 
 from src.config import Config
 
@@ -47,22 +40,12 @@
 _GenerativeModel = None
 _MessageToDict = None
 
-<<<<<<< HEAD
-_TEMP_CREDENTIALS_FILE = None
-_VERTEX_SDK_CHECKED = False
-_VERTEX_SDK_AVAILABLE = False
-_VERTEX_SDK_ERROR: Optional[ImportError] = None
-
-_CLOUD_PLATFORM_SCOPE = "https://www.googleapis.com/auth/cloud-platform"
-_VERTEX_REST_TIMEOUT = float(os.environ.get("GOOGLE_VERTEX_REST_TIMEOUT_SECONDS", "60"))
-=======
 _VERTEX_API_SCOPE = "https://www.googleapis.com/auth/cloud-platform"
 _TOKEN_CACHE = {"token": None, "expiry": 0.0}
 _TOKEN_LOCK = threading.Lock()
 _TEMP_CREDENTIALS_FILE: Optional[str] = None
 _TEMP_CREDENTIALS_LOCK = threading.Lock()
 _DEFAULT_TRANSPORT = "rest"
->>>>>>> 3eb3d823
 
 
 def _ensure_vertex_imports():
@@ -139,125 +122,6 @@
     return _MessageToDict
 
 
-<<<<<<< HEAD
-def _prepare_google_application_credentials() -> Optional[str]:
-    """Ensure GOOGLE_APPLICATION_CREDENTIALS is set when raw JSON is provided."""
-    global _TEMP_CREDENTIALS_FILE
-
-    if os.environ.get("GOOGLE_APPLICATION_CREDENTIALS"):
-        return os.environ.get("GOOGLE_APPLICATION_CREDENTIALS")
-
-    creds_json = os.environ.get("GOOGLE_VERTEX_CREDENTIALS_JSON")
-    if not creds_json:
-        return None
-
-    if _TEMP_CREDENTIALS_FILE and os.path.exists(_TEMP_CREDENTIALS_FILE):
-        os.environ["GOOGLE_APPLICATION_CREDENTIALS"] = _TEMP_CREDENTIALS_FILE
-        return _TEMP_CREDENTIALS_FILE
-
-    try:
-        temp_creds_file = tempfile.NamedTemporaryFile(mode="w", suffix=".json", delete=False)
-        temp_creds_file.write(creds_json)
-        temp_creds_file.close()
-        _TEMP_CREDENTIALS_FILE = temp_creds_file.name
-        os.environ["GOOGLE_APPLICATION_CREDENTIALS"] = temp_creds_file.name
-        logger.info(f"Wrote credentials to temp file: {temp_creds_file.name}")
-        return temp_creds_file.name
-    except Exception as exc:
-        logger.warning(f"Failed to persist GOOGLE_VERTEX_CREDENTIALS_JSON to temp file: {exc}")
-        return None
-
-
-def _is_vertex_sdk_available() -> bool:
-    """Check if the Vertex SDK can be imported (cached result)."""
-    global _VERTEX_SDK_CHECKED, _VERTEX_SDK_AVAILABLE, _VERTEX_SDK_ERROR
-    if _VERTEX_SDK_CHECKED:
-        return _VERTEX_SDK_AVAILABLE
-
-    try:
-        _ensure_vertex_imports()
-        _VERTEX_SDK_AVAILABLE = True
-        logger.debug("Vertex AI SDK import succeeded")
-    except ImportError as import_error:
-        _VERTEX_SDK_AVAILABLE = False
-        _VERTEX_SDK_ERROR = import_error
-        logger.warning(
-            "Vertex AI SDK import failed (%s). Falling back to REST transport when configured.",
-            import_error,
-        )
-    finally:
-        _VERTEX_SDK_CHECKED = True
-
-    return _VERTEX_SDK_AVAILABLE
-
-
-def _build_generation_config_dict(
-    max_tokens: Optional[int],
-    temperature: Optional[float],
-    top_p: Optional[float],
-    *,
-    for_rest: bool = False,
-) -> dict:
-    generation_config: dict[str, Any] = {}
-    max_tokens_key = "maxOutputTokens" if for_rest else "max_output_tokens"
-    top_p_key = "topP" if for_rest else "top_p"
-
-    if max_tokens is not None:
-        generation_config[max_tokens_key] = max_tokens
-    if temperature is not None:
-        generation_config["temperature"] = temperature
-    if top_p is not None:
-        generation_config[top_p_key] = top_p
-    return generation_config
-
-
-def _sanitize_system_content(content: Any) -> str:
-    """Convert system content (string or structured) into plain text."""
-    if isinstance(content, str):
-        return content
-    if isinstance(content, list):
-        text_parts = []
-        for item in content:
-            if isinstance(item, dict) and item.get("type") == "text":
-                text_parts.append(item.get("text", ""))
-        return "\n".join(filter(None, text_parts))
-    return str(content)
-
-
-def _prepare_vertex_contents(messages: list) -> tuple[list, Optional[str]]:
-    """Split system instructions and conversational contents for REST API."""
-    system_messages = []
-    conversational_messages = []
-    for message in messages:
-        role = message.get("role", "user")
-        if role == "system":
-            system_messages.append(_sanitize_system_content(message.get("content", "")))
-            continue
-        conversational_messages.append(message)
-
-    contents = _build_vertex_content(conversational_messages)
-    system_instruction = "\n\n".join(filter(None, system_messages)) if system_messages else None
-    return contents, system_instruction
-
-
-def _get_google_access_token(scopes: Optional[list[str]] = None) -> str:
-    """Obtain an access token using ADC or provided credentials."""
-    _prepare_google_application_credentials()
-    scopes = scopes or [_CLOUD_PLATFORM_SCOPE]
-    try:
-        credentials, _ = google.auth.default(scopes=scopes)
-        if not credentials.valid or credentials.expired:
-            credentials.refresh(GoogleAuthRequest())
-        if not credentials.token:
-            raise GoogleAuthError("Received empty access token from Google credentials")
-        return credentials.token
-    except GoogleAuthError as auth_error:
-        logger.error("Failed to obtain Google access token: %s", auth_error, exc_info=True)
-        raise ValueError(f"Unable to obtain Google access token: {auth_error}") from auth_error
-    except Exception as exc:
-        logger.error("Unexpected error obtaining Google access token: %s", exc, exc_info=True)
-        raise ValueError(f"Unable to obtain Google access token: {exc}") from exc
-=======
 def _get_google_vertex_access_token(force_refresh: bool = False) -> str:
     """Fetch (and cache) an OAuth2 access token for Vertex REST API calls."""
     try:
@@ -320,7 +184,36 @@
         _TOKEN_CACHE["expiry"] = expiry_ts
 
     return token
->>>>>>> 3eb3d823
+
+
+def _sanitize_system_content(content: Any) -> str:
+    """Normalize system message content into plain text."""
+    if isinstance(content, str):
+        return content
+    if isinstance(content, list):
+        text_parts = []
+        for item in content:
+            if isinstance(item, dict) and item.get("type") == "text":
+                text_parts.append(item.get("text", ""))
+        return "\n".join(part for part in text_parts if part)
+    return str(content)
+
+
+def _prepare_vertex_contents(messages: list) -> tuple[list, Optional[str]]:
+    """Split OpenAI messages into conversational content and system instruction."""
+    system_messages = []
+    conversational_messages = []
+
+    for message in messages:
+        role = message.get("role", "user")
+        if role == "system":
+            system_messages.append(_sanitize_system_content(message.get("content", "")))
+            continue
+        conversational_messages.append(message)
+
+    contents = _build_vertex_content(conversational_messages)
+    system_instruction = "\n\n".join(filter(None, system_messages)) if system_messages else None
+    return contents, system_instruction
 
 
 def initialize_vertex_ai():
@@ -344,9 +237,6 @@
 
         # Validate configuration & prepare environment
         _prepare_vertex_environment()
-
-        # Ensure ADC can locate credentials
-        _prepare_google_application_credentials()
 
         # Ensure Vertex AI SDK is available
         vertexai, _ = _ensure_vertex_imports()
@@ -437,9 +327,13 @@
 
         # Step 4: Build generation config
         try:
-            generation_config = _build_generation_config_dict(
-                max_tokens, temperature, top_p, for_rest=False
-            )
+            generation_config = {}
+            if max_tokens is not None:
+                generation_config["max_output_tokens"] = max_tokens
+            if temperature is not None:
+                generation_config["temperature"] = temperature
+            if top_p is not None:
+                generation_config["top_p"] = top_p
             logger.debug(f"Generation config: {generation_config}")
         except Exception as config_error:
             logger.error(f"Failed to build generation config: {config_error}", exc_info=True)
@@ -514,75 +408,6 @@
     top_p: Optional[float] = None,
     **kwargs,
 ) -> dict:
-<<<<<<< HEAD
-    """Make request to Google Vertex AI using the REST API (no SDK dependencies)."""
-    try:
-        logger.info(f"Making Google Vertex REST request for model: {model}")
-
-        if not Config.GOOGLE_PROJECT_ID:
-            raise ValueError(
-                "GOOGLE_PROJECT_ID is not configured. Set this environment variable to your GCP project ID. "
-                "For example: GOOGLE_PROJECT_ID=my-project-123"
-            )
-
-        if not Config.GOOGLE_VERTEX_LOCATION:
-            raise ValueError(
-                "GOOGLE_VERTEX_LOCATION is not configured. Set this to a valid GCP region. "
-                "For example: GOOGLE_VERTEX_LOCATION=us-central1"
-            )
-
-        model_name = transform_google_vertex_model_id(model)
-        contents, system_instruction = _prepare_vertex_contents(messages)
-        generation_config = _build_generation_config_dict(
-            max_tokens, temperature, top_p, for_rest=True
-        )
-
-        tools = kwargs.get("tools")
-        if tools:
-            logger.warning(
-                "Google Vertex REST transport currently ignores tools/function-calling metadata."
-            )
-
-        payload: dict[str, Any] = {"contents": contents}
-        if system_instruction:
-            payload["systemInstruction"] = {"parts": [{"text": system_instruction}]}
-        if generation_config:
-            payload["generationConfig"] = generation_config
-
-        access_token = _get_google_access_token()
-
-        endpoint = (
-            f"https://{Config.GOOGLE_VERTEX_LOCATION}-aiplatform.googleapis.com/"
-            f"v1beta1/projects/{Config.GOOGLE_PROJECT_ID}/locations/{Config.GOOGLE_VERTEX_LOCATION}"
-            f"/publishers/google/models/{model_name}:generateContent"
-        )
-
-        logger.debug(f"Calling Vertex REST endpoint: {endpoint}")
-        response = requests.post(
-            endpoint,
-            headers={"Authorization": f"Bearer {access_token}", "Content-Type": "application/json"},
-            json=payload,
-            timeout=_VERTEX_REST_TIMEOUT,
-        )
-        logger.debug(f"Vertex REST response status: {response.status_code}")
-
-        if response.status_code >= 400:
-            try:
-                error_payload = response.json()
-            except ValueError:
-                error_payload = {"error": {"message": response.text}}
-            message = error_payload.get("error", {}).get("message", response.text)
-            logger.error(
-                "Google Vertex REST API error %s: %s", response.status_code, message, exc_info=True
-            )
-            raise ValueError(f"Google Vertex REST API error: {message}")
-
-        response_data = response.json()
-        return _process_google_vertex_rest_response(response_data, model)
-
-    except Exception as exc:
-        logger.error(f"Google Vertex REST request failed: {exc}", exc_info=True)
-=======
     """Make request to Google Vertex AI using the public REST API."""
     logger.info(f"Making Google Vertex REST request for model: {model}")
 
@@ -604,8 +429,11 @@
                 "Requests will proceed without tool definitions."
             )
 
-        contents = _build_vertex_content(messages)
+        contents, system_instruction = _prepare_vertex_contents(messages)
         request_body: dict[str, Any] = {"contents": contents}
+
+        if system_instruction:
+            request_body["systemInstruction"] = {"parts": [{"text": system_instruction}]}
 
         generation_config: dict[str, Any] = {}
         if max_tokens is not None:
@@ -668,7 +496,6 @@
         raise ValueError(f"Vertex REST API request failed: {request_error}") from request_error
     except Exception as e:
         logger.error("Google Vertex REST request failed: %s", e, exc_info=True)
->>>>>>> 3eb3d823
         raise
 
 
@@ -680,45 +507,20 @@
     top_p: Optional[float] = None,
     **kwargs,
 ) -> dict:
-<<<<<<< HEAD
-    """Public entrypoint that routes requests to SDK or REST transport."""
-    transport = getattr(Config, "GOOGLE_VERTEX_TRANSPORT", "auto") or "auto"
-    transport = transport.lower()
-    if transport not in {"auto", "sdk", "rest"}:
-        logger.warning(
-            "Unknown GOOGLE_VERTEX_TRANSPORT value '%s'. Falling back to 'auto'.", transport
-        )
-        transport = "auto"
-
-    if transport == "rest":
-        return _make_google_vertex_request_rest(
-            messages, model, max_tokens=max_tokens, temperature=temperature, top_p=top_p, **kwargs
-        )
-
-    if transport == "sdk":
-        return _make_google_vertex_request_sdk(
-            messages, model, max_tokens=max_tokens, temperature=temperature, top_p=top_p, **kwargs
-        )
-
-    # Auto mode: prefer SDK when available, otherwise fall back to REST.
-    if _is_vertex_sdk_available():
-        return _make_google_vertex_request_sdk(
-            messages, model, max_tokens=max_tokens, temperature=temperature, top_p=top_p, **kwargs
-        )
-
-    if _VERTEX_SDK_ERROR:
-        logger.info("Vertex SDK unavailable (%s). Using REST fallback.", _VERTEX_SDK_ERROR)
-    else:
-        logger.info("Vertex SDK unavailable. Using REST fallback.")
-
-    return _make_google_vertex_request_rest(
-        messages, model, max_tokens=max_tokens, temperature=temperature, top_p=top_p, **kwargs
-=======
     """Public entry point that routes to SDK or REST transport."""
     transport = (Config.GOOGLE_VERTEX_TRANSPORT or _DEFAULT_TRANSPORT).lower()
+    allowed_transports = {"rest", "sdk", "auto"}
+    if transport not in allowed_transports:
+        logger.warning(
+            "Unknown GOOGLE_VERTEX_TRANSPORT value '%s'. Falling back to '%s'.",
+            transport,
+            _DEFAULT_TRANSPORT,
+        )
+        transport = _DEFAULT_TRANSPORT
+
     logger.info(f"Google Vertex transport preference: {transport}")
 
-    if transport == "sdk":
+    def _attempt_sdk_request() -> Optional[dict]:
         try:
             return _make_google_vertex_request_sdk(
                 messages=messages,
@@ -733,7 +535,6 @@
                 "Vertex SDK unavailable (%s). Falling back to REST transport.", sdk_error
             )
         except ValueError as sdk_value_error:
-            # Preserve non-dependency errors
             if "libstdc++.so.6" not in str(sdk_value_error):
                 raise
             logger.warning(
@@ -747,6 +548,13 @@
                 )
             else:
                 raise
+        return None
+
+    if transport in {"sdk", "auto"}:
+        sdk_response = _attempt_sdk_request()
+        if sdk_response is not None:
+            return sdk_response
+        logger.info("Vertex SDK request unavailable; falling back to REST transport.")
 
     # REST is default or fallback
     return _make_google_vertex_request_rest(
@@ -756,7 +564,6 @@
         temperature=temperature,
         top_p=top_p,
         **kwargs,
->>>>>>> 3eb3d823
     )
 
 
@@ -1232,38 +1039,14 @@
 
     # Step 3: Try to initialize Vertex AI / fetch access token
     step3 = {"step": "Vertex AI initialization", "passed": False, "details": ""}
-<<<<<<< HEAD
-    transport = getattr(Config, "GOOGLE_VERTEX_TRANSPORT", "auto") or "auto"
-    transport = transport.lower()
-    sdk_required = transport == "sdk" or (transport == "auto" and _is_vertex_sdk_available())
-
-    if transport == "rest":
-        step3["passed"] = True
-        step3["details"] = "Skipped Vertex AI SDK init (transport=rest)"
-=======
     transport = (Config.GOOGLE_VERTEX_TRANSPORT or _DEFAULT_TRANSPORT).lower()
     try:
         _get_google_vertex_access_token(force_refresh=True)
->>>>>>> 3eb3d823
         result["initialization_successful"] = True
-    elif not sdk_required:
         step3["passed"] = True
-<<<<<<< HEAD
-        step3["details"] = "Vertex SDK unavailable; REST fallback will be used"
-        result["initialization_successful"] = True
-    else:
-        try:
-            initialize_vertex_ai()
-            result["initialization_successful"] = True
-            step3["passed"] = True
-            step3["details"] = "Successfully initialized Vertex AI with ADC"
-        except Exception as e:
-            step3["details"] = f"Failed to initialize: {str(e)[:200]}"
-            result["error"] = str(e)
-=======
         step3["details"] = "Successfully obtained Vertex access token via REST transport"
 
-        if transport == "sdk":
+        if transport in {"sdk", "auto"}:
             try:
                 initialize_vertex_ai()
                 step3["details"] += " | SDK initialization successful"
@@ -1275,7 +1058,6 @@
     except Exception as e:
         step3["details"] = f"Failed to initialize: {str(e)[:200]}"
         result["error"] = str(e)
->>>>>>> 3eb3d823
 
     result["steps"].append(step3)
 
