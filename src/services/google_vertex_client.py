--- conflicted
+++ resolved
@@ -90,24 +90,10 @@
                 except Exception as e:
                     error_str = str(e)
                     logger.warning(
-<<<<<<< HEAD
                         f"Failed to create credentials from GOOGLE_VERTEX_CREDENTIALS_JSON: {error_str}. "
-=======
-                        f"Failed to create/refresh credentials from GOOGLE_VERTEX_CREDENTIALS_JSON: {error_str}. "
->>>>>>> c6d64bf3
                         "Falling back to next credential method.",
                         exc_info=True,
                     )
-                    # Check if this is a permission issue (not just a configuration issue)
-                    if "access_token" in error_str.lower() or "no access token" in error_str.lower():
-                        # Service account has credentials but lacks IAM permissions
-                        error_msg = (
-                            f"Service account credentials are configured, but the account lacks required "
-                            f"IAM permissions. The service account needs the 'Vertex AI User' role. "
-                            f"Error: {error_str}"
-                        )
-                        logger.error(error_msg)
-                        raise ValueError(error_msg)
                     # Don't raise - allow fallback to next credential method
 
         # Second, try file-based credentials (development)
@@ -126,23 +112,10 @@
             except Exception as e:
                 error_str = str(e)
                 logger.warning(
-<<<<<<< HEAD
                     f"Failed to load credentials from file: {error_str}. "
-=======
-                    f"Failed to load/refresh credentials from file: {error_str}. "
->>>>>>> c6d64bf3
                     "Falling back to next credential method.",
                     exc_info=True,
                 )
-                # Check if this is a permission issue
-                if "access_token" in error_str.lower() or "no access token" in error_str.lower():
-                    error_msg = (
-                        f"Service account from {Config.GOOGLE_APPLICATION_CREDENTIALS} lacks required "
-                        f"IAM permissions. The service account needs the 'Vertex AI User' role. "
-                        f"Error: {error_str}"
-                    )
-                    logger.error(error_msg)
-                    raise ValueError(error_msg)
                 # Don't raise - allow fallback to next credential method
 
         # Third, try Application Default Credentials (ADC)
@@ -331,7 +304,7 @@
             # Add generation config if provided
             if generation_config:
                 request_body["generationConfig"] = generation_config
-            
+
             # Add tools if provided (after transformation - currently not implemented)
             # if tools:
             #     request_body["tools"] = transform_openai_tools_to_gemini(tools)
