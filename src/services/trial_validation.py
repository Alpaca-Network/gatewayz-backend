--- conflicted
+++ resolved
@@ -7,11 +7,7 @@
 """
 
 import logging
-<<<<<<< HEAD
 from datetime import datetime, UTC
-=======
-from datetime import datetime, timedelta, timezone
->>>>>>> 1c4886e9
 from typing import Any
 
 from src.config.supabase_config import get_supabase_client
@@ -53,7 +49,7 @@
 def _parse_trial_end_utc(s: str) -> datetime:
     s = s.strip()
     if "T" not in s:
-        # Date-only -> use end of that day timezone.utc (friendliest interpretation)
+        # Date-only -> use end of that day UTC (friendliest interpretation)
         d = datetime.fromisoformat(s)
         return datetime(d.year, d.month, d.day, 23, 59, 59, tzinfo=UTC)
     # Full datetime
@@ -61,7 +57,7 @@
         dt = datetime.fromisoformat(s.replace("Z", "+00:00"))
     else:
         dt = datetime.fromisoformat(s)
-    # Ensure timezone.utc-aware
+    # Ensure UTC-aware
     if dt.tzinfo is None:
         dt = dt.replace(tzinfo=UTC)
     else:
@@ -203,8 +199,8 @@
     if api_key in _trial_cache:
         entry = _trial_cache[api_key]
         cache_time = entry["timestamp"]
-        if datetime.now(timezone.utc) - cache_time < timedelta(seconds=_trial_cache_ttl):
-            logger.debug(f"Trial cache hit for API key {api_key[:10]}... (age: {(datetime.now(timezone.utc) - cache_time).total_seconds():.1f}s)")
+        if datetime.now(UTC) - cache_time < timedelta(seconds=_trial_cache_ttl):
+            logger.debug(f"Trial cache hit for API key {api_key[:10]}... (age: {(datetime.now(UTC) - cache_time).total_seconds():.1f}s)")
             return entry["result"]
         else:
             # Cache expired, remove it
@@ -218,7 +214,7 @@
     # Cache the result
     _trial_cache[api_key] = {
         "result": result,
-        "timestamp": datetime.now(timezone.utc),
+        "timestamp": datetime.now(UTC),
     }
 
     return result
