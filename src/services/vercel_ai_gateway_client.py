import logging

from openai import OpenAI

from src.config import Config

# Initialize logging
logging.basicConfig(level=logging.ERROR)
logger = logging.getLogger(__name__)


def get_vercel_ai_gateway_client():
    """Get Vercel AI Gateway client using OpenAI-compatible interface

    Vercel AI Gateway is a unified interface to multiple AI providers with automatic failover,
    caching, and analytics. It provides access to hundreds of models across different providers.

    Base URL: https://ai-gateway.vercel.sh/v1
    Documentation: https://vercel.com/docs/ai-gateway
    """
    try:
        api_key = Config.VERCEL_AI_GATEWAY_API_KEY
        if not api_key:
            raise ValueError(
                "Vercel AI Gateway API key not configured. Please set VERCEL_AI_GATEWAY_API_KEY environment variable."
            )

        return OpenAI(base_url="https://ai-gateway.vercel.sh/v1", api_key=api_key)
    except Exception as e:
        logger.error(f"Failed to initialize Vercel AI Gateway client: {e}")
        raise


def make_vercel_ai_gateway_request_openai(messages, model, **kwargs):
    """Make request to Vercel AI Gateway using OpenAI client

    Args:
        messages: List of message objects
        model: Model name (e.g., "gpt-4", "claude-3-sonnet")
        **kwargs: Additional parameters like max_tokens, temperature, etc.
    """
    try:
        client = get_vercel_ai_gateway_client()
        response = client.chat.completions.create(model=model, messages=messages, **kwargs)
        return response
    except Exception as e:
        logger.error(f"Vercel AI Gateway request failed: {e}")
        raise


def make_vercel_ai_gateway_request_openai_stream(messages, model, **kwargs):
    """Make streaming request to Vercel AI Gateway using OpenAI client

    Args:
        messages: List of message objects
        model: Model name (e.g., "gpt-4", "claude-3-sonnet")
        **kwargs: Additional parameters like max_tokens, temperature, etc.
    """
    try:
        client = get_vercel_ai_gateway_client()
        stream = client.chat.completions.create(
            model=model, messages=messages, stream=True, **kwargs
        )
        return stream
    except Exception as e:
        logger.error(f"Vercel AI Gateway streaming request failed: {e}")
        raise


def process_vercel_ai_gateway_response(response):
    """Process Vercel AI Gateway response to extract relevant data"""
    try:
        return {
            "id": response.id,
            "object": response.object,
            "created": response.created,
            "model": response.model,
            "choices": [
                {
                    "index": choice.index,
                    "message": {"role": choice.message.role, "content": choice.message.content},
                    "finish_reason": choice.finish_reason,
                }
                for choice in response.choices
            ],
            "usage": (
                {
                    "prompt_tokens": response.usage.prompt_tokens,
                    "completion_tokens": response.usage.completion_tokens,
                    "total_tokens": response.usage.total_tokens,
                }
                if response.usage
                else {}
            ),
        }
    except Exception as e:
        logger.error(f"Failed to process Vercel AI Gateway response: {e}")
        raise


def fetch_model_pricing_from_vercel(model_id: str):
    """Fetch pricing information for a specific model from Vercel AI Gateway

    Vercel AI Gateway routes requests to various providers (OpenAI, Google, Anthropic, etc.)
    This function attempts to determine the pricing by looking up the base provider's pricing.

    Args:
        model_id: Model identifier (e.g., "openai/gpt-4", "claude-3-sonnet")

    Returns:
        dict with 'prompt' and 'completion' pricing per 1M tokens, or None if not available
    """
    try:
        import httpx

        # Try to get pricing from Vercel's pricing endpoint if available
        # Note: As of documentation check, Vercel doesn't expose model pricing via API
        # Instead, we cross-reference with known provider pricing

        api_key = Config.VERCEL_AI_GATEWAY_API_KEY
        if not api_key or api_key == "placeholder-key":
            logger.debug(f"Cannot fetch pricing for {model_id}: no valid API key configured")
            return None

        # Attempt to fetch from Vercel pricing endpoint (if it exists)
        headers = {"Authorization": f"Bearer {api_key}", "Content-Type": "application/json"}

        try:
            response = httpx.get(
                "https://ai-gateway.vercel.sh/v1/pricing", headers=headers, timeout=5.0
            )

            if response.status_code == 200:
                pricing_data = response.json()
                # Look for model in response
                if isinstance(pricing_data, dict):
                    if model_id in pricing_data:
                        return pricing_data[model_id]
                    # Try without provider prefix
                    model_name = model_id.split("/")[-1] if "/" in model_id else model_id
                    if model_name in pricing_data:
                        return pricing_data[model_name]
        except (httpx.RequestError, httpx.TimeoutException) as e:
            logger.debug(f"Vercel pricing endpoint not available: {e}")

        # Fallback: use provider-specific pricing lookup
        return get_provider_pricing_for_vercel_model(model_id)

    except Exception as e:
        logger.error(f"Failed to fetch pricing for Vercel model {model_id}: {e}")
        return None


def get_provider_pricing_for_vercel_model(model_id: str):
    """Get pricing for a Vercel model by looking up the underlying provider's pricing

    Vercel routes models to providers like OpenAI, Google, Anthropic, etc.
    We can determine pricing by identifying the provider and looking up their rates.

    Args:
        model_id: Model identifier (e.g., "openai/gpt-4", "anthropic/claude-3-sonnet")

    Returns:
        dict with 'prompt' and 'completion' pricing per 1M tokens
    """
    try:
<<<<<<< HEAD
        # Extract provider from model ID if available
        if "/" in model_id:
            model_id.split("/")[0].lower()
        else:
            # Try to infer from model name
            model_name = model_id.lower()
            if "gpt" in model_name or "dall-e" in model_name:
                pass
            elif "claude" in model_name:
                pass
            elif "gemini" in model_name:
                pass
            elif "llama" in model_name:
                pass
            else:
                return None

=======
>>>>>>> 0c7881b1
        # Cross-reference with known provider pricing from the system
        # This leverages the existing pricing infrastructure
        try:
            from src.services.pricing import get_model_pricing

            # Try the full model ID first
            pricing = get_model_pricing(model_id)
            if pricing and pricing.get("found"):
                return {
                    "prompt": pricing.get("prompt", "0"),
                    "completion": pricing.get("completion", "0"),
                }

            # Try without the provider prefix
            model_name_only = model_id.split("/")[-1] if "/" in model_id else model_id
            pricing = get_model_pricing(model_name_only)
            if pricing and pricing.get("found"):
                return {
                    "prompt": pricing.get("prompt", "0"),
                    "completion": pricing.get("completion", "0"),
                }
        except ImportError:
            logger.debug("pricing module not available for cross-reference")

        return None

    except Exception as e:
        logger.debug(f"Failed to get provider pricing for {model_id}: {e}")
        return None<|MERGE_RESOLUTION|>--- conflicted
+++ resolved
@@ -1,7 +1,5 @@
 import logging
-
 from openai import OpenAI
-
 from src.config import Config
 
 # Initialize logging
@@ -21,11 +19,12 @@
     try:
         api_key = Config.VERCEL_AI_GATEWAY_API_KEY
         if not api_key:
-            raise ValueError(
-                "Vercel AI Gateway API key not configured. Please set VERCEL_AI_GATEWAY_API_KEY environment variable."
-            )
-
-        return OpenAI(base_url="https://ai-gateway.vercel.sh/v1", api_key=api_key)
+            raise ValueError("Vercel AI Gateway API key not configured. Please set VERCEL_AI_GATEWAY_API_KEY environment variable.")
+
+        return OpenAI(
+            base_url="https://ai-gateway.vercel.sh/v1",
+            api_key=api_key
+        )
     except Exception as e:
         logger.error(f"Failed to initialize Vercel AI Gateway client: {e}")
         raise
@@ -41,7 +40,11 @@
     """
     try:
         client = get_vercel_ai_gateway_client()
-        response = client.chat.completions.create(model=model, messages=messages, **kwargs)
+        response = client.chat.completions.create(
+            model=model,
+            messages=messages,
+            **kwargs
+        )
         return response
     except Exception as e:
         logger.error(f"Vercel AI Gateway request failed: {e}")
@@ -59,7 +62,10 @@
     try:
         client = get_vercel_ai_gateway_client()
         stream = client.chat.completions.create(
-            model=model, messages=messages, stream=True, **kwargs
+            model=model,
+            messages=messages,
+            stream=True,
+            **kwargs
         )
         return stream
     except Exception as e:
@@ -78,20 +84,19 @@
             "choices": [
                 {
                     "index": choice.index,
-                    "message": {"role": choice.message.role, "content": choice.message.content},
-                    "finish_reason": choice.finish_reason,
+                    "message": {
+                        "role": choice.message.role,
+                        "content": choice.message.content
+                    },
+                    "finish_reason": choice.finish_reason
                 }
                 for choice in response.choices
             ],
-            "usage": (
-                {
-                    "prompt_tokens": response.usage.prompt_tokens,
-                    "completion_tokens": response.usage.completion_tokens,
-                    "total_tokens": response.usage.total_tokens,
-                }
-                if response.usage
-                else {}
-            ),
+            "usage": {
+                "prompt_tokens": response.usage.prompt_tokens,
+                "completion_tokens": response.usage.completion_tokens,
+                "total_tokens": response.usage.total_tokens
+            } if response.usage else {}
         }
     except Exception as e:
         logger.error(f"Failed to process Vercel AI Gateway response: {e}")
@@ -123,11 +128,16 @@
             return None
 
         # Attempt to fetch from Vercel pricing endpoint (if it exists)
-        headers = {"Authorization": f"Bearer {api_key}", "Content-Type": "application/json"}
+        headers = {
+            "Authorization": f"Bearer {api_key}",
+            "Content-Type": "application/json"
+        }
 
         try:
             response = httpx.get(
-                "https://ai-gateway.vercel.sh/v1/pricing", headers=headers, timeout=5.0
+                "https://ai-gateway.vercel.sh/v1/pricing",
+                headers=headers,
+                timeout=5.0
             )
 
             if response.status_code == 200:
@@ -164,26 +174,6 @@
         dict with 'prompt' and 'completion' pricing per 1M tokens
     """
     try:
-<<<<<<< HEAD
-        # Extract provider from model ID if available
-        if "/" in model_id:
-            model_id.split("/")[0].lower()
-        else:
-            # Try to infer from model name
-            model_name = model_id.lower()
-            if "gpt" in model_name or "dall-e" in model_name:
-                pass
-            elif "claude" in model_name:
-                pass
-            elif "gemini" in model_name:
-                pass
-            elif "llama" in model_name:
-                pass
-            else:
-                return None
-
-=======
->>>>>>> 0c7881b1
         # Cross-reference with known provider pricing from the system
         # This leverages the existing pricing infrastructure
         try:
@@ -194,7 +184,7 @@
             if pricing and pricing.get("found"):
                 return {
                     "prompt": pricing.get("prompt", "0"),
-                    "completion": pricing.get("completion", "0"),
+                    "completion": pricing.get("completion", "0")
                 }
 
             # Try without the provider prefix
@@ -203,7 +193,7 @@
             if pricing and pricing.get("found"):
                 return {
                     "prompt": pricing.get("prompt", "0"),
-                    "completion": pricing.get("completion", "0"),
+                    "completion": pricing.get("completion", "0")
                 }
         except ImportError:
             logger.debug("pricing module not available for cross-reference")
