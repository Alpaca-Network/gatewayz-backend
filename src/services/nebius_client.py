--- conflicted
+++ resolved
@@ -181,7 +181,6 @@
 
 def fetch_models_from_nebius():
     """Fetch and normalize models from Nebius Token Factory API.
-<<<<<<< HEAD
 
     Nebius provides an OpenAI-compatible /v1/models endpoint that lists available models.
     We fetch from that endpoint and normalize the response to match our catalog format.
@@ -209,25 +208,23 @@
     try:
         client = get_nebius_client()
         response = client.models.list()
-
-        # Parse and normalize response within try block to catch malformed responses
-        raw_models = _extract_models_from_response(response)
-        normalized_models = [
-            model for model in (_normalize_nebius_model(entry) for entry in raw_models) if model
-        ]
-
-        if not normalized_models:
-            logger.warning("Nebius API returned zero models; falling back to static catalog")
-            fallback = _fallback_nebius_models("empty_response")
-            return _cache_and_return(fallback) if fallback else None
-
-        logger.info("Fetched %s Nebius models from live API", len(normalized_models))
-        return _cache_and_return(normalized_models)
-
     except Exception as exc:
-        logger.error(f"Nebius models.list() or response parsing failed: {exc}")
+        logger.error(f"Nebius models.list() failed: {exc}")
         fallback = _fallback_nebius_models("api_error")
         return _cache_and_return(fallback) if fallback else None
+
+    raw_models = _extract_models_from_response(response)
+    normalized_models = [
+        model for model in (_normalize_nebius_model(entry) for entry in raw_models) if model
+    ]
+
+    if not normalized_models:
+        logger.warning("Nebius API returned zero models; falling back to static catalog")
+        fallback = _fallback_nebius_models("empty_response")
+        return _cache_and_return(fallback) if fallback else None
+
+    logger.info("Fetched %s Nebius models from live API", len(normalized_models))
+    return _cache_and_return(normalized_models)
 
 
 def _fallback_nebius_models(reason: str) -> list[dict[str, Any]] | None:
@@ -244,68 +241,6 @@
     into a plain list of model payloads.
     """
 
-=======
-
-    Nebius provides an OpenAI-compatible /v1/models endpoint that lists available models.
-    We fetch from that endpoint and normalize the response to match our catalog format.
-    Falls back to a static catalog if the live fetch fails.
-    """
-
-    def _cache_and_return(models: list[dict[str, Any]]) -> list[dict[str, Any]]:
-        _nebius_models_cache["data"] = models
-        _nebius_models_cache["timestamp"] = datetime.now(timezone.utc)
-        return models
-
-    try:
-        from src.config import Config
-
-        if not Config.NEBIUS_API_KEY:
-            logger.warning("NEBIUS_API_KEY not configured, using static catalog")
-            fallback = _fallback_nebius_models("api_key_missing")
-            return _cache_and_return(fallback) if fallback else None
-
-    except Exception as exc:
-        logger.error(f"Failed to load config for Nebius: {exc}")
-        fallback = _fallback_nebius_models("config_load_failed")
-        return _cache_and_return(fallback) if fallback else None
-
-    try:
-        client = get_nebius_client()
-        response = client.models.list()
-    except Exception as exc:
-        logger.error(f"Nebius models.list() failed: {exc}")
-        fallback = _fallback_nebius_models("api_error")
-        return _cache_and_return(fallback) if fallback else None
-
-    raw_models = _extract_models_from_response(response)
-    normalized_models = [
-        model for model in (_normalize_nebius_model(entry) for entry in raw_models) if model
-    ]
-
-    if not normalized_models:
-        logger.warning("Nebius API returned zero models; falling back to static catalog")
-        fallback = _fallback_nebius_models("empty_response")
-        return _cache_and_return(fallback) if fallback else None
-
-    logger.info("Fetched %s Nebius models from live API", len(normalized_models))
-    return _cache_and_return(normalized_models)
-
-
-def _fallback_nebius_models(reason: str) -> list[dict[str, Any]] | None:
-    logger.warning("Using static Nebius model catalog (%s)", reason)
-    normalized = [
-        model for model in (_normalize_nebius_model(entry) for entry in DEFAULT_NEBIUS_MODELS) if model
-    ]
-    return normalized or None
-
-
-def _extract_models_from_response(response: Any) -> list[Any]:
-    """
-    Coerce whatever the OpenAI SDK returns (SyncPage, list, dict, etc.)
-    into a plain list of model payloads.
-    """
-
->>>>>>> 6222d6e5
     if response is None:
         return []
 
