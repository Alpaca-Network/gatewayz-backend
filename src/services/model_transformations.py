"""
Model ID transformation logic for supporting multiple input formats.
Converts simplified "{org}/{model}" format to provider-specific formats.

This module handles transformations between user-friendly model IDs
(like "deepseek-ai/deepseek-v3") and provider-specific formats
(like "accounts/fireworks/models/deepseek-v3p1").
"""

import logging

from typing import Optional, Dict
logger = logging.getLogger(__name__)

MODEL_PROVIDER_OVERRIDES = {
    "katanemo/arch-router-1.5b": "huggingface",
    "zai-org/glm-4.6-fp8": "near",
}

# Gemini model name constants to reduce duplication
GEMINI_2_5_FLASH_LITE_PREVIEW = "gemini-2.5-flash-lite-preview-09-2025"
GEMINI_2_5_FLASH_PREVIEW = "gemini-2.5-flash-preview-09-2025"
GEMINI_2_5_PRO_PREVIEW = "gemini-2.5-pro-preview-09-2025"
GEMINI_2_0_FLASH = "gemini-2.0-flash"
GEMINI_2_0_PRO = "gemini-2.0-pro"
GEMINI_1_5_PRO = "gemini-1.5-pro"
GEMINI_1_5_FLASH = "gemini-1.5-flash"
GEMINI_1_0_PRO = "gemini-1.0-pro"

# Claude model name constants to reduce duplication
CLAUDE_SONNET_4_5 = "anthropic/claude-sonnet-4.5"


def transform_model_id(model_id: str, provider: str, use_multi_provider: bool = True) -> str:
    """
    Transform model ID from simplified format to provider-specific format.

    Now supports multi-provider models - will automatically get the correct
    provider-specific model ID from the registry.

    NOTE: All model IDs are normalized to lowercase before being sent to providers
    to ensure compatibility. Fireworks requires lowercase, while other providers
    are case-insensitive, so lowercase works universally.

    Args:
        model_id: The input model ID (e.g., "deepseek-ai/deepseek-v3")
        provider: The target provider (e.g., "fireworks", "openrouter")
        use_multi_provider: Whether to check multi-provider registry first (default: True)

    Returns:
        The transformed model ID suitable for the provider's API (always lowercase)

    Examples:
        Input: "deepseek-ai/DeepSeek-V3", provider="fireworks"
        Output: "accounts/fireworks/models/deepseek-v3p1"

        Input: "meta-llama/Llama-3.3-70B", provider="fireworks"
        Output: "accounts/fireworks/models/llama-v3p3-70b-instruct"

        Input: "OpenAI/GPT-4", provider="openrouter"
        Output: "openai/gpt-4"
    """

    # Check multi-provider registry first (if enabled)
    if use_multi_provider:
        try:
            from src.services.multi_provider_registry import get_registry

            registry = get_registry()
            if registry.has_model(model_id):
                # Get provider-specific model ID from registry
                model = registry.get_model(model_id)
                if model:
                    provider_config = model.get_provider_by_name(provider)
                    if provider_config:
                        provider_model_id = provider_config.model_id
                        logger.info(
                            f"Multi-provider transform: {model_id} -> {provider_model_id} "
                            f"(provider: {provider})"
                        )
                        return provider_model_id.lower()
        except ImportError:
            pass
        except Exception as e:
            logger.warning(f"Error checking multi-provider registry for transform: {e}")

    # Normalize input to lowercase for case-insensitive matching
    # Store original for logging
    original_model_id = model_id
    model_id = model_id.lower()

    if original_model_id != model_id:
        logger.debug(f"Normalized model ID to lowercase: '{original_model_id}' -> '{model_id}'")

    # If already in full Fireworks path format, return as-is (already lowercase)
    if model_id.startswith("accounts/fireworks/models/"):
        logger.debug(f"Model ID already in Fireworks format: {model_id}")
        return model_id

    # If already has Portkey @ prefix, return as-is (already lowercase)
    # EXCEPT for Google Vertex AI models which may use @google/models/ format
    if model_id.startswith("@") and not model_id.startswith("@google/models/"):
        logger.debug(f"Model ID already in Portkey format: {model_id}")
        return model_id

    provider_lower = provider.lower()

    # Special handling for OpenRouter: strip 'openrouter/' prefix if present
    # EXCEPT for openrouter/auto which needs to keep the prefix
    if provider_lower == "openrouter" and model_id.startswith("openrouter/"):
        # Don't strip the prefix from openrouter/auto - it needs the full ID
        if model_id != "openrouter/auto":
            stripped = model_id[len("openrouter/") :]
            logger.info(
                f"Stripped 'openrouter/' prefix: '{model_id}' -> '{stripped}' for OpenRouter"
            )
            model_id = stripped
        else:
            logger.info("Preserving 'openrouter/auto' - this model requires the full ID")

    # Special handling for Near: strip 'near/' prefix if present
    if provider_lower == "near" and model_id.startswith("near/"):
        stripped = model_id[len("near/") :]
        logger.info(f"Stripped 'near/' prefix: '{model_id}' -> '{stripped}' for Near")
        model_id = stripped

    # Special handling for AIMO: strip 'aimo/' prefix if present
    # AIMO models need to be in provider_pubkey:model_name format for actual API calls
    # The aimo_native_id field contains the correct format
    if provider_lower == "aimo" and model_id.startswith("aimo/"):
        stripped = model_id[len("aimo/") :]
        logger.info(f"Stripped 'aimo/' prefix: '{model_id}' -> '{stripped}' for AIMO")
        model_id = stripped

    # Get the mapping for this provider
    mapping = get_model_id_mapping(provider_lower)

    # Check direct mapping first
    if model_id in mapping:
        transformed = mapping[model_id]
        logger.info(f"Transformed '{model_id}' to '{transformed}' for {provider}")
        return transformed

    # Check for partial matches (e.g., without org prefix)
    if "/" in model_id:
        _, model_name = model_id.split("/", 1)
        # Try without org prefix
        if model_name in mapping:
            transformed = mapping[model_name]
            logger.info(
                f"Transformed '{model_id}' to '{transformed}' for {provider} (matched by model name)"
            )
            return transformed

    # Check fuzzy matching for version variations
    normalized = normalize_model_name(model_id)
    for incoming, native in mapping.items():
        if normalize_model_name(incoming) == normalized:
            logger.info(f"Transformed '{model_id}' to '{native}' for {provider} (fuzzy match)")
            return native

    # Special handling for Fireworks - try to construct the path
    if provider_lower == "fireworks" and "/" in model_id:
        # For unknown models, try constructing the Fireworks path
        org, model_name = model_id.split("/", 1)
        # Convert common patterns
        model_name_fixed = model_name.replace(".", "p")  # v3.1 -> v3p1
        constructed = f"accounts/fireworks/models/{model_name_fixed}"
        logger.warning(f"No mapping for '{model_id}', constructed: '{constructed}'")
        return constructed

    # If no transformation needed or found, return original
    logger.debug(f"No transformation for '{model_id}' with provider {provider}")
    return model_id


def get_model_id_mapping(provider: str) -> Dict[str, str]:
    """
    Get simplified -> native format mapping for a specific provider.
    This maps user-friendly input to what the provider API expects.
    """

    mappings = {
        "fireworks": {
            # Full format with org
            "deepseek-ai/deepseek-v3": "accounts/fireworks/models/deepseek-v3p1",
            "deepseek-ai/deepseek-v3.1": "accounts/fireworks/models/deepseek-v3p1",
            "deepseek-ai/deepseek-v3p1": "accounts/fireworks/models/deepseek-v3p1",
            "deepseek-ai/deepseek-r1": "accounts/fireworks/models/deepseek-r1-0528",
            # Llama models
            "meta-llama/llama-3.3-70b": "accounts/fireworks/models/llama-v3p3-70b-instruct",
            "meta-llama/llama-3.3-70b-instruct": "accounts/fireworks/models/llama-v3p3-70b-instruct",
            "meta-llama/llama-3.1-70b": "accounts/fireworks/models/llama-v3p1-70b-instruct",
            "meta-llama/llama-3.1-70b-instruct": "accounts/fireworks/models/llama-v3p1-70b-instruct",
            "meta-llama/llama-3.1-8b": "accounts/fireworks/models/llama-v3p1-8b-instruct",
            "meta-llama/llama-3.1-8b-instruct": "accounts/fireworks/models/llama-v3p1-8b-instruct",
            "meta-llama/llama-4-scout": "accounts/fireworks/models/llama4-scout-instruct-basic",
            "meta-llama/llama-4-maverick": "accounts/fireworks/models/llama4-maverick-instruct-basic",
            # Without org prefix (common shortcuts)
            "deepseek-v3": "accounts/fireworks/models/deepseek-v3p1",
            "deepseek-v3.1": "accounts/fireworks/models/deepseek-v3p1",
            "deepseek-v3p1": "accounts/fireworks/models/deepseek-v3p1",
            "deepseek-r1": "accounts/fireworks/models/deepseek-r1-0528",
            "llama-3.3-70b": "accounts/fireworks/models/llama-v3p3-70b-instruct",
            "llama-3.1-70b": "accounts/fireworks/models/llama-v3p1-70b-instruct",
            "llama-3.1-8b": "accounts/fireworks/models/llama-v3p1-8b-instruct",
            # Qwen models
            "qwen/qwen-2.5-32b": "accounts/fireworks/models/qwen2p5-vl-32b-instruct",
            "qwen/qwen-3-235b": "accounts/fireworks/models/qwen3-235b-a22b",
            "qwen/qwen-3-235b-instruct": "accounts/fireworks/models/qwen3-235b-a22b-instruct-2507",
            "qwen/qwen-3-235b-thinking": "accounts/fireworks/models/qwen3-235b-a22b-thinking-2507",
            "qwen/qwen-3-30b-thinking": "accounts/fireworks/models/qwen3-30b-a3b-thinking-2507",
            "qwen/qwen-3-coder-480b": "accounts/fireworks/models/qwen3-coder-480b-a35b-instruct",
            # Other models
            "moonshot-ai/kimi-k2": "accounts/fireworks/models/kimi-k2-instruct",
            "moonshot-ai/kimi-k2-instruct": "accounts/fireworks/models/kimi-k2-instruct",
            "zhipu-ai/glm-4.5": "accounts/fireworks/models/glm-4p5",
            "gpt-oss/gpt-120b": "accounts/fireworks/models/gpt-oss-120b",
            "gpt-oss/gpt-20b": "accounts/fireworks/models/gpt-oss-20b",
        },
        "openrouter": {
            # OpenRouter already uses org/model format, so mostly pass-through
            # But support common variations
            "openai/gpt-4": "openai/gpt-4",
            "openai/gpt-4-turbo": "openai/gpt-4-turbo",
            "openai/gpt-3.5-turbo": "openai/gpt-3.5-turbo",
            # Claude 3 models
            "anthropic/claude-3-opus": "anthropic/claude-3-opus-20240229",
            "anthropic/claude-3-sonnet": "anthropic/claude-3-sonnet-20240229",
            "anthropic/claude-3-haiku": "anthropic/claude-3-haiku-20240307",
            # Claude Sonnet 4.5 - support multiple input formats
            "claude-sonnet-4-5-20250929": CLAUDE_SONNET_4_5,
            "anthropic/claude-sonnet-4.5": CLAUDE_SONNET_4_5,
            "anthropic/claude-4.5-sonnet": CLAUDE_SONNET_4_5,
            "anthropic/claude-4.5-sonnet-20250929": CLAUDE_SONNET_4_5,
            "claude-sonnet-4.5": CLAUDE_SONNET_4_5,
            # Other models
            "meta-llama/llama-3.1-70b": "meta-llama/llama-3.1-70b-instruct",
            "deepseek-ai/deepseek-v3": "deepseek/deepseek-chat",
        },
        "featherless": {
            # Featherless uses direct provider/model format
            # Most pass through directly
            "deepseek-ai/deepseek-v3": "deepseek-ai/DeepSeek-V3",
            "meta-llama/llama-3.3-70b": "meta-llama/Llama-3.3-70B-Instruct",
            "meta-llama/llama-3.1-70b": "meta-llama/Meta-Llama-3.1-70B-Instruct",
        },
        "together": {
            # Together AI uses specific naming
            "meta-llama/llama-3.3-70b": "meta-llama/Llama-3.3-70B-Instruct",
            "meta-llama/llama-3.1-70b": "meta-llama/Meta-Llama-3.1-70B-Instruct-Turbo",
            "deepseek-ai/deepseek-v3": "deepseek-ai/DeepSeek-V3",
        },
        "portkey": {
            # Portkey uses @ prefix
            "openai/gpt-4": "@openai/gpt-4",
            "anthropic/claude-3-opus": "@anthropic/claude-3-opus-20240229",
        },
        "huggingface": {
            # HuggingFace uses org/model format directly
            # Most models pass through as-is, but we map common variations
            "meta-llama/llama-3.3-70b": "meta-llama/Llama-3.3-70B-Instruct",
            "meta-llama/llama-3.3-70b-instruct": "meta-llama/Llama-3.3-70B-Instruct",
            "meta-llama/llama-3.1-70b": "meta-llama/Meta-Llama-3.1-70B-Instruct",
            "meta-llama/llama-3.1-70b-instruct": "meta-llama/Meta-Llama-3.1-70B-Instruct",
            "meta-llama/llama-3.1-8b": "meta-llama/Meta-Llama-3.1-8B-Instruct",
            "meta-llama/llama-3.1-8b-instruct": "meta-llama/Meta-Llama-3.1-8B-Instruct",
            # DeepSeek models
            "deepseek-ai/deepseek-v3": "deepseek-ai/DeepSeek-V3",
            "deepseek-ai/deepseek-r1": "deepseek-ai/DeepSeek-R1",
            # Qwen models
            "qwen/qwen-2.5-72b": "Qwen/Qwen2.5-72B-Instruct",
            "qwen/qwen-2.5-72b-instruct": "Qwen/Qwen2.5-72B-Instruct",
            "qwen/qwen-2.5-7b": "Qwen/Qwen2.5-7B-Instruct",
            "qwen/qwen-2.5-7b-instruct": "Qwen/Qwen2.5-7B-Instruct",
            # Mistral models
            "mistralai/mistral-7b": "mistralai/Mistral-7B-Instruct-v0.3",
            "mistralai/mistral-7b-instruct": "mistralai/Mistral-7B-Instruct-v0.3",
            "mistralai/mixtral-8x7b": "mistralai/Mixtral-8x7B-Instruct-v0.1",
            "mistralai/mixtral-8x7b-instruct": "mistralai/Mixtral-8x7B-Instruct-v0.1",
            # Microsoft models
            "microsoft/phi-3": "microsoft/Phi-3-medium-4k-instruct",
            "microsoft/phi-3-medium": "microsoft/Phi-3-medium-4k-instruct",
            # Google Gemma models removed - they should use Google Vertex AI provider
        },
        "hug": {
            # Alias for huggingface - use same mappings
            # HuggingFace uses org/model format directly
            # Most models pass through as-is, but we map common variations
            "meta-llama/llama-3.3-70b": "meta-llama/Llama-3.3-70B-Instruct",
            "meta-llama/llama-3.3-70b-instruct": "meta-llama/Llama-3.3-70B-Instruct",
            "meta-llama/llama-3.1-70b": "meta-llama/Meta-Llama-3.1-70B-Instruct",
            "meta-llama/llama-3.1-70b-instruct": "meta-llama/Meta-Llama-3.1-70B-Instruct",
            "meta-llama/llama-3.1-8b": "meta-llama/Meta-Llama-3.1-8B-Instruct",
            "meta-llama/llama-3.1-8b-instruct": "meta-llama/Meta-Llama-3.1-8B-Instruct",
            # DeepSeek models
            "deepseek-ai/deepseek-v3": "deepseek-ai/DeepSeek-V3",
            "deepseek-ai/deepseek-r1": "deepseek-ai/DeepSeek-R1",
            # Qwen models
            "qwen/qwen-2.5-72b": "Qwen/Qwen2.5-72B-Instruct",
            "qwen/qwen-2.5-72b-instruct": "Qwen/Qwen2.5-72B-Instruct",
            "qwen/qwen-2.5-7b": "Qwen/Qwen2.5-7B-Instruct",
            "qwen/qwen-2.5-7b-instruct": "Qwen/Qwen2.5-7B-Instruct",
            # Mistral models
            "mistralai/mistral-7b": "mistralai/Mistral-7B-Instruct-v0.3",
            "mistralai/mistral-7b-instruct": "mistralai/Mistral-7B-Instruct-v0.3",
            "mistralai/mixtral-8x7b": "mistralai/Mixtral-8x7B-Instruct-v0.1",
            "mistralai/mixtral-8x7b-instruct": "mistralai/Mixtral-8x7B-Instruct-v0.1",
            # Microsoft models
            "microsoft/phi-3": "microsoft/Phi-3-medium-4k-instruct",
            "microsoft/phi-3-medium": "microsoft/Phi-3-medium-4k-instruct",
            # Google Gemma models removed - they should use Google Vertex AI provider
        },
        "chutes": {
            # Chutes uses org/model format directly
            # Most models pass through as-is from their catalog
            # Keep the exact format from the catalog for proper routing
        },
        "google-vertex": {
            # Google Vertex AI models - simple names
            # Full resource names are constructed by the client
            # Gemini 2.5 models (newest)
            # Flash Lite (stable GA version - use stable by default)
            "gemini-2.5-flash-lite": "gemini-2.5-flash-lite",  # Use stable GA version
            "google/gemini-2.5-flash-lite": "gemini-2.5-flash-lite",
            "@google/models/gemini-2.5-flash-lite": "gemini-2.5-flash-lite",
            # Preview version (only if explicitly requested)
            "gemini-2.5-flash-lite-preview-09-2025": GEMINI_2_5_FLASH_LITE_PREVIEW,
            "google/gemini-2.5-flash-lite-preview-09-2025": GEMINI_2_5_FLASH_LITE_PREVIEW,
            "@google/models/gemini-2.5-flash-lite-preview-09-2025": GEMINI_2_5_FLASH_LITE_PREVIEW,
            "gemini-2.5-flash-lite-preview-06-17": "gemini-2.5-flash-lite-preview-06-17",
            "google/gemini-2.5-flash-lite-preview-06-17": "gemini-2.5-flash-lite-preview-06-17",
            # Gemini 2.5 flash models
            "gemini-2.5-flash": GEMINI_2_5_FLASH_PREVIEW,
            "gemini-2.5-flash-preview-09-2025": GEMINI_2_5_FLASH_PREVIEW,
            "gemini-2.5-flash-preview": GEMINI_2_5_FLASH_PREVIEW,
            "google/gemini-2.5-flash": GEMINI_2_5_FLASH_PREVIEW,
            "google/gemini-2.5-flash-preview-09-2025": GEMINI_2_5_FLASH_PREVIEW,
            "@google/models/gemini-2.5-flash": GEMINI_2_5_FLASH_PREVIEW,
            "@google/models/gemini-2.5-flash-preview-09-2025": GEMINI_2_5_FLASH_PREVIEW,
            # Image-specific models
            "google/gemini-2.5-flash-image": "gemini-2.5-flash-image",
            "google/gemini-2.5-flash-image-preview": "gemini-2.5-flash-image-preview",
            "gemini-2.5-flash-image": "gemini-2.5-flash-image",
            "gemini-2.5-flash-image-preview": "gemini-2.5-flash-image-preview",
            # Pro (use stable GA version by default)
            "gemini-2.5-pro": "gemini-2.5-pro",  # Use stable GA version
            "google/gemini-2.5-pro": "gemini-2.5-pro",
            "@google/models/gemini-2.5-pro": "gemini-2.5-pro",
            # Preview version (only if explicitly requested)
            "gemini-2.5-pro-preview-09-2025": GEMINI_2_5_PRO_PREVIEW,
            "google/gemini-2.5-pro-preview-09-2025": GEMINI_2_5_PRO_PREVIEW,
            "@google/models/gemini-2.5-pro-preview-09-2025": GEMINI_2_5_PRO_PREVIEW,
            "gemini-2.5-pro-preview": GEMINI_2_5_PRO_PREVIEW,
            "google/gemini-2.5-pro-preview": GEMINI_2_5_PRO_PREVIEW,
            "gemini-2.5-pro-preview-05-06": "gemini-2.5-pro-preview-05-06",
            "google/gemini-2.5-pro-preview-05-06": "gemini-2.5-pro-preview-05-06",
            # Gemini 2.0 models (stable versions)
            "gemini-2.0-flash": GEMINI_2_0_FLASH,
            "gemini-2.0-flash-thinking": "gemini-2.0-flash-thinking",
            "gemini-2.0-flash-001": "gemini-2.0-flash-001",
            "gemini-2.0-flash-lite-001": "gemini-2.0-flash-lite-001",
            "gemini-2.0-flash-exp": "gemini-2.0-flash-exp",
            "google/gemini-2.0-flash": GEMINI_2_0_FLASH,
            "google/gemini-2.0-flash-001": "gemini-2.0-flash-001",
            "google/gemini-2.0-flash-lite-001": "gemini-2.0-flash-lite-001",
            "google/gemini-2.0-flash-exp": "gemini-2.0-flash-exp",
            "@google/models/gemini-2.0-flash": GEMINI_2_0_FLASH,
            "gemini-2.0-pro": GEMINI_2_0_PRO,
            "gemini-2.0-pro-001": "gemini-2.0-pro-001",
            "google/gemini-2.0-pro": GEMINI_2_0_PRO,
            "@google/models/gemini-2.0-pro": GEMINI_2_0_PRO,
            # Gemini 1.5 models
            "gemini-1.5-pro": GEMINI_1_5_PRO,
            "gemini-1.5-pro-002": "gemini-1.5-pro-002",
            "google/gemini-1.5-pro": GEMINI_1_5_PRO,
            "@google/models/gemini-1.5-pro": GEMINI_1_5_PRO,
            "gemini-1.5-flash": GEMINI_1_5_FLASH,
            "gemini-1.5-flash-002": "gemini-1.5-flash-002",
            "google/gemini-1.5-flash": GEMINI_1_5_FLASH,
            "@google/models/gemini-1.5-flash": GEMINI_1_5_FLASH,
            # Gemini 1.0 models
            "gemini-1.0-pro": GEMINI_1_0_PRO,
            "gemini-1.0-pro-vision": "gemini-1.0-pro-vision",
            "google/gemini-1.0-pro": GEMINI_1_0_PRO,
            "@google/models/gemini-1.0-pro": GEMINI_1_0_PRO,
            # Aliases for convenience
            "gemini-2.0": GEMINI_2_0_FLASH,
            "gemini-1.5": GEMINI_1_5_PRO,
            # Gemma models (open source models from Google)
            "google/gemma-2-9b": "gemma-2-9b-it",
            "google/gemma-2-9b-it": "gemma-2-9b-it",
            "google/gemma-2-27b-it": "gemma-2-27b-it",
            "google/gemma-3-4b-it": "gemma-3-4b-it",
            "google/gemma-3-12b-it": "gemma-3-12b-it",
            "google/gemma-3-27b-it": "gemma-3-27b-it",
            "google/gemma-3n-e2b-it": "gemma-3n-e2b-it",
            "google/gemma-3n-e4b-it": "gemma-3n-e4b-it",
            "gemma-2-9b-it": "gemma-2-9b-it",
            "gemma-2-27b-it": "gemma-2-27b-it",
            "gemma-3-4b-it": "gemma-3-4b-it",
            "gemma-3-12b-it": "gemma-3-12b-it",
            "gemma-3-27b-it": "gemma-3-27b-it",
            "gemma-3n-e2b-it": "gemma-3n-e2b-it",
            "gemma-3n-e4b-it": "gemma-3n-e4b-it",
        },
        "vercel-ai-gateway": {
            # Vercel AI Gateway uses standard model identifiers
            # The gateway automatically routes requests to the appropriate provider
            # Using pass-through format - any model ID is supported
            # Minimal mappings to avoid conflicts with other providers during auto-detection
        },
        "helicone": {
            # Helicone AI Gateway uses standard model identifiers
            # The gateway provides observability on top of standard provider APIs
            # Using pass-through format - any model ID is supported
            # Minimal mappings to avoid conflicts with other providers during auto-detection
        },
        "aihubmix": {
            # AiHubMix uses OpenAI-compatible model identifiers
            # Pass-through format - any model ID is supported
            # Minimal mappings to avoid conflicts with other providers during auto-detection
        },
        "anannas": {
            # Anannas uses OpenAI-compatible model identifiers
            # Pass-through format - any model ID is supported
            # Minimal mappings to avoid conflicts with other providers during auto-detection
        },
        "near": {
            # Near AI uses HuggingFace-style model naming with proper case
            # Maps lowercase input variants to actual NEAR model IDs
            # Reference: https://cloud.near.ai/models for current available models

            # DeepSeek models - only DeepSeek-V3.1 is currently available on Near AI
            "deepseek-ai/deepseek-v3": "deepseek-ai/DeepSeek-V3.1",  # Map v3 to v3.1 (only available)
            "deepseek-ai/deepseek-v3.1": "deepseek-ai/DeepSeek-V3.1",
            "deepseek-v3": "deepseek-ai/DeepSeek-V3.1",
            "deepseek-v3.1": "deepseek-ai/DeepSeek-V3.1",

            # GPT-OSS models - requires openai/ prefix
            "gpt-oss/gpt-oss-120b": "openai/gpt-oss-120b",
            "gpt-oss-120b": "openai/gpt-oss-120b",

<<<<<<< HEAD
            # Qwen models - using Qwen3-30B (actual available model)
            "qwen/qwen-3-30b": "Qwen/Qwen3-30B-A3B-Instruct-2507",
            "qwen/qwen-3-30b-instruct": "Qwen/Qwen3-30B-A3B-Instruct-2507",
            "qwen-3-30b": "Qwen/Qwen3-30B-A3B-Instruct-2507",
            "qwen/qwen-2-72b": "Qwen/Qwen3-30B-A3B-Instruct-2507",  # Map old qwen-2-72b to qwen-3-30b
            "qwen-2-72b": "Qwen/Qwen3-30B-A3B-Instruct-2507",
=======
            # Qwen models
            "qwen/qwen-2-72b": "qwen-2-72b",
            "qwen-2-72b": "qwen-2-72b",
            # Qwen3 models - proper case required
            "qwen/qwen3-30b-a3b-instruct-2507": "Qwen/Qwen3-30B-A3B-Instruct-2507",
            "qwen3-30b-a3b-instruct-2507": "Qwen/Qwen3-30B-A3B-Instruct-2507",
            "qwen/qwen3-30b-a3b-thinking-2507": "Qwen/Qwen3-30B-A3B-Thinking-2507",
            "qwen3-30b-a3b-thinking-2507": "Qwen/Qwen3-30B-A3B-Thinking-2507",

            # GPT-OSS models
            "gpt-oss/gpt-oss-120b": "gpt-oss-120b",
            "gpt-oss-120b": "gpt-oss-120b",
>>>>>>> 23cf65fb

            # GLM models from Zhipu AI
            "zai-org/glm-4.6-fp8": "zai-org/GLM-4.6",
            "zai-org/glm-4.6": "zai-org/GLM-4.6",
            "glm-4.6-fp8": "zai-org/GLM-4.6",
            "glm-4.6": "zai-org/GLM-4.6",
        },
        "alpaca-network": {
            # Alpaca Network uses Anyscale infrastructure with DeepSeek models
            # Service: deepseek-v3-1 via https://deepseek-v3-1-b18ty.cld-kvytpjjrw13e2gvq.s.anyscaleuserdata.com

            # DeepSeek V3.1 models
            "deepseek-ai/deepseek-v3.1": "deepseek-v3-1",
            "deepseek-ai/deepseek-v3": "deepseek-v3-1",  # Map v3 to v3.1
            "deepseek/deepseek-v3.1": "deepseek-v3-1",
            "deepseek/deepseek-v3": "deepseek-v3-1",
            "deepseek-v3.1": "deepseek-v3-1",
            "deepseek-v3": "deepseek-v3-1",
            "deepseek-v3-1": "deepseek-v3-1",  # Direct service name
        },
    }

    return mappings.get(provider, {})


def normalize_model_name(model_id: str) -> str:
    """
    Normalize model name for fuzzy matching.
    Handles common variations in model naming.
    """
    normalized = model_id.lower()

    # Remove org prefix if present
    if "/" in normalized:
        _, normalized = normalized.split("/", 1)

    # Normalize version numbers
    normalized = normalized.replace("v3p1", "v3")
    normalized = normalized.replace("v3.1", "v3")
    normalized = normalized.replace("3.3", "3p3")
    normalized = normalized.replace("3.1", "3p1")
    normalized = normalized.replace(".", "p")

    # Normalize separators
    normalized = normalized.replace("_", "-")

    # Remove common suffixes for matching
    for suffix in ["-instruct", "-chat", "-turbo", "-basic"]:
        if normalized.endswith(suffix):
            normalized = normalized[: -len(suffix)]

    return normalized


def get_simplified_model_id(native_id: str, provider: str) -> str:
    """
    Convert a native provider model ID back to simplified format.
    This is the reverse of transform_model_id.

    Args:
        native_id: The provider's native model ID
        provider: The provider name

    Returns:
        A simplified, user-friendly model ID

    Examples:
        Input: "accounts/fireworks/models/deepseek-v3p1", provider="fireworks"
        Output: "deepseek-ai/deepseek-v3"
    """

    # Get reverse mapping
    mapping = get_model_id_mapping(provider)
    reverse_mapping = {v: k for k, v in mapping.items() if "/" in k}  # Only keep ones with org

    if native_id in reverse_mapping:
        return reverse_mapping[native_id]

    # For Fireworks, try to construct a reasonable simplified version
    if provider == "fireworks" and native_id.startswith("accounts/fireworks/models/"):
        model_name = native_id.replace("accounts/fireworks/models/", "")

        # Try to guess the org based on model name
        if model_name.startswith("deepseek"):
            return f"deepseek-ai/{model_name.replace('p', '.')}"
        elif model_name.startswith("llama"):
            return f"meta-llama/{model_name}"
        elif model_name.startswith("qwen"):
            return f"qwen/{model_name}"
        elif model_name.startswith("kimi"):
            return f"moonshot-ai/{model_name}"
        elif model_name.startswith("glm"):
            return f"zhipu-ai/{model_name}"
        else:
            # Unknown org, just return the model name
            return model_name

    # Return as-is if no transformation found
    return native_id


def detect_provider_from_model_id(model_id: str, preferred_provider: Optional[str] = None) -> Optional[str]:
    """
    Try to detect which provider a model belongs to based on its ID.

    Now supports multi-provider models with automatic provider selection.

    Args:
        model_id: The model ID to analyze
        preferred_provider: Optional preferred provider (for multi-provider models)

    Returns:
        The detected provider name, or None if unable to detect
    """

    # Check multi-provider registry first
    try:
        from src.services.multi_provider_registry import get_registry

        registry = get_registry()
        if registry.has_model(model_id):
            # Model is in multi-provider registry
            from src.services.provider_selector import get_selector

            selector = get_selector()
            selected_provider = selector.registry.select_provider(
                model_id=model_id,
                preferred_provider=preferred_provider,
            )

            if selected_provider:
                logger.info(
                    f"Multi-provider model {model_id}: selected {selected_provider.name} "
                    f"(priority {selected_provider.priority})"
                )
                return selected_provider.name
    except ImportError:
        # Multi-provider modules not available, fall through to legacy detection
        pass
    except Exception as e:
        logger.warning(f"Error checking multi-provider registry: {e}")
        # Fall through to legacy detection

    # Apply explicit overrides first
    normalized_id = (model_id or "").lower()
    normalized_base = normalized_id.split(":", 1)[0]
    override = MODEL_PROVIDER_OVERRIDES.get(normalized_base)
    if override:
        logger.info(f"Provider override for model '{model_id}': {override}")
        return override

    # Check if it's already in a provider-specific format
    if model_id.startswith("accounts/fireworks/models/"):
        return "fireworks"

    # Check for Google Vertex AI models first (before Portkey check)
    if model_id.startswith("projects/") and "/models/" in model_id:
        return "google-vertex"
    if model_id.startswith("@google/models/") and any(
        pattern in model_id.lower()
        for pattern in ["gemini-2.5", "gemini-2.0", "gemini-1.5", "gemini-1.0"]
    ):
        # Patterns like "@google/models/gemini-2.5-flash"
        return "google-vertex"
    if (
        any(
            pattern in model_id.lower()
            for pattern in ["gemini-2.5", "gemini-2.0", "gemini-1.5", "gemini-1.0"]
        )
        and "/" not in model_id
    ):
        # Simple patterns like "gemini-2.5-flash", "gemini-2.0-flash" or "gemini-1.5-pro"
        return "google-vertex"
    if model_id.startswith("google/") and "gemini" in model_id.lower():
        # Patterns like "google/gemini-2.5-flash" or "google/gemini-2.0-flash-001"
        # These can go to either Vertex AI or OpenRouter
        # Check if Vertex AI credentials are available
        import os

        # Debug logging
        gac = os.environ.get("GOOGLE_APPLICATION_CREDENTIALS")
        gvc = os.environ.get("GOOGLE_VERTEX_CREDENTIALS_JSON")
        logger.info(
            f"[CREDENTIAL CHECK] model={model_id}, "
            f"GOOGLE_APPLICATION_CREDENTIALS={'SET' if gac else 'NOT SET'}, "
            f"GOOGLE_VERTEX_CREDENTIALS_JSON={'SET (len=' + str(len(gvc)) + ')' if gvc else 'NOT SET'}"
        )

        has_credentials = gac or gvc
        if has_credentials:
            logger.info(f"✅ Routing {model_id} to google-vertex (credentials available)")
            return "google-vertex"
        else:
            # No Vertex credentials, route to OpenRouter which supports google/ prefix
            logger.warning(f"⚠️ Routing {model_id} to openrouter (no Vertex credentials found)")
            return "openrouter"

    # Portkey format is @org/model (must have / to be valid)
    if model_id.startswith("@") and "/" in model_id:
        # Only Portkey if not a Google format
        if not model_id.startswith("@google/models/"):
            return "portkey"

    # Check all mappings to see if this model exists
    for provider in [
        "fireworks",
        "openrouter",
        "featherless",
        "together",
        "portkey",
        "huggingface",
        "hug",
        "chutes",
        "google-vertex",
        "vercel-ai-gateway",
        "helicone",
        "aihubmix",
        "anannas",
        "near",
        "alpaca-network",
        "fal",
    ]:
        mapping = get_model_id_mapping(provider)
        if model_id in mapping:
            logger.info(f"Detected provider '{provider}' for model '{model_id}'")
            return provider

        # Also check the values (native formats)
        if model_id in mapping.values():
            logger.info(f"Detected provider '{provider}' for native model '{model_id}'")
            return provider

    # Check by model patterns
    if "/" in model_id:
        org, model_name = model_id.split("/", 1)

        # Google Vertex models should only be routed if explicitly in the mapping above
        # OpenRouter also has google/ models (with :free suffix) that should stay with OpenRouter
        # So we comment this out to avoid routing OpenRouter's google/ models to Vertex AI
        # if org == "google":
        #     return "google-vertex"

        # Near AI models (e.g., "near/deepseek-ai/DeepSeek-V3", "near/deepseek-ai/DeepSeek-R1")
        if org == "near":
            return "near"

        # Anannas models (e.g., "anannas/openai/gpt-4o")
        if org == "anannas":
            return "anannas"

        # OpenRouter models (e.g., "openrouter/auto")
        if org == "openrouter":
            return "openrouter"

        # Helicone models (e.g., "helicone/gpt-4o-mini")
        if org == "helicone":
            return "helicone"

        # Alpaca Network models (e.g., "alpaca-network/deepseek-v3-1")
        if org == "alpaca-network" or org == "alpaca":
            return "alpaca-network"

        # DeepSeek models are primarily on Fireworks in this system
        if org == "deepseek-ai" and "deepseek" in model_name.lower():
            return "fireworks"

        # OpenAI models go to OpenRouter
        if org == "openai":
            return "openrouter"

        # Anthropic models go to OpenRouter
        if org == "anthropic":
            return "openrouter"

        # Fal.ai models (e.g., "fal-ai/stable-diffusion-v15", "minimax/video-01")
        if org == "fal-ai" or org in [
            "fal",
            "minimax",
            "stabilityai",
            "hunyuan3d",
            "meshy",
            "tripo3d",
        ]:
            return "fal"

    logger.debug(f"Could not detect provider for model '{model_id}'")
    return None<|MERGE_RESOLUTION|>--- conflicted
+++ resolved
@@ -441,27 +441,17 @@
             "gpt-oss/gpt-oss-120b": "openai/gpt-oss-120b",
             "gpt-oss-120b": "openai/gpt-oss-120b",
 
-<<<<<<< HEAD
-            # Qwen models - using Qwen3-30B (actual available model)
+            # Qwen models
+            "qwen/qwen-2-72b": "Qwen/Qwen3-30B-A3B-Instruct-2507",  # Map old qwen-2-72b to qwen-3-30b
+            "qwen-2-72b": "Qwen/Qwen3-30B-A3B-Instruct-2507",
+            # Qwen3 models - proper case required
             "qwen/qwen-3-30b": "Qwen/Qwen3-30B-A3B-Instruct-2507",
             "qwen/qwen-3-30b-instruct": "Qwen/Qwen3-30B-A3B-Instruct-2507",
             "qwen-3-30b": "Qwen/Qwen3-30B-A3B-Instruct-2507",
-            "qwen/qwen-2-72b": "Qwen/Qwen3-30B-A3B-Instruct-2507",  # Map old qwen-2-72b to qwen-3-30b
-            "qwen-2-72b": "Qwen/Qwen3-30B-A3B-Instruct-2507",
-=======
-            # Qwen models
-            "qwen/qwen-2-72b": "qwen-2-72b",
-            "qwen-2-72b": "qwen-2-72b",
-            # Qwen3 models - proper case required
             "qwen/qwen3-30b-a3b-instruct-2507": "Qwen/Qwen3-30B-A3B-Instruct-2507",
             "qwen3-30b-a3b-instruct-2507": "Qwen/Qwen3-30B-A3B-Instruct-2507",
             "qwen/qwen3-30b-a3b-thinking-2507": "Qwen/Qwen3-30B-A3B-Thinking-2507",
             "qwen3-30b-a3b-thinking-2507": "Qwen/Qwen3-30B-A3B-Thinking-2507",
-
-            # GPT-OSS models
-            "gpt-oss/gpt-oss-120b": "gpt-oss-120b",
-            "gpt-oss-120b": "gpt-oss-120b",
->>>>>>> 23cf65fb
 
             # GLM models from Zhipu AI
             "zai-org/glm-4.6-fp8": "zai-org/GLM-4.6",
