"""
Model ID transformation logic for supporting multiple input formats.
Converts simplified "{org}/{model}" format to provider-specific formats.

This module handles transformations between user-friendly model IDs
(like "deepseek-ai/deepseek-v3") and provider-specific formats
(like "accounts/fireworks/models/deepseek-v3p1").
"""

import logging

logger = logging.getLogger(__name__)

MODEL_PROVIDER_OVERRIDES = {
    "katanemo/arch-router-1.5b": "huggingface",
}

# Gemini model name constants to reduce duplication
GEMINI_2_5_FLASH_LITE_PREVIEW = "gemini-2.5-flash-lite-preview-09-2025"
GEMINI_2_5_FLASH_PREVIEW = "gemini-2.5-flash-preview-09-2025"
GEMINI_2_5_PRO_PREVIEW = "gemini-2.5-pro-preview-09-2025"
GEMINI_2_0_FLASH = "gemini-2.0-flash"
GEMINI_2_0_PRO = "gemini-2.0-pro"
GEMINI_1_5_PRO = "gemini-1.5-pro"
GEMINI_1_5_FLASH = "gemini-1.5-flash"
GEMINI_1_0_PRO = "gemini-1.0-pro"

# Claude model name constants to reduce duplication
CLAUDE_SONNET_4_5 = "anthropic/claude-sonnet-4.5"


def transform_model_id(model_id: str, provider: str) -> str:
    """
    Transform model ID from simplified format to provider-specific format.

    NOTE: All model IDs are normalized to lowercase before being sent to providers
    to ensure compatibility. Fireworks requires lowercase, while other providers
    are case-insensitive, so lowercase works universally.

    Args:
        model_id: The input model ID (e.g., "deepseek-ai/deepseek-v3")
        provider: The target provider (e.g., "fireworks", "openrouter")

    Returns:
        The transformed model ID suitable for the provider's API (always lowercase)

    Examples:
        Input: "deepseek-ai/DeepSeek-V3", provider="fireworks"
        Output: "accounts/fireworks/models/deepseek-v3p1"

        Input: "meta-llama/Llama-3.3-70B", provider="fireworks"
        Output: "accounts/fireworks/models/llama-v3p3-70b-instruct"

        Input: "OpenAI/GPT-4", provider="openrouter"
        Output: "openai/gpt-4"
    """

    # Normalize input to lowercase for case-insensitive matching
    # Store original for logging
    original_model_id = model_id
    model_id = model_id.lower()

    if original_model_id != model_id:
        logger.debug(f"Normalized model ID to lowercase: '{original_model_id}' -> '{model_id}'")

    # If already in full Fireworks path format, return as-is (already lowercase)
    if model_id.startswith("accounts/fireworks/models/"):
        logger.debug(f"Model ID already in Fireworks format: {model_id}")
        return model_id

    # If already has Portkey @ prefix, return as-is (already lowercase)
    # EXCEPT for Google Vertex AI models which may use @google/models/ format
    if model_id.startswith("@") and not model_id.startswith("@google/models/"):
        logger.debug(f"Model ID already in Portkey format: {model_id}")
        return model_id

    provider_lower = provider.lower()

    # Special handling for OpenRouter: strip 'openrouter/' prefix if present
    # EXCEPT for openrouter/auto which needs to keep the prefix
    if provider_lower == "openrouter" and model_id.startswith("openrouter/"):
        # Don't strip the prefix from openrouter/auto - it needs the full ID
        if model_id != "openrouter/auto":
            stripped = model_id[len("openrouter/") :]
            logger.info(
                f"Stripped 'openrouter/' prefix: '{model_id}' -> '{stripped}' for OpenRouter"
            )
            model_id = stripped
        else:
            logger.info("Preserving 'openrouter/auto' - this model requires the full ID")

    # Special handling for Near: strip 'near/' prefix if present
    if provider_lower == "near" and model_id.startswith("near/"):
        stripped = model_id[len("near/") :]
        logger.info(f"Stripped 'near/' prefix: '{model_id}' -> '{stripped}' for Near")
        model_id = stripped

    # Get the mapping for this provider
    mapping = get_model_id_mapping(provider_lower)

    # Check direct mapping first
    if model_id in mapping:
        transformed = mapping[model_id]
        logger.info(f"Transformed '{model_id}' to '{transformed}' for {provider}")
        return transformed

    # Check for partial matches (e.g., without org prefix)
    if "/" in model_id:
        _, model_name = model_id.split("/", 1)
        # Try without org prefix
        if model_name in mapping:
            transformed = mapping[model_name]
            logger.info(
                f"Transformed '{model_id}' to '{transformed}' for {provider} (matched by model name)"
            )
            return transformed

    # Check fuzzy matching for version variations
    normalized = normalize_model_name(model_id)
    for incoming, native in mapping.items():
        if normalize_model_name(incoming) == normalized:
            logger.info(f"Transformed '{model_id}' to '{native}' for {provider} (fuzzy match)")
            return native

    # Special handling for Fireworks - try to construct the path
    if provider_lower == "fireworks" and "/" in model_id:
        # For unknown models, try constructing the Fireworks path
        org, model_name = model_id.split("/", 1)
        # Convert common patterns
        model_name_fixed = model_name.replace(".", "p")  # v3.1 -> v3p1
        constructed = f"accounts/fireworks/models/{model_name_fixed}"
        logger.warning(f"No mapping for '{model_id}', constructed: '{constructed}'")
        return constructed

    # If no transformation needed or found, return original
    logger.debug(f"No transformation for '{model_id}' with provider {provider}")
    return model_id


def get_model_id_mapping(provider: str) -> dict[str, str]:
    """
    Get simplified -> native format mapping for a specific provider.
    This maps user-friendly input to what the provider API expects.
    """

    mappings = {
        "fireworks": {
            # Full format with org
            "deepseek-ai/deepseek-v3": "accounts/fireworks/models/deepseek-v3p1",
            "deepseek-ai/deepseek-v3.1": "accounts/fireworks/models/deepseek-v3p1",
            "deepseek-ai/deepseek-v3p1": "accounts/fireworks/models/deepseek-v3p1",
            "deepseek-ai/deepseek-r1": "accounts/fireworks/models/deepseek-r1-0528",
            # Llama models
            "meta-llama/llama-3.3-70b": "accounts/fireworks/models/llama-v3p3-70b-instruct",
            "meta-llama/llama-3.3-70b-instruct": "accounts/fireworks/models/llama-v3p3-70b-instruct",
            "meta-llama/llama-3.1-70b": "accounts/fireworks/models/llama-v3p1-70b-instruct",
            "meta-llama/llama-3.1-70b-instruct": "accounts/fireworks/models/llama-v3p1-70b-instruct",
            "meta-llama/llama-3.1-8b": "accounts/fireworks/models/llama-v3p1-8b-instruct",
            "meta-llama/llama-3.1-8b-instruct": "accounts/fireworks/models/llama-v3p1-8b-instruct",
            "meta-llama/llama-4-scout": "accounts/fireworks/models/llama4-scout-instruct-basic",
            "meta-llama/llama-4-maverick": "accounts/fireworks/models/llama4-maverick-instruct-basic",
            # Without org prefix (common shortcuts)
            "deepseek-v3": "accounts/fireworks/models/deepseek-v3p1",
            "deepseek-v3.1": "accounts/fireworks/models/deepseek-v3p1",
            "deepseek-v3p1": "accounts/fireworks/models/deepseek-v3p1",
            "deepseek-r1": "accounts/fireworks/models/deepseek-r1-0528",
            "llama-3.3-70b": "accounts/fireworks/models/llama-v3p3-70b-instruct",
            "llama-3.1-70b": "accounts/fireworks/models/llama-v3p1-70b-instruct",
            "llama-3.1-8b": "accounts/fireworks/models/llama-v3p1-8b-instruct",
            # Qwen models
            "qwen/qwen-2.5-32b": "accounts/fireworks/models/qwen2p5-vl-32b-instruct",
            "qwen/qwen-3-235b": "accounts/fireworks/models/qwen3-235b-a22b",
            "qwen/qwen-3-235b-instruct": "accounts/fireworks/models/qwen3-235b-a22b-instruct-2507",
            "qwen/qwen-3-235b-thinking": "accounts/fireworks/models/qwen3-235b-a22b-thinking-2507",
            "qwen/qwen-3-30b-thinking": "accounts/fireworks/models/qwen3-30b-a3b-thinking-2507",
            "qwen/qwen-3-coder-480b": "accounts/fireworks/models/qwen3-coder-480b-a35b-instruct",
            # Other models
            "moonshot-ai/kimi-k2": "accounts/fireworks/models/kimi-k2-instruct",
            "moonshot-ai/kimi-k2-instruct": "accounts/fireworks/models/kimi-k2-instruct",
            "zhipu-ai/glm-4.5": "accounts/fireworks/models/glm-4p5",
            "gpt-oss/gpt-120b": "accounts/fireworks/models/gpt-oss-120b",
            "gpt-oss/gpt-20b": "accounts/fireworks/models/gpt-oss-20b",
        },
        "openrouter": {
            # OpenRouter already uses org/model format, so mostly pass-through
            # But support common variations
            "openai/gpt-4": "openai/gpt-4",
            "openai/gpt-4-turbo": "openai/gpt-4-turbo",
            "openai/gpt-3.5-turbo": "openai/gpt-3.5-turbo",
            # Claude 3 models
            "anthropic/claude-3-opus": "anthropic/claude-3-opus-20240229",
            "anthropic/claude-3-sonnet": "anthropic/claude-3-sonnet-20240229",
            "anthropic/claude-3-haiku": "anthropic/claude-3-haiku-20240307",
            # Claude Sonnet 4.5 - support multiple input formats
            "claude-sonnet-4-5-20250929": CLAUDE_SONNET_4_5,
            "anthropic/claude-sonnet-4.5": CLAUDE_SONNET_4_5,
            "anthropic/claude-4.5-sonnet": CLAUDE_SONNET_4_5,
            "anthropic/claude-4.5-sonnet-20250929": CLAUDE_SONNET_4_5,
            "claude-sonnet-4.5": CLAUDE_SONNET_4_5,
            # Other models
            "meta-llama/llama-3.1-70b": "meta-llama/llama-3.1-70b-instruct",
            "deepseek-ai/deepseek-v3": "deepseek/deepseek-chat",
        },
        "featherless": {
            # Featherless uses direct provider/model format
            # Most pass through directly
            "deepseek-ai/deepseek-v3": "deepseek-ai/DeepSeek-V3",
            "meta-llama/llama-3.3-70b": "meta-llama/Llama-3.3-70B-Instruct",
            "meta-llama/llama-3.1-70b": "meta-llama/Meta-Llama-3.1-70B-Instruct",
        },
        "together": {
            # Together AI uses specific naming
            "meta-llama/llama-3.3-70b": "meta-llama/Llama-3.3-70B-Instruct",
            "meta-llama/llama-3.1-70b": "meta-llama/Meta-Llama-3.1-70B-Instruct-Turbo",
            "deepseek-ai/deepseek-v3": "deepseek-ai/DeepSeek-V3",
        },
        "portkey": {
            # Portkey uses @ prefix
            "openai/gpt-4": "@openai/gpt-4",
            "anthropic/claude-3-opus": "@anthropic/claude-3-opus-20240229",
        },
        "huggingface": {
            # HuggingFace uses org/model format directly
            # Most models pass through as-is, but we map common variations
            "meta-llama/llama-3.3-70b": "meta-llama/Llama-3.3-70B-Instruct",
            "meta-llama/llama-3.3-70b-instruct": "meta-llama/Llama-3.3-70B-Instruct",
            "meta-llama/llama-3.1-70b": "meta-llama/Meta-Llama-3.1-70B-Instruct",
            "meta-llama/llama-3.1-70b-instruct": "meta-llama/Meta-Llama-3.1-70B-Instruct",
            "meta-llama/llama-3.1-8b": "meta-llama/Meta-Llama-3.1-8B-Instruct",
            "meta-llama/llama-3.1-8b-instruct": "meta-llama/Meta-Llama-3.1-8B-Instruct",
            # DeepSeek models
            "deepseek-ai/deepseek-v3": "deepseek-ai/DeepSeek-V3",
            "deepseek-ai/deepseek-r1": "deepseek-ai/DeepSeek-R1",
            # Qwen models
            "qwen/qwen-2.5-72b": "Qwen/Qwen2.5-72B-Instruct",
            "qwen/qwen-2.5-72b-instruct": "Qwen/Qwen2.5-72B-Instruct",
            "qwen/qwen-2.5-7b": "Qwen/Qwen2.5-7B-Instruct",
            "qwen/qwen-2.5-7b-instruct": "Qwen/Qwen2.5-7B-Instruct",
            # Mistral models
            "mistralai/mistral-7b": "mistralai/Mistral-7B-Instruct-v0.3",
            "mistralai/mistral-7b-instruct": "mistralai/Mistral-7B-Instruct-v0.3",
            "mistralai/mixtral-8x7b": "mistralai/Mixtral-8x7B-Instruct-v0.1",
            "mistralai/mixtral-8x7b-instruct": "mistralai/Mixtral-8x7B-Instruct-v0.1",
            # Microsoft models
            "microsoft/phi-3": "microsoft/Phi-3-medium-4k-instruct",
            "microsoft/phi-3-medium": "microsoft/Phi-3-medium-4k-instruct",
            # Google models
            "google/gemma-2-9b": "google/gemma-2-9b-it",
            "google/gemma-2-9b-it": "google/gemma-2-9b-it",
        },
        "hug": {
            # Alias for huggingface - use same mappings
            # HuggingFace uses org/model format directly
            # Most models pass through as-is, but we map common variations
            "meta-llama/llama-3.3-70b": "meta-llama/Llama-3.3-70B-Instruct",
            "meta-llama/llama-3.3-70b-instruct": "meta-llama/Llama-3.3-70B-Instruct",
            "meta-llama/llama-3.1-70b": "meta-llama/Meta-Llama-3.1-70B-Instruct",
            "meta-llama/llama-3.1-70b-instruct": "meta-llama/Meta-Llama-3.1-70B-Instruct",
            "meta-llama/llama-3.1-8b": "meta-llama/Meta-Llama-3.1-8B-Instruct",
            "meta-llama/llama-3.1-8b-instruct": "meta-llama/Meta-Llama-3.1-8B-Instruct",
            # DeepSeek models
            "deepseek-ai/deepseek-v3": "deepseek-ai/DeepSeek-V3",
            "deepseek-ai/deepseek-r1": "deepseek-ai/DeepSeek-R1",
            # Qwen models
            "qwen/qwen-2.5-72b": "Qwen/Qwen2.5-72B-Instruct",
            "qwen/qwen-2.5-72b-instruct": "Qwen/Qwen2.5-72B-Instruct",
            "qwen/qwen-2.5-7b": "Qwen/Qwen2.5-7B-Instruct",
            "qwen/qwen-2.5-7b-instruct": "Qwen/Qwen2.5-7B-Instruct",
            # Mistral models
            "mistralai/mistral-7b": "mistralai/Mistral-7B-Instruct-v0.3",
            "mistralai/mistral-7b-instruct": "mistralai/Mistral-7B-Instruct-v0.3",
            "mistralai/mixtral-8x7b": "mistralai/Mixtral-8x7B-Instruct-v0.1",
            "mistralai/mixtral-8x7b-instruct": "mistralai/Mixtral-8x7B-Instruct-v0.1",
            # Microsoft models
            "microsoft/phi-3": "microsoft/Phi-3-medium-4k-instruct",
            "microsoft/phi-3-medium": "microsoft/Phi-3-medium-4k-instruct",
            # Google models
            "google/gemma-2-9b": "google/gemma-2-9b-it",
            "google/gemma-2-9b-it": "google/gemma-2-9b-it",
        },
        "chutes": {
            # Chutes uses org/model format directly
            # Most models pass through as-is from their catalog
            # Keep the exact format from the catalog for proper routing
        },
        "google-vertex": {
            # Google Vertex AI models - simple names
            # Full resource names are constructed by the client
            # Gemini 2.5 models (newest)
<<<<<<< HEAD
            "gemini-2.5-flash-preview-09-2025": "gemini-2.5-flash-preview-09-2025",
            "gemini-2.5-flash": "gemini-2.5-flash",
            "gemini-2.5-flash-preview": "gemini-2.5-flash",
            "google/gemini-2.5-flash-preview-09-2025": "gemini-2.5-flash-preview-09-2025",
            "google/gemini-2.5-flash": "gemini-2.5-flash",
            "@google/models/gemini-2.5-flash-preview-09-2025": "gemini-2.5-flash-preview-09-2025",
            "@google/models/gemini-2.5-flash": "gemini-2.5-flash",
            "gemini-2.5-flash-lite": "gemini-2.5-flash-lite",
            "gemini-2.5-flash-lite-preview-06-17": "gemini-2.5-flash-lite",
            "google/gemini-2.5-flash-lite": "gemini-2.5-flash-lite",
            "@google/models/gemini-2.5-flash-lite": "gemini-2.5-flash-lite",
            "gemini-2.5-pro-preview-09-2025": "gemini-2.5-pro-preview-09-2025",
            "gemini-2.5-pro": "gemini-2.5-pro",
            "google/gemini-2.5-pro": "gemini-2.5-pro",
            "@google/models/gemini-2.5-pro": "gemini-2.5-pro",

=======
            # Flash Lite (stable and preview)
            # NOTE: Using preview version for now as stable version may not be available yet
            "gemini-2.5-flash-lite": GEMINI_2_5_FLASH_LITE_PREVIEW,
            "google/gemini-2.5-flash-lite": GEMINI_2_5_FLASH_LITE_PREVIEW,
            "@google/models/gemini-2.5-flash-lite": GEMINI_2_5_FLASH_LITE_PREVIEW,
            "gemini-2.5-flash-lite-preview-09-2025": GEMINI_2_5_FLASH_LITE_PREVIEW,
            "google/gemini-2.5-flash-lite-preview-09-2025": GEMINI_2_5_FLASH_LITE_PREVIEW,
            "@google/models/gemini-2.5-flash-lite-preview-09-2025": GEMINI_2_5_FLASH_LITE_PREVIEW,
            # Flash (preview)
            "gemini-2.5-flash-preview-09-2025": GEMINI_2_5_FLASH_PREVIEW,
            "gemini-2.5-flash": GEMINI_2_5_FLASH_PREVIEW,
            "gemini-2.5-flash-preview": GEMINI_2_5_FLASH_PREVIEW,
            "google/gemini-2.5-flash-preview-09-2025": GEMINI_2_5_FLASH_PREVIEW,
            "google/gemini-2.5-flash": GEMINI_2_5_FLASH_PREVIEW,
            "@google/models/gemini-2.5-flash-preview-09-2025": GEMINI_2_5_FLASH_PREVIEW,
            "@google/models/gemini-2.5-flash": GEMINI_2_5_FLASH_PREVIEW,
            "gemini-2.5-pro-preview-09-2025": GEMINI_2_5_PRO_PREVIEW,
            "gemini-2.5-pro": GEMINI_2_5_PRO_PREVIEW,
            "google/gemini-2.5-pro": GEMINI_2_5_PRO_PREVIEW,
            "@google/models/gemini-2.5-pro": GEMINI_2_5_PRO_PREVIEW,
>>>>>>> 4e59e16e
            # Gemini 2.0 models
            "gemini-2.0-flash": GEMINI_2_0_FLASH,
            "gemini-2.0-flash-thinking": "gemini-2.0-flash-thinking",
            "gemini-2.0-flash-001": "gemini-2.0-flash-001",
            "google/gemini-2.0-flash": GEMINI_2_0_FLASH,
            "@google/models/gemini-2.0-flash": GEMINI_2_0_FLASH,
            "gemini-2.0-pro": GEMINI_2_0_PRO,
            "gemini-2.0-pro-001": "gemini-2.0-pro-001",
            "google/gemini-2.0-pro": GEMINI_2_0_PRO,
            "@google/models/gemini-2.0-pro": GEMINI_2_0_PRO,
            # Gemini 1.5 models
            "gemini-1.5-pro": GEMINI_1_5_PRO,
            "gemini-1.5-pro-002": "gemini-1.5-pro-002",
            "google/gemini-1.5-pro": GEMINI_1_5_PRO,
            "@google/models/gemini-1.5-pro": GEMINI_1_5_PRO,
            "gemini-1.5-flash": GEMINI_1_5_FLASH,
            "gemini-1.5-flash-002": "gemini-1.5-flash-002",
            "google/gemini-1.5-flash": GEMINI_1_5_FLASH,
            "@google/models/gemini-1.5-flash": GEMINI_1_5_FLASH,
            # Gemini 1.0 models
            "gemini-1.0-pro": GEMINI_1_0_PRO,
            "gemini-1.0-pro-vision": "gemini-1.0-pro-vision",
            "google/gemini-1.0-pro": GEMINI_1_0_PRO,
            "@google/models/gemini-1.0-pro": GEMINI_1_0_PRO,
            # Aliases for convenience
            "gemini-2.0": GEMINI_2_0_FLASH,
            "gemini-1.5": GEMINI_1_5_PRO,
        },
        "vercel-ai-gateway": {
            # Vercel AI Gateway uses standard model identifiers
            # The gateway automatically routes requests to the appropriate provider
            # Using pass-through format - any model ID is supported
            # Minimal mappings to avoid conflicts with other providers during auto-detection
        },
        "aihubmix": {
            # AiHubMix uses OpenAI-compatible model identifiers
            # Pass-through format - any model ID is supported
            # Minimal mappings to avoid conflicts with other providers during auto-detection
        },
    }

    return mappings.get(provider, {})


def normalize_model_name(model_id: str) -> str:
    """
    Normalize model name for fuzzy matching.
    Handles common variations in model naming.
    """
    normalized = model_id.lower()

    # Remove org prefix if present
    if "/" in normalized:
        _, normalized = normalized.split("/", 1)

    # Normalize version numbers
    normalized = normalized.replace("v3p1", "v3")
    normalized = normalized.replace("v3.1", "v3")
    normalized = normalized.replace("3.3", "3p3")
    normalized = normalized.replace("3.1", "3p1")
    normalized = normalized.replace(".", "p")

    # Normalize separators
    normalized = normalized.replace("_", "-")

    # Remove common suffixes for matching
    for suffix in ["-instruct", "-chat", "-turbo", "-basic"]:
        if normalized.endswith(suffix):
            normalized = normalized[: -len(suffix)]

    return normalized


def get_simplified_model_id(native_id: str, provider: str) -> str:
    """
    Convert a native provider model ID back to simplified format.
    This is the reverse of transform_model_id.

    Args:
        native_id: The provider's native model ID
        provider: The provider name

    Returns:
        A simplified, user-friendly model ID

    Examples:
        Input: "accounts/fireworks/models/deepseek-v3p1", provider="fireworks"
        Output: "deepseek-ai/deepseek-v3"
    """

    # Get reverse mapping
    mapping = get_model_id_mapping(provider)
    reverse_mapping = {v: k for k, v in mapping.items() if "/" in k}  # Only keep ones with org

    if native_id in reverse_mapping:
        return reverse_mapping[native_id]

    # For Fireworks, try to construct a reasonable simplified version
    if provider == "fireworks" and native_id.startswith("accounts/fireworks/models/"):
        model_name = native_id.replace("accounts/fireworks/models/", "")

        # Try to guess the org based on model name
        if model_name.startswith("deepseek"):
            return f"deepseek-ai/{model_name.replace('p', '.')}"
        elif model_name.startswith("llama"):
            return f"meta-llama/{model_name}"
        elif model_name.startswith("qwen"):
            return f"qwen/{model_name}"
        elif model_name.startswith("kimi"):
            return f"moonshot-ai/{model_name}"
        elif model_name.startswith("glm"):
            return f"zhipu-ai/{model_name}"
        else:
            # Unknown org, just return the model name
            return model_name

    # Return as-is if no transformation found
    return native_id


def detect_provider_from_model_id(model_id: str) -> str | None:
    """
    Try to detect which provider a model belongs to based on its ID.

    Args:
        model_id: The model ID to analyze

    Returns:
        The detected provider name, or None if unable to detect
    """

    # Apply explicit overrides first
    normalized_id = (model_id or "").lower()
    normalized_base = normalized_id.split(":", 1)[0]
    override = MODEL_PROVIDER_OVERRIDES.get(normalized_base)
    if override:
        logger.info(f"Provider override for model '{model_id}': {override}")
        return override

    # Check if it's already in a provider-specific format
    if model_id.startswith("accounts/fireworks/models/"):
        return "fireworks"

    # Check for Google Vertex AI models first (before Portkey check)
    if model_id.startswith("projects/") and "/models/" in model_id:
        return "google-vertex"
    if model_id.startswith("@google/models/") and any(
        pattern in model_id.lower()
        for pattern in ["gemini-2.5", "gemini-2.0", "gemini-1.5", "gemini-1.0"]
    ):
        # Patterns like "@google/models/gemini-2.5-flash"
        return "google-vertex"
    if (
        any(
            pattern in model_id.lower()
            for pattern in ["gemini-2.5", "gemini-2.0", "gemini-1.5", "gemini-1.0"]
        )
        and "/" not in model_id
    ):
        # Simple patterns like "gemini-2.5-flash", "gemini-2.0-flash" or "gemini-1.5-pro"
        return "google-vertex"
    if model_id.startswith("google/") and "gemini" in model_id.lower():
        # Patterns like "google/gemini-2.5-flash"
        return "google-vertex"

    # Portkey format is @org/model (must have / to be valid)
    if model_id.startswith("@") and "/" in model_id:
        # Only Portkey if not a Google format
        if not model_id.startswith("@google/models/"):
            return "portkey"

    # Check all mappings to see if this model exists
    for provider in [
        "fireworks",
        "openrouter",
        "featherless",
        "together",
        "portkey",
        "huggingface",
        "hug",
        "chutes",
        "google-vertex",
        "vercel-ai-gateway",
        "aihubmix",
        "near",
        "fal",
    ]:
        mapping = get_model_id_mapping(provider)
        if model_id in mapping:
            logger.info(f"Detected provider '{provider}' for model '{model_id}'")
            return provider

        # Also check the values (native formats)
        if model_id in mapping.values():
            logger.info(f"Detected provider '{provider}' for native model '{model_id}'")
            return provider

    # Check by model patterns
    if "/" in model_id:
        org, model_name = model_id.split("/", 1)

        # Google Vertex models (e.g., "google/gemini-2.0-flash")
        if org == "google":
            return "google-vertex"

        # Near AI models (e.g., "near/deepseek-chat-v3-0324")
        if org == "near":
            return "near"

        # OpenRouter models (e.g., "openrouter/auto")
        if org == "openrouter":
            return "openrouter"

        # DeepSeek models are primarily on Fireworks in this system
        if org == "deepseek-ai" and "deepseek" in model_name.lower():
            return "fireworks"

        # OpenAI models go to OpenRouter
        if org == "openai":
            return "openrouter"

        # Anthropic models go to OpenRouter
        if org == "anthropic":
            return "openrouter"

        # Fal.ai models (e.g., "fal-ai/stable-diffusion-v15", "minimax/video-01")
        if org == "fal-ai" or org in [
            "fal",
            "minimax",
            "stabilityai",
            "hunyuan3d",
            "meshy",
            "tripo3d",
        ]:
            return "fal"

    logger.debug(f"Could not detect provider for model '{model_id}'")
    return None<|MERGE_RESOLUTION|>--- conflicted
+++ resolved
@@ -287,24 +287,6 @@
             # Google Vertex AI models - simple names
             # Full resource names are constructed by the client
             # Gemini 2.5 models (newest)
-<<<<<<< HEAD
-            "gemini-2.5-flash-preview-09-2025": "gemini-2.5-flash-preview-09-2025",
-            "gemini-2.5-flash": "gemini-2.5-flash",
-            "gemini-2.5-flash-preview": "gemini-2.5-flash",
-            "google/gemini-2.5-flash-preview-09-2025": "gemini-2.5-flash-preview-09-2025",
-            "google/gemini-2.5-flash": "gemini-2.5-flash",
-            "@google/models/gemini-2.5-flash-preview-09-2025": "gemini-2.5-flash-preview-09-2025",
-            "@google/models/gemini-2.5-flash": "gemini-2.5-flash",
-            "gemini-2.5-flash-lite": "gemini-2.5-flash-lite",
-            "gemini-2.5-flash-lite-preview-06-17": "gemini-2.5-flash-lite",
-            "google/gemini-2.5-flash-lite": "gemini-2.5-flash-lite",
-            "@google/models/gemini-2.5-flash-lite": "gemini-2.5-flash-lite",
-            "gemini-2.5-pro-preview-09-2025": "gemini-2.5-pro-preview-09-2025",
-            "gemini-2.5-pro": "gemini-2.5-pro",
-            "google/gemini-2.5-pro": "gemini-2.5-pro",
-            "@google/models/gemini-2.5-pro": "gemini-2.5-pro",
-
-=======
             # Flash Lite (stable and preview)
             # NOTE: Using preview version for now as stable version may not be available yet
             "gemini-2.5-flash-lite": GEMINI_2_5_FLASH_LITE_PREVIEW,
@@ -321,11 +303,11 @@
             "google/gemini-2.5-flash": GEMINI_2_5_FLASH_PREVIEW,
             "@google/models/gemini-2.5-flash-preview-09-2025": GEMINI_2_5_FLASH_PREVIEW,
             "@google/models/gemini-2.5-flash": GEMINI_2_5_FLASH_PREVIEW,
+            # Pro (preview)
             "gemini-2.5-pro-preview-09-2025": GEMINI_2_5_PRO_PREVIEW,
             "gemini-2.5-pro": GEMINI_2_5_PRO_PREVIEW,
             "google/gemini-2.5-pro": GEMINI_2_5_PRO_PREVIEW,
             "@google/models/gemini-2.5-pro": GEMINI_2_5_PRO_PREVIEW,
->>>>>>> 4e59e16e
             # Gemini 2.0 models
             "gemini-2.0-flash": GEMINI_2_0_FLASH,
             "gemini-2.0-flash-thinking": "gemini-2.0-flash-thinking",
