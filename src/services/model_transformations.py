"""
Model ID transformation logic for supporting multiple input formats.
Converts simplified "{org}/{model}" format to provider-specific formats.

This module handles transformations between user-friendly model IDs
(like "deepseek-ai/deepseek-v3") and provider-specific formats
(like "accounts/fireworks/models/deepseek-v3p1").
"""

import logging

logger = logging.getLogger(__name__)

MODEL_PROVIDER_OVERRIDES = {
    "katanemo/arch-router-1.5b": "huggingface",
}

# Gemini model name constants to reduce duplication
GEMINI_2_5_FLASH_LITE_PREVIEW = "gemini-2.5-flash-lite-preview-09-2025"
GEMINI_2_5_FLASH_PREVIEW = "gemini-2.5-flash-preview-09-2025"
GEMINI_2_5_PRO_PREVIEW = "gemini-2.5-pro-preview-09-2025"
GEMINI_2_0_FLASH = "gemini-2.0-flash"
GEMINI_2_0_PRO = "gemini-2.0-pro"
GEMINI_1_5_PRO = "gemini-1.5-pro"
GEMINI_1_5_FLASH = "gemini-1.5-flash"
GEMINI_1_0_PRO = "gemini-1.0-pro"

# Claude model name constants to reduce duplication
CLAUDE_SONNET_4_5 = "anthropic/claude-sonnet-4.5"


def transform_model_id(model_id: str, provider: str) -> str:
    """
    Transform model ID from simplified format to provider-specific format.

    NOTE: All model IDs are normalized to lowercase before being sent to providers
    to ensure compatibility. Fireworks requires lowercase, while other providers
    are case-insensitive, so lowercase works universally.

    Args:
        model_id: The input model ID (e.g., "deepseek-ai/deepseek-v3")
        provider: The target provider (e.g., "fireworks", "openrouter")

    Returns:
        The transformed model ID suitable for the provider's API (always lowercase)

    Examples:
        Input: "deepseek-ai/DeepSeek-V3", provider="fireworks"
        Output: "accounts/fireworks/models/deepseek-v3p1"

        Input: "meta-llama/Llama-3.3-70B", provider="fireworks"
        Output: "accounts/fireworks/models/llama-v3p3-70b-instruct"

        Input: "OpenAI/GPT-4", provider="openrouter"
        Output: "openai/gpt-4"
    """

    # Normalize input to lowercase for case-insensitive matching
    # Store original for logging
    original_model_id = model_id
    model_id = model_id.lower()

    if original_model_id != model_id:
        logger.debug(f"Normalized model ID to lowercase: '{original_model_id}' -> '{model_id}'")

    # If already in full Fireworks path format, return as-is (already lowercase)
    if model_id.startswith("accounts/fireworks/models/"):
        logger.debug(f"Model ID already in Fireworks format: {model_id}")
        return model_id

    # If already has Portkey @ prefix, return as-is (already lowercase)
    # EXCEPT for Google Vertex AI models which may use @google/models/ format
    if model_id.startswith("@") and not model_id.startswith("@google/models/"):
        logger.debug(f"Model ID already in Portkey format: {model_id}")
        return model_id

    provider_lower = provider.lower()

    # Special handling for OpenRouter: strip 'openrouter/' prefix if present
    # EXCEPT for openrouter/auto which needs to keep the prefix
    if provider_lower == "openrouter" and model_id.startswith("openrouter/"):
        # Don't strip the prefix from openrouter/auto - it needs the full ID
        if model_id != "openrouter/auto":
            stripped = model_id[len("openrouter/") :]
            logger.info(
                f"Stripped 'openrouter/' prefix: '{model_id}' -> '{stripped}' for OpenRouter"
            )
            model_id = stripped
        else:
            logger.info("Preserving 'openrouter/auto' - this model requires the full ID")

    # Special handling for Near: strip 'near/' prefix if present
    if provider_lower == "near" and model_id.startswith("near/"):
        stripped = model_id[len("near/") :]
        logger.info(f"Stripped 'near/' prefix: '{model_id}' -> '{stripped}' for Near")
        model_id = stripped

    # Get the mapping for this provider
    mapping = get_model_id_mapping(provider_lower)

    # Check direct mapping first
    if model_id in mapping:
        transformed = mapping[model_id]
        logger.info(f"Transformed '{model_id}' to '{transformed}' for {provider}")
        return transformed

    # Check for partial matches (e.g., without org prefix)
    if "/" in model_id:
        _, model_name = model_id.split("/", 1)
        # Try without org prefix
        if model_name in mapping:
            transformed = mapping[model_name]
            logger.info(
                f"Transformed '{model_id}' to '{transformed}' for {provider} (matched by model name)"
            )
            return transformed

    # Check fuzzy matching for version variations
    normalized = normalize_model_name(model_id)
    for incoming, native in mapping.items():
        if normalize_model_name(incoming) == normalized:
            logger.info(f"Transformed '{model_id}' to '{native}' for {provider} (fuzzy match)")
            return native

    # Special handling for Fireworks - try to construct the path
    if provider_lower == "fireworks" and "/" in model_id:
        # For unknown models, try constructing the Fireworks path
        org, model_name = model_id.split("/", 1)
        # Convert common patterns
        model_name_fixed = model_name.replace(".", "p")  # v3.1 -> v3p1
        constructed = f"accounts/fireworks/models/{model_name_fixed}"
        logger.warning(f"No mapping for '{model_id}', constructed: '{constructed}'")
        return constructed

    # If no transformation needed or found, return original
    logger.debug(f"No transformation for '{model_id}' with provider {provider}")
    return model_id


def get_model_id_mapping(provider: str) -> dict[str, str]:
    """
    Get simplified -> native format mapping for a specific provider.
    This maps user-friendly input to what the provider API expects.
    """

    mappings = {
        "fireworks": {
            # Full format with org
            "deepseek-ai/deepseek-v3": "accounts/fireworks/models/deepseek-v3p1",
            "deepseek-ai/deepseek-v3.1": "accounts/fireworks/models/deepseek-v3p1",
            "deepseek-ai/deepseek-v3p1": "accounts/fireworks/models/deepseek-v3p1",
            "deepseek-ai/deepseek-r1": "accounts/fireworks/models/deepseek-r1-0528",
            # Llama models
            "meta-llama/llama-3.3-70b": "accounts/fireworks/models/llama-v3p3-70b-instruct",
            "meta-llama/llama-3.3-70b-instruct": "accounts/fireworks/models/llama-v3p3-70b-instruct",
            "meta-llama/llama-3.1-70b": "accounts/fireworks/models/llama-v3p1-70b-instruct",
            "meta-llama/llama-3.1-70b-instruct": "accounts/fireworks/models/llama-v3p1-70b-instruct",
            "meta-llama/llama-3.1-8b": "accounts/fireworks/models/llama-v3p1-8b-instruct",
            "meta-llama/llama-3.1-8b-instruct": "accounts/fireworks/models/llama-v3p1-8b-instruct",
            "meta-llama/llama-4-scout": "accounts/fireworks/models/llama4-scout-instruct-basic",
            "meta-llama/llama-4-maverick": "accounts/fireworks/models/llama4-maverick-instruct-basic",
            # Without org prefix (common shortcuts)
            "deepseek-v3": "accounts/fireworks/models/deepseek-v3p1",
            "deepseek-v3.1": "accounts/fireworks/models/deepseek-v3p1",
            "deepseek-v3p1": "accounts/fireworks/models/deepseek-v3p1",
            "deepseek-r1": "accounts/fireworks/models/deepseek-r1-0528",
            "llama-3.3-70b": "accounts/fireworks/models/llama-v3p3-70b-instruct",
            "llama-3.1-70b": "accounts/fireworks/models/llama-v3p1-70b-instruct",
            "llama-3.1-8b": "accounts/fireworks/models/llama-v3p1-8b-instruct",
            # Qwen models
            "qwen/qwen-2.5-32b": "accounts/fireworks/models/qwen2p5-vl-32b-instruct",
            "qwen/qwen-3-235b": "accounts/fireworks/models/qwen3-235b-a22b",
            "qwen/qwen-3-235b-instruct": "accounts/fireworks/models/qwen3-235b-a22b-instruct-2507",
            "qwen/qwen-3-235b-thinking": "accounts/fireworks/models/qwen3-235b-a22b-thinking-2507",
            "qwen/qwen-3-30b-thinking": "accounts/fireworks/models/qwen3-30b-a3b-thinking-2507",
            "qwen/qwen-3-coder-480b": "accounts/fireworks/models/qwen3-coder-480b-a35b-instruct",
            # Other models
            "moonshot-ai/kimi-k2": "accounts/fireworks/models/kimi-k2-instruct",
            "moonshot-ai/kimi-k2-instruct": "accounts/fireworks/models/kimi-k2-instruct",
            "zhipu-ai/glm-4.5": "accounts/fireworks/models/glm-4p5",
            "gpt-oss/gpt-120b": "accounts/fireworks/models/gpt-oss-120b",
            "gpt-oss/gpt-20b": "accounts/fireworks/models/gpt-oss-20b",
        },
        "openrouter": {
            # OpenRouter already uses org/model format, so mostly pass-through
            # But support common variations
            "openai/gpt-4": "openai/gpt-4",
            "openai/gpt-4-turbo": "openai/gpt-4-turbo",
            "openai/gpt-3.5-turbo": "openai/gpt-3.5-turbo",
            # Claude 3 models
            "anthropic/claude-3-opus": "anthropic/claude-3-opus-20240229",
            "anthropic/claude-3-sonnet": "anthropic/claude-3-sonnet-20240229",
            "anthropic/claude-3-haiku": "anthropic/claude-3-haiku-20240307",
            # Claude Sonnet 4.5 - support multiple input formats
            "claude-sonnet-4-5-20250929": CLAUDE_SONNET_4_5,
            "anthropic/claude-sonnet-4.5": CLAUDE_SONNET_4_5,
            "anthropic/claude-4.5-sonnet": CLAUDE_SONNET_4_5,
            "anthropic/claude-4.5-sonnet-20250929": CLAUDE_SONNET_4_5,
            "claude-sonnet-4.5": CLAUDE_SONNET_4_5,
            # Other models
            "meta-llama/llama-3.1-70b": "meta-llama/llama-3.1-70b-instruct",
            "deepseek-ai/deepseek-v3": "deepseek/deepseek-chat",
        },
        "featherless": {
            # Featherless uses direct provider/model format
            # Most pass through directly
            "deepseek-ai/deepseek-v3": "deepseek-ai/DeepSeek-V3",
            "meta-llama/llama-3.3-70b": "meta-llama/Llama-3.3-70B-Instruct",
            "meta-llama/llama-3.1-70b": "meta-llama/Meta-Llama-3.1-70B-Instruct",
        },
        "together": {
            # Together AI uses specific naming
            "meta-llama/llama-3.3-70b": "meta-llama/Llama-3.3-70B-Instruct",
            "meta-llama/llama-3.1-70b": "meta-llama/Meta-Llama-3.1-70B-Instruct-Turbo",
            "deepseek-ai/deepseek-v3": "deepseek-ai/DeepSeek-V3",
        },
        "portkey": {
            # Portkey uses @ prefix
            "openai/gpt-4": "@openai/gpt-4",
            "anthropic/claude-3-opus": "@anthropic/claude-3-opus-20240229",
        },
        "huggingface": {
            # HuggingFace uses org/model format directly
            # Most models pass through as-is, but we map common variations
            "meta-llama/llama-3.3-70b": "meta-llama/Llama-3.3-70B-Instruct",
            "meta-llama/llama-3.3-70b-instruct": "meta-llama/Llama-3.3-70B-Instruct",
            "meta-llama/llama-3.1-70b": "meta-llama/Meta-Llama-3.1-70B-Instruct",
            "meta-llama/llama-3.1-70b-instruct": "meta-llama/Meta-Llama-3.1-70B-Instruct",
            "meta-llama/llama-3.1-8b": "meta-llama/Meta-Llama-3.1-8B-Instruct",
            "meta-llama/llama-3.1-8b-instruct": "meta-llama/Meta-Llama-3.1-8B-Instruct",
            # DeepSeek models
            "deepseek-ai/deepseek-v3": "deepseek-ai/DeepSeek-V3",
            "deepseek-ai/deepseek-r1": "deepseek-ai/DeepSeek-R1",
            # Qwen models
            "qwen/qwen-2.5-72b": "Qwen/Qwen2.5-72B-Instruct",
            "qwen/qwen-2.5-72b-instruct": "Qwen/Qwen2.5-72B-Instruct",
            "qwen/qwen-2.5-7b": "Qwen/Qwen2.5-7B-Instruct",
            "qwen/qwen-2.5-7b-instruct": "Qwen/Qwen2.5-7B-Instruct",
            # Mistral models
            "mistralai/mistral-7b": "mistralai/Mistral-7B-Instruct-v0.3",
            "mistralai/mistral-7b-instruct": "mistralai/Mistral-7B-Instruct-v0.3",
            "mistralai/mixtral-8x7b": "mistralai/Mixtral-8x7B-Instruct-v0.1",
            "mistralai/mixtral-8x7b-instruct": "mistralai/Mixtral-8x7B-Instruct-v0.1",
            # Microsoft models
            "microsoft/phi-3": "microsoft/Phi-3-medium-4k-instruct",
            "microsoft/phi-3-medium": "microsoft/Phi-3-medium-4k-instruct",
            # Google models
            "google/gemma-2-9b": "google/gemma-2-9b-it",
            "google/gemma-2-9b-it": "google/gemma-2-9b-it",
        },
        "hug": {
            # Alias for huggingface - use same mappings
            # HuggingFace uses org/model format directly
            # Most models pass through as-is, but we map common variations
            "meta-llama/llama-3.3-70b": "meta-llama/Llama-3.3-70B-Instruct",
            "meta-llama/llama-3.3-70b-instruct": "meta-llama/Llama-3.3-70B-Instruct",
            "meta-llama/llama-3.1-70b": "meta-llama/Meta-Llama-3.1-70B-Instruct",
            "meta-llama/llama-3.1-70b-instruct": "meta-llama/Meta-Llama-3.1-70B-Instruct",
            "meta-llama/llama-3.1-8b": "meta-llama/Meta-Llama-3.1-8B-Instruct",
            "meta-llama/llama-3.1-8b-instruct": "meta-llama/Meta-Llama-3.1-8B-Instruct",
            # DeepSeek models
            "deepseek-ai/deepseek-v3": "deepseek-ai/DeepSeek-V3",
            "deepseek-ai/deepseek-r1": "deepseek-ai/DeepSeek-R1",
            # Qwen models
            "qwen/qwen-2.5-72b": "Qwen/Qwen2.5-72B-Instruct",
            "qwen/qwen-2.5-72b-instruct": "Qwen/Qwen2.5-72B-Instruct",
            "qwen/qwen-2.5-7b": "Qwen/Qwen2.5-7B-Instruct",
            "qwen/qwen-2.5-7b-instruct": "Qwen/Qwen2.5-7B-Instruct",
            # Mistral models
            "mistralai/mistral-7b": "mistralai/Mistral-7B-Instruct-v0.3",
            "mistralai/mistral-7b-instruct": "mistralai/Mistral-7B-Instruct-v0.3",
            "mistralai/mixtral-8x7b": "mistralai/Mixtral-8x7B-Instruct-v0.1",
            "mistralai/mixtral-8x7b-instruct": "mistralai/Mixtral-8x7B-Instruct-v0.1",
            # Microsoft models
            "microsoft/phi-3": "microsoft/Phi-3-medium-4k-instruct",
            "microsoft/phi-3-medium": "microsoft/Phi-3-medium-4k-instruct",
            # Google models
            "google/gemma-2-9b": "google/gemma-2-9b-it",
            "google/gemma-2-9b-it": "google/gemma-2-9b-it",
        },
        "chutes": {
            # Chutes uses org/model format directly
            # Most models pass through as-is from their catalog
            # Keep the exact format from the catalog for proper routing
        },
        "google-vertex": {
            # Google Vertex AI models - simple names
            # Full resource names are constructed by the client
<<<<<<< HEAD
            # Gemini 2.5 models (newest)
            # Flash Lite (stable GA version - use stable by default)
            "gemini-2.5-flash-lite": "gemini-2.5-flash-lite",  # Use stable GA version
            "google/gemini-2.5-flash-lite": "gemini-2.5-flash-lite",
            "@google/models/gemini-2.5-flash-lite": "gemini-2.5-flash-lite",
            # Preview version (only if explicitly requested)
=======
            # Gemini 2.5 models (preview)
            "gemini-2.5-flash-lite": GEMINI_2_5_FLASH_LITE_PREVIEW,
>>>>>>> b1c75a89
            "gemini-2.5-flash-lite-preview-09-2025": GEMINI_2_5_FLASH_LITE_PREVIEW,
            "google/gemini-2.5-flash-lite": GEMINI_2_5_FLASH_LITE_PREVIEW,
            "google/gemini-2.5-flash-lite-preview-09-2025": GEMINI_2_5_FLASH_LITE_PREVIEW,
            "@google/models/gemini-2.5-flash-lite": GEMINI_2_5_FLASH_LITE_PREVIEW,
            "@google/models/gemini-2.5-flash-lite-preview-09-2025": GEMINI_2_5_FLASH_LITE_PREVIEW,
            # Gemini 2.5 flash models
            "gemini-2.5-flash": GEMINI_2_5_FLASH_PREVIEW,
            "gemini-2.5-flash-preview-09-2025": GEMINI_2_5_FLASH_PREVIEW,
            "gemini-2.5-flash-preview": GEMINI_2_5_FLASH_PREVIEW,
            "google/gemini-2.5-flash": GEMINI_2_5_FLASH_PREVIEW,
            "google/gemini-2.5-flash-preview-09-2025": GEMINI_2_5_FLASH_PREVIEW,
            "@google/models/gemini-2.5-flash": GEMINI_2_5_FLASH_PREVIEW,
<<<<<<< HEAD
            # Pro (use stable GA version by default)
            "gemini-2.5-pro": "gemini-2.5-pro",  # Use stable GA version
            "google/gemini-2.5-pro": "gemini-2.5-pro",
            "@google/models/gemini-2.5-pro": "gemini-2.5-pro",
            # Preview version (only if explicitly requested)
            "gemini-2.5-pro-preview-09-2025": GEMINI_2_5_PRO_PREVIEW,
            # Gemini 2.0 models
=======
            "@google/models/gemini-2.5-flash-preview-09-2025": GEMINI_2_5_FLASH_PREVIEW,
            # Gemini 2.5 pro models
            "gemini-2.5-pro": GEMINI_2_5_PRO_PREVIEW,
            "gemini-2.5-pro-preview-09-2025": GEMINI_2_5_PRO_PREVIEW,
            "google/gemini-2.5-pro": GEMINI_2_5_PRO_PREVIEW,
            "@google/models/gemini-2.5-pro": GEMINI_2_5_PRO_PREVIEW,
            # Gemini 2.0 models (stable versions)
>>>>>>> b1c75a89
            "gemini-2.0-flash": GEMINI_2_0_FLASH,
            "gemini-2.0-flash-thinking": "gemini-2.0-flash-thinking",
            "gemini-2.0-flash-001": "gemini-2.0-flash-001",
            "google/gemini-2.0-flash": GEMINI_2_0_FLASH,
            "@google/models/gemini-2.0-flash": GEMINI_2_0_FLASH,
            "gemini-2.0-pro": GEMINI_2_0_PRO,
            "gemini-2.0-pro-001": "gemini-2.0-pro-001",
            "google/gemini-2.0-pro": GEMINI_2_0_PRO,
            "@google/models/gemini-2.0-pro": GEMINI_2_0_PRO,
            # Gemini 1.5 models
            "gemini-1.5-pro": GEMINI_1_5_PRO,
            "gemini-1.5-pro-002": "gemini-1.5-pro-002",
            "google/gemini-1.5-pro": GEMINI_1_5_PRO,
            "@google/models/gemini-1.5-pro": GEMINI_1_5_PRO,
            "gemini-1.5-flash": GEMINI_1_5_FLASH,
            "gemini-1.5-flash-002": "gemini-1.5-flash-002",
            "google/gemini-1.5-flash": GEMINI_1_5_FLASH,
            "@google/models/gemini-1.5-flash": GEMINI_1_5_FLASH,
            # Gemini 1.0 models
            "gemini-1.0-pro": GEMINI_1_0_PRO,
            "gemini-1.0-pro-vision": "gemini-1.0-pro-vision",
            "google/gemini-1.0-pro": GEMINI_1_0_PRO,
            "@google/models/gemini-1.0-pro": GEMINI_1_0_PRO,
            # Aliases for convenience
            "gemini-2.0": GEMINI_2_0_FLASH,
            "gemini-1.5": GEMINI_1_5_PRO,
        },
        "vercel-ai-gateway": {
            # Vercel AI Gateway uses standard model identifiers
            # The gateway automatically routes requests to the appropriate provider
            # Using pass-through format - any model ID is supported
            # Minimal mappings to avoid conflicts with other providers during auto-detection
        },
        "aihubmix": {
            # AiHubMix uses OpenAI-compatible model identifiers
            # Pass-through format - any model ID is supported
            # Minimal mappings to avoid conflicts with other providers during auto-detection
        },
        "anannas": {
            # Anannas uses OpenAI-compatible model identifiers
            # Pass-through format - any model ID is supported
            # Minimal mappings to avoid conflicts with other providers during auto-detection
        },
        "near": {
            # Near AI uses simple model names without org prefixes
            # Maps org/model format to simple model names
            "deepseek-ai/deepseek-v3": "deepseek-v3",
            "meta-llama/llama-3-70b": "llama-3-70b",
            "meta-llama/llama-3.1-70b": "llama-3.1-70b",
            "qwen/qwen-2-72b": "qwen-2-72b",
            "gpt-oss/gpt-oss-120b": "gpt-oss-120b",
            # Also support without org prefix (pass-through)
            "deepseek-v3": "deepseek-v3",
            "llama-3-70b": "llama-3-70b",
            "llama-3.1-70b": "llama-3.1-70b",
            "qwen-2-72b": "qwen-2-72b",
            "gpt-oss-120b": "gpt-oss-120b",
        },
    }

    return mappings.get(provider, {})


def normalize_model_name(model_id: str) -> str:
    """
    Normalize model name for fuzzy matching.
    Handles common variations in model naming.
    """
    normalized = model_id.lower()

    # Remove org prefix if present
    if "/" in normalized:
        _, normalized = normalized.split("/", 1)

    # Normalize version numbers
    normalized = normalized.replace("v3p1", "v3")
    normalized = normalized.replace("v3.1", "v3")
    normalized = normalized.replace("3.3", "3p3")
    normalized = normalized.replace("3.1", "3p1")
    normalized = normalized.replace(".", "p")

    # Normalize separators
    normalized = normalized.replace("_", "-")

    # Remove common suffixes for matching
    for suffix in ["-instruct", "-chat", "-turbo", "-basic"]:
        if normalized.endswith(suffix):
            normalized = normalized[: -len(suffix)]

    return normalized


def get_simplified_model_id(native_id: str, provider: str) -> str:
    """
    Convert a native provider model ID back to simplified format.
    This is the reverse of transform_model_id.

    Args:
        native_id: The provider's native model ID
        provider: The provider name

    Returns:
        A simplified, user-friendly model ID

    Examples:
        Input: "accounts/fireworks/models/deepseek-v3p1", provider="fireworks"
        Output: "deepseek-ai/deepseek-v3"
    """

    # Get reverse mapping
    mapping = get_model_id_mapping(provider)
    reverse_mapping = {v: k for k, v in mapping.items() if "/" in k}  # Only keep ones with org

    if native_id in reverse_mapping:
        return reverse_mapping[native_id]

    # For Fireworks, try to construct a reasonable simplified version
    if provider == "fireworks" and native_id.startswith("accounts/fireworks/models/"):
        model_name = native_id.replace("accounts/fireworks/models/", "")

        # Try to guess the org based on model name
        if model_name.startswith("deepseek"):
            return f"deepseek-ai/{model_name.replace('p', '.')}"
        elif model_name.startswith("llama"):
            return f"meta-llama/{model_name}"
        elif model_name.startswith("qwen"):
            return f"qwen/{model_name}"
        elif model_name.startswith("kimi"):
            return f"moonshot-ai/{model_name}"
        elif model_name.startswith("glm"):
            return f"zhipu-ai/{model_name}"
        else:
            # Unknown org, just return the model name
            return model_name

    # Return as-is if no transformation found
    return native_id


def detect_provider_from_model_id(model_id: str) -> str | None:
    """
    Try to detect which provider a model belongs to based on its ID.

    Args:
        model_id: The model ID to analyze

    Returns:
        The detected provider name, or None if unable to detect
    """

    # Apply explicit overrides first
    normalized_id = (model_id or "").lower()
    normalized_base = normalized_id.split(":", 1)[0]
    override = MODEL_PROVIDER_OVERRIDES.get(normalized_base)
    if override:
        logger.info(f"Provider override for model '{model_id}': {override}")
        return override

    # Check if it's already in a provider-specific format
    if model_id.startswith("accounts/fireworks/models/"):
        return "fireworks"

    # Check for Google Vertex AI models first (before Portkey check)
    if model_id.startswith("projects/") and "/models/" in model_id:
        return "google-vertex"
    if model_id.startswith("@google/models/") and any(
        pattern in model_id.lower()
        for pattern in ["gemini-2.5", "gemini-2.0", "gemini-1.5", "gemini-1.0"]
    ):
        # Patterns like "@google/models/gemini-2.5-flash"
        return "google-vertex"
    if (
        any(
            pattern in model_id.lower()
            for pattern in ["gemini-2.5", "gemini-2.0", "gemini-1.5", "gemini-1.0"]
        )
        and "/" not in model_id
    ):
        # Simple patterns like "gemini-2.5-flash", "gemini-2.0-flash" or "gemini-1.5-pro"
        return "google-vertex"
    if model_id.startswith("google/") and "gemini" in model_id.lower():
        # Patterns like "google/gemini-2.5-flash"
        return "google-vertex"

    # Portkey format is @org/model (must have / to be valid)
    if model_id.startswith("@") and "/" in model_id:
        # Only Portkey if not a Google format
        if not model_id.startswith("@google/models/"):
            return "portkey"

    # Check all mappings to see if this model exists
    for provider in [
        "fireworks",
        "openrouter",
        "featherless",
        "together",
        "portkey",
        "huggingface",
        "hug",
        "chutes",
        "google-vertex",
        "vercel-ai-gateway",
        "aihubmix",
        "anannas",
        "near",
        "fal",
    ]:
        mapping = get_model_id_mapping(provider)
        if model_id in mapping:
            logger.info(f"Detected provider '{provider}' for model '{model_id}'")
            return provider

        # Also check the values (native formats)
        if model_id in mapping.values():
            logger.info(f"Detected provider '{provider}' for native model '{model_id}'")
            return provider

    # Check by model patterns
    if "/" in model_id:
        org, model_name = model_id.split("/", 1)

        # Google Vertex models (e.g., "google/gemini-2.0-flash")
        if org == "google":
            return "google-vertex"

        # Near AI models (e.g., "near/deepseek-chat-v3-0324")
        if org == "near":
            return "near"

        # Anannas models (e.g., "anannas/openai/gpt-4o")
        if org == "anannas":
            return "anannas"

        # OpenRouter models (e.g., "openrouter/auto")
        if org == "openrouter":
            return "openrouter"

        # DeepSeek models are primarily on Fireworks in this system
        if org == "deepseek-ai" and "deepseek" in model_name.lower():
            return "fireworks"

        # OpenAI models go to OpenRouter
        if org == "openai":
            return "openrouter"

        # Anthropic models go to OpenRouter
        if org == "anthropic":
            return "openrouter"

        # Fal.ai models (e.g., "fal-ai/stable-diffusion-v15", "minimax/video-01")
        if org == "fal-ai" or org in [
            "fal",
            "minimax",
            "stabilityai",
            "hunyuan3d",
            "meshy",
            "tripo3d",
        ]:
            return "fal"

    logger.debug(f"Could not detect provider for model '{model_id}'")
    return None<|MERGE_RESOLUTION|>--- conflicted
+++ resolved
@@ -286,21 +286,14 @@
         "google-vertex": {
             # Google Vertex AI models - simple names
             # Full resource names are constructed by the client
-<<<<<<< HEAD
             # Gemini 2.5 models (newest)
             # Flash Lite (stable GA version - use stable by default)
             "gemini-2.5-flash-lite": "gemini-2.5-flash-lite",  # Use stable GA version
             "google/gemini-2.5-flash-lite": "gemini-2.5-flash-lite",
             "@google/models/gemini-2.5-flash-lite": "gemini-2.5-flash-lite",
             # Preview version (only if explicitly requested)
-=======
-            # Gemini 2.5 models (preview)
-            "gemini-2.5-flash-lite": GEMINI_2_5_FLASH_LITE_PREVIEW,
->>>>>>> b1c75a89
             "gemini-2.5-flash-lite-preview-09-2025": GEMINI_2_5_FLASH_LITE_PREVIEW,
-            "google/gemini-2.5-flash-lite": GEMINI_2_5_FLASH_LITE_PREVIEW,
             "google/gemini-2.5-flash-lite-preview-09-2025": GEMINI_2_5_FLASH_LITE_PREVIEW,
-            "@google/models/gemini-2.5-flash-lite": GEMINI_2_5_FLASH_LITE_PREVIEW,
             "@google/models/gemini-2.5-flash-lite-preview-09-2025": GEMINI_2_5_FLASH_LITE_PREVIEW,
             # Gemini 2.5 flash models
             "gemini-2.5-flash": GEMINI_2_5_FLASH_PREVIEW,
@@ -309,23 +302,16 @@
             "google/gemini-2.5-flash": GEMINI_2_5_FLASH_PREVIEW,
             "google/gemini-2.5-flash-preview-09-2025": GEMINI_2_5_FLASH_PREVIEW,
             "@google/models/gemini-2.5-flash": GEMINI_2_5_FLASH_PREVIEW,
-<<<<<<< HEAD
+            "@google/models/gemini-2.5-flash-preview-09-2025": GEMINI_2_5_FLASH_PREVIEW,
             # Pro (use stable GA version by default)
             "gemini-2.5-pro": "gemini-2.5-pro",  # Use stable GA version
             "google/gemini-2.5-pro": "gemini-2.5-pro",
             "@google/models/gemini-2.5-pro": "gemini-2.5-pro",
             # Preview version (only if explicitly requested)
             "gemini-2.5-pro-preview-09-2025": GEMINI_2_5_PRO_PREVIEW,
-            # Gemini 2.0 models
-=======
-            "@google/models/gemini-2.5-flash-preview-09-2025": GEMINI_2_5_FLASH_PREVIEW,
-            # Gemini 2.5 pro models
-            "gemini-2.5-pro": GEMINI_2_5_PRO_PREVIEW,
-            "gemini-2.5-pro-preview-09-2025": GEMINI_2_5_PRO_PREVIEW,
-            "google/gemini-2.5-pro": GEMINI_2_5_PRO_PREVIEW,
-            "@google/models/gemini-2.5-pro": GEMINI_2_5_PRO_PREVIEW,
+            "google/gemini-2.5-pro-preview-09-2025": GEMINI_2_5_PRO_PREVIEW,
+            "@google/models/gemini-2.5-pro-preview-09-2025": GEMINI_2_5_PRO_PREVIEW,
             # Gemini 2.0 models (stable versions)
->>>>>>> b1c75a89
             "gemini-2.0-flash": GEMINI_2_0_FLASH,
             "gemini-2.0-flash-thinking": "gemini-2.0-flash-thinking",
             "gemini-2.0-flash-001": "gemini-2.0-flash-001",
