"""
Model ID transformation logic for supporting multiple input formats.
Converts simplified "{org}/{model}" format to provider-specific formats.

This module handles transformations between user-friendly model IDs
(like "deepseek-ai/deepseek-v3") and provider-specific formats
(like "accounts/fireworks/models/deepseek-v3p1").
"""

import logging

logger = logging.getLogger(__name__)

MODEL_PROVIDER_OVERRIDES = {
    "katanemo/arch-router-1.5b": "huggingface",
}

# Gemini model name constants to reduce duplication
GEMINI_2_5_FLASH_PREVIEW = "gemini-2.5-flash-preview-09-2025"
GEMINI_2_5_PRO_PREVIEW = "gemini-2.5-pro-preview-09-2025"
GEMINI_2_0_FLASH = "gemini-2.0-flash"
GEMINI_2_0_PRO = "gemini-2.0-pro"
GEMINI_1_5_PRO = "gemini-1.5-pro"
GEMINI_1_5_FLASH = "gemini-1.5-flash"
GEMINI_1_0_PRO = "gemini-1.0-pro"

# Claude model name constants to reduce duplication
CLAUDE_SONNET_4_5 = "anthropic/claude-sonnet-4.5"


def transform_model_id(model_id: str, provider: str) -> str:
    """
    Transform model ID from simplified format to provider-specific format.

    NOTE: All model IDs are normalized to lowercase before being sent to providers
    to ensure compatibility. Fireworks requires lowercase, while other providers
    are case-insensitive, so lowercase works universally.

    Args:
        model_id: The input model ID (e.g., "deepseek-ai/deepseek-v3")
        provider: The target provider (e.g., "fireworks", "openrouter")

    Returns:
        The transformed model ID suitable for the provider's API (always lowercase)

    Examples:
        Input: "deepseek-ai/DeepSeek-V3", provider="fireworks"
        Output: "accounts/fireworks/models/deepseek-v3p1"

        Input: "meta-llama/Llama-3.3-70B", provider="fireworks"
        Output: "accounts/fireworks/models/llama-v3p3-70b-instruct"

        Input: "OpenAI/GPT-4", provider="openrouter"
        Output: "openai/gpt-4"
    """

    # Normalize input to lowercase for case-insensitive matching
    # Store original for logging
    original_model_id = model_id
    model_id = model_id.lower()

    if original_model_id != model_id:
        logger.debug(f"Normalized model ID to lowercase: '{original_model_id}' -> '{model_id}'")

    # If already in full Fireworks path format, return as-is (already lowercase)
    if model_id.startswith("accounts/fireworks/models/"):
        logger.debug(f"Model ID already in Fireworks format: {model_id}")
        return model_id

    # If already has Portkey @ prefix, return as-is (already lowercase)
    # EXCEPT for Google Vertex AI models which may use @google/models/ format
    if model_id.startswith("@") and not model_id.startswith("@google/models/"):
        logger.debug(f"Model ID already in Portkey format: {model_id}")
        return model_id

    provider_lower = provider.lower()

    # Special handling for OpenRouter: strip 'openrouter/' prefix if present
    # EXCEPT for openrouter/auto which needs to keep the prefix
    if provider_lower == "openrouter" and model_id.startswith("openrouter/"):
        # Don't strip the prefix from openrouter/auto - it needs the full ID
        if model_id != "openrouter/auto":
            stripped = model_id[len("openrouter/") :]
            logger.info(
                f"Stripped 'openrouter/' prefix: '{model_id}' -> '{stripped}' for OpenRouter"
            )
            model_id = stripped
        else:
            logger.info("Preserving 'openrouter/auto' - this model requires the full ID")

    # Special handling for Near: strip 'near/' prefix if present
    if provider_lower == "near" and model_id.startswith("near/"):
        stripped = model_id[len("near/") :]
        logger.info(f"Stripped 'near/' prefix: '{model_id}' -> '{stripped}' for Near")
        model_id = stripped

    # Get the mapping for this provider
    mapping = get_model_id_mapping(provider_lower)

    # Check direct mapping first
    if model_id in mapping:
        transformed = mapping[model_id]
        logger.info(f"Transformed '{model_id}' to '{transformed}' for {provider}")
        return transformed

    # Check for partial matches (e.g., without org prefix)
    if "/" in model_id:
        _, model_name = model_id.split("/", 1)
        # Try without org prefix
        if model_name in mapping:
            transformed = mapping[model_name]
            logger.info(
                f"Transformed '{model_id}' to '{transformed}' for {provider} (matched by model name)"
            )
            return transformed

    # Check fuzzy matching for version variations
    normalized = normalize_model_name(model_id)
    for incoming, native in mapping.items():
        if normalize_model_name(incoming) == normalized:
            logger.info(f"Transformed '{model_id}' to '{native}' for {provider} (fuzzy match)")
            return native

    # Special handling for Fireworks - try to construct the path
    if provider_lower == "fireworks" and "/" in model_id:
        # For unknown models, try constructing the Fireworks path
        org, model_name = model_id.split("/", 1)
        # Convert common patterns
        model_name_fixed = model_name.replace(".", "p")  # v3.1 -> v3p1
        constructed = f"accounts/fireworks/models/{model_name_fixed}"
        logger.warning(f"No mapping for '{model_id}', constructed: '{constructed}'")
        return constructed

    # If no transformation needed or found, return original
    logger.debug(f"No transformation for '{model_id}' with provider {provider}")
    return model_id


def get_model_id_mapping(provider: str) -> dict[str, str]:
    """
    Get simplified -> native format mapping for a specific provider.
    This maps user-friendly input to what the provider API expects.
    """

    mappings = {
        "fireworks": {
            # Full format with org
            "deepseek-ai/deepseek-v3": "accounts/fireworks/models/deepseek-v3p1",
            "deepseek-ai/deepseek-v3.1": "accounts/fireworks/models/deepseek-v3p1",
            "deepseek-ai/deepseek-v3p1": "accounts/fireworks/models/deepseek-v3p1",
            "deepseek-ai/deepseek-r1": "accounts/fireworks/models/deepseek-r1-0528",
            # Llama models
            "meta-llama/llama-3.3-70b": "accounts/fireworks/models/llama-v3p3-70b-instruct",
            "meta-llama/llama-3.3-70b-instruct": "accounts/fireworks/models/llama-v3p3-70b-instruct",
            "meta-llama/llama-3.1-70b": "accounts/fireworks/models/llama-v3p1-70b-instruct",
            "meta-llama/llama-3.1-70b-instruct": "accounts/fireworks/models/llama-v3p1-70b-instruct",
            "meta-llama/llama-3.1-8b": "accounts/fireworks/models/llama-v3p1-8b-instruct",
            "meta-llama/llama-3.1-8b-instruct": "accounts/fireworks/models/llama-v3p1-8b-instruct",
            "meta-llama/llama-4-scout": "accounts/fireworks/models/llama4-scout-instruct-basic",
            "meta-llama/llama-4-maverick": "accounts/fireworks/models/llama4-maverick-instruct-basic",
            # Without org prefix (common shortcuts)
            "deepseek-v3": "accounts/fireworks/models/deepseek-v3p1",
            "deepseek-v3.1": "accounts/fireworks/models/deepseek-v3p1",
            "deepseek-v3p1": "accounts/fireworks/models/deepseek-v3p1",
            "deepseek-r1": "accounts/fireworks/models/deepseek-r1-0528",
            "llama-3.3-70b": "accounts/fireworks/models/llama-v3p3-70b-instruct",
            "llama-3.1-70b": "accounts/fireworks/models/llama-v3p1-70b-instruct",
            "llama-3.1-8b": "accounts/fireworks/models/llama-v3p1-8b-instruct",
            # Qwen models
            "qwen/qwen-2.5-32b": "accounts/fireworks/models/qwen2p5-vl-32b-instruct",
            "qwen/qwen-3-235b": "accounts/fireworks/models/qwen3-235b-a22b",
            "qwen/qwen-3-235b-instruct": "accounts/fireworks/models/qwen3-235b-a22b-instruct-2507",
            "qwen/qwen-3-235b-thinking": "accounts/fireworks/models/qwen3-235b-a22b-thinking-2507",
            "qwen/qwen-3-30b-thinking": "accounts/fireworks/models/qwen3-30b-a3b-thinking-2507",
            "qwen/qwen-3-coder-480b": "accounts/fireworks/models/qwen3-coder-480b-a35b-instruct",
            # Other models
            "moonshot-ai/kimi-k2": "accounts/fireworks/models/kimi-k2-instruct",
            "moonshot-ai/kimi-k2-instruct": "accounts/fireworks/models/kimi-k2-instruct",
            "zhipu-ai/glm-4.5": "accounts/fireworks/models/glm-4p5",
            "gpt-oss/gpt-120b": "accounts/fireworks/models/gpt-oss-120b",
            "gpt-oss/gpt-20b": "accounts/fireworks/models/gpt-oss-20b",
        },
        "openrouter": {
            # OpenRouter already uses org/model format, so mostly pass-through
            # But support common variations
            "openai/gpt-4": "openai/gpt-4",
            "openai/gpt-4-turbo": "openai/gpt-4-turbo",
            "openai/gpt-3.5-turbo": "openai/gpt-3.5-turbo",
            # Claude 3 models
            "anthropic/claude-3-opus": "anthropic/claude-3-opus-20240229",
            "anthropic/claude-3-sonnet": "anthropic/claude-3-sonnet-20240229",
            "anthropic/claude-3-haiku": "anthropic/claude-3-haiku-20240307",
            # Claude Sonnet 4.5 - support multiple input formats
            "claude-sonnet-4-5-20250929": CLAUDE_SONNET_4_5,
            "anthropic/claude-sonnet-4.5": CLAUDE_SONNET_4_5,
            "anthropic/claude-4.5-sonnet": CLAUDE_SONNET_4_5,
            "anthropic/claude-4.5-sonnet-20250929": CLAUDE_SONNET_4_5,
            "claude-sonnet-4.5": CLAUDE_SONNET_4_5,
            # Other models
            "meta-llama/llama-3.1-70b": "meta-llama/llama-3.1-70b-instruct",
            "deepseek-ai/deepseek-v3": "deepseek/deepseek-chat",
        },
        "featherless": {
            # Featherless uses direct provider/model format
            # Most pass through directly
            "deepseek-ai/deepseek-v3": "deepseek-ai/DeepSeek-V3",
            "meta-llama/llama-3.3-70b": "meta-llama/Llama-3.3-70B-Instruct",
            "meta-llama/llama-3.1-70b": "meta-llama/Meta-Llama-3.1-70B-Instruct",
        },
        "together": {
            # Together AI uses specific naming
            "meta-llama/llama-3.3-70b": "meta-llama/Llama-3.3-70B-Instruct",
            "meta-llama/llama-3.1-70b": "meta-llama/Meta-Llama-3.1-70B-Instruct-Turbo",
            "deepseek-ai/deepseek-v3": "deepseek-ai/DeepSeek-V3",
        },
        "portkey": {
            # Portkey uses @ prefix
            "openai/gpt-4": "@openai/gpt-4",
            "anthropic/claude-3-opus": "@anthropic/claude-3-opus-20240229",
        },
        "huggingface": {
            # HuggingFace uses org/model format directly
            # Most models pass through as-is, but we map common variations
            "meta-llama/llama-3.3-70b": "meta-llama/Llama-3.3-70B-Instruct",
            "meta-llama/llama-3.3-70b-instruct": "meta-llama/Llama-3.3-70B-Instruct",
            "meta-llama/llama-3.1-70b": "meta-llama/Meta-Llama-3.1-70B-Instruct",
            "meta-llama/llama-3.1-70b-instruct": "meta-llama/Meta-Llama-3.1-70B-Instruct",
            "meta-llama/llama-3.1-8b": "meta-llama/Meta-Llama-3.1-8B-Instruct",
            "meta-llama/llama-3.1-8b-instruct": "meta-llama/Meta-Llama-3.1-8B-Instruct",
            # DeepSeek models
            "deepseek-ai/deepseek-v3": "deepseek-ai/DeepSeek-V3",
            "deepseek-ai/deepseek-r1": "deepseek-ai/DeepSeek-R1",
            # Qwen models
            "qwen/qwen-2.5-72b": "Qwen/Qwen2.5-72B-Instruct",
            "qwen/qwen-2.5-72b-instruct": "Qwen/Qwen2.5-72B-Instruct",
            "qwen/qwen-2.5-7b": "Qwen/Qwen2.5-7B-Instruct",
            "qwen/qwen-2.5-7b-instruct": "Qwen/Qwen2.5-7B-Instruct",
            # Mistral models
            "mistralai/mistral-7b": "mistralai/Mistral-7B-Instruct-v0.3",
            "mistralai/mistral-7b-instruct": "mistralai/Mistral-7B-Instruct-v0.3",
            "mistralai/mixtral-8x7b": "mistralai/Mixtral-8x7B-Instruct-v0.1",
            "mistralai/mixtral-8x7b-instruct": "mistralai/Mixtral-8x7B-Instruct-v0.1",
            # Microsoft models
            "microsoft/phi-3": "microsoft/Phi-3-medium-4k-instruct",
            "microsoft/phi-3-medium": "microsoft/Phi-3-medium-4k-instruct",
            # Google models
            "google/gemma-2-9b": "google/gemma-2-9b-it",
            "google/gemma-2-9b-it": "google/gemma-2-9b-it",
        },
        "hug": {
            # Alias for huggingface - use same mappings
            # HuggingFace uses org/model format directly
            # Most models pass through as-is, but we map common variations
            "meta-llama/llama-3.3-70b": "meta-llama/Llama-3.3-70B-Instruct",
            "meta-llama/llama-3.3-70b-instruct": "meta-llama/Llama-3.3-70B-Instruct",
            "meta-llama/llama-3.1-70b": "meta-llama/Meta-Llama-3.1-70B-Instruct",
            "meta-llama/llama-3.1-70b-instruct": "meta-llama/Meta-Llama-3.1-70B-Instruct",
            "meta-llama/llama-3.1-8b": "meta-llama/Meta-Llama-3.1-8B-Instruct",
            "meta-llama/llama-3.1-8b-instruct": "meta-llama/Meta-Llama-3.1-8B-Instruct",
            # DeepSeek models
            "deepseek-ai/deepseek-v3": "deepseek-ai/DeepSeek-V3",
            "deepseek-ai/deepseek-r1": "deepseek-ai/DeepSeek-R1",
            # Qwen models
            "qwen/qwen-2.5-72b": "Qwen/Qwen2.5-72B-Instruct",
            "qwen/qwen-2.5-72b-instruct": "Qwen/Qwen2.5-72B-Instruct",
            "qwen/qwen-2.5-7b": "Qwen/Qwen2.5-7B-Instruct",
            "qwen/qwen-2.5-7b-instruct": "Qwen/Qwen2.5-7B-Instruct",
            # Mistral models
            "mistralai/mistral-7b": "mistralai/Mistral-7B-Instruct-v0.3",
            "mistralai/mistral-7b-instruct": "mistralai/Mistral-7B-Instruct-v0.3",
            "mistralai/mixtral-8x7b": "mistralai/Mixtral-8x7B-Instruct-v0.1",
            "mistralai/mixtral-8x7b-instruct": "mistralai/Mixtral-8x7B-Instruct-v0.1",
            # Microsoft models
            "microsoft/phi-3": "microsoft/Phi-3-medium-4k-instruct",
            "microsoft/phi-3-medium": "microsoft/Phi-3-medium-4k-instruct",
            # Google models
            "google/gemma-2-9b": "google/gemma-2-9b-it",
            "google/gemma-2-9b-it": "google/gemma-2-9b-it",
        },
        "chutes": {
            # Chutes uses org/model format directly
            # Most models pass through as-is from their catalog
            # Keep the exact format from the catalog for proper routing
        },
        "google-vertex": {
            # Google Vertex AI models - simple names
            # Full resource names are constructed by the client
            # Gemini 2.5 models (newest)
<<<<<<< HEAD
            "gemini-2.5-flash-preview-09-2025": "gemini-2.5-flash-preview-09-2025",
            "gemini-2.5-flash": "gemini-2.5-flash-preview-09-2025",
            "gemini-2.5-flash-preview": "gemini-2.5-flash-preview-09-2025",
            "google/gemini-2.5-flash-preview-09-2025": "gemini-2.5-flash-preview-09-2025",
            "google/gemini-2.5-flash": "gemini-2.5-flash-preview-09-2025",
            "@google/models/gemini-2.5-flash-preview-09-2025": "gemini-2.5-flash-preview-09-2025",
            "@google/models/gemini-2.5-flash": "gemini-2.5-flash-preview-09-2025",
            "gemini-2.5-pro-preview-09-2025": "gemini-2.5-pro-preview-09-2025",
            "gemini-2.5-pro": "gemini-2.5-pro-preview-09-2025",
            "google/gemini-2.5-pro": "gemini-2.5-pro-preview-09-2025",
            "@google/models/gemini-2.5-pro": "gemini-2.5-pro-preview-09-2025",
=======
            "gemini-2.5-flash-preview-09-2025": GEMINI_2_5_FLASH_PREVIEW,
            "gemini-2.5-flash": GEMINI_2_5_FLASH_PREVIEW,
            "gemini-2.5-flash-preview": GEMINI_2_5_FLASH_PREVIEW,
            "google/gemini-2.5-flash-preview-09-2025": GEMINI_2_5_FLASH_PREVIEW,
            "google/gemini-2.5-flash": GEMINI_2_5_FLASH_PREVIEW,
            "@google/models/gemini-2.5-flash-preview-09-2025": GEMINI_2_5_FLASH_PREVIEW,
            "@google/models/gemini-2.5-flash": GEMINI_2_5_FLASH_PREVIEW,
            "gemini-2.5-pro-preview-09-2025": GEMINI_2_5_PRO_PREVIEW,
            "gemini-2.5-pro": GEMINI_2_5_PRO_PREVIEW,
            "google/gemini-2.5-pro": GEMINI_2_5_PRO_PREVIEW,
            "@google/models/gemini-2.5-pro": GEMINI_2_5_PRO_PREVIEW,

>>>>>>> 0c7881b1
            # Gemini 2.0 models
            "gemini-2.0-flash": GEMINI_2_0_FLASH,
            "gemini-2.0-flash-thinking": "gemini-2.0-flash-thinking",
            "gemini-2.0-flash-001": "gemini-2.0-flash-001",
            "google/gemini-2.0-flash": GEMINI_2_0_FLASH,
            "@google/models/gemini-2.0-flash": GEMINI_2_0_FLASH,
            "gemini-2.0-pro": GEMINI_2_0_PRO,
            "gemini-2.0-pro-001": "gemini-2.0-pro-001",
<<<<<<< HEAD
            "google/gemini-2.0-pro": "gemini-2.0-pro",
            "@google/models/gemini-2.0-pro": "gemini-2.0-pro",
=======
            "google/gemini-2.0-pro": GEMINI_2_0_PRO,
            "@google/models/gemini-2.0-pro": GEMINI_2_0_PRO,

>>>>>>> 0c7881b1
            # Gemini 1.5 models
            "gemini-1.5-pro": GEMINI_1_5_PRO,
            "gemini-1.5-pro-002": "gemini-1.5-pro-002",
            "google/gemini-1.5-pro": GEMINI_1_5_PRO,
            "@google/models/gemini-1.5-pro": GEMINI_1_5_PRO,
            "gemini-1.5-flash": GEMINI_1_5_FLASH,
            "gemini-1.5-flash-002": "gemini-1.5-flash-002",
<<<<<<< HEAD
            "google/gemini-1.5-flash": "gemini-1.5-flash",
            "@google/models/gemini-1.5-flash": "gemini-1.5-flash",
=======
            "google/gemini-1.5-flash": GEMINI_1_5_FLASH,
            "@google/models/gemini-1.5-flash": GEMINI_1_5_FLASH,

>>>>>>> 0c7881b1
            # Gemini 1.0 models
            "gemini-1.0-pro": GEMINI_1_0_PRO,
            "gemini-1.0-pro-vision": "gemini-1.0-pro-vision",
<<<<<<< HEAD
            "google/gemini-1.0-pro": "gemini-1.0-pro",
            "@google/models/gemini-1.0-pro": "gemini-1.0-pro",
=======
            "google/gemini-1.0-pro": GEMINI_1_0_PRO,
            "@google/models/gemini-1.0-pro": GEMINI_1_0_PRO,

>>>>>>> 0c7881b1
            # Aliases for convenience
            "gemini-2.0": GEMINI_2_0_FLASH,
            "gemini-1.5": GEMINI_1_5_PRO,
        },
        "vercel-ai-gateway": {
            # Vercel AI Gateway uses standard model identifiers
            # The gateway automatically routes requests to the appropriate provider
            # Using pass-through format - any model ID is supported
            # Minimal mappings to avoid conflicts with other providers during auto-detection
        },
    }

    return mappings.get(provider, {})


def normalize_model_name(model_id: str) -> str:
    """
    Normalize model name for fuzzy matching.
    Handles common variations in model naming.
    """
    normalized = model_id.lower()

    # Remove org prefix if present
    if "/" in normalized:
        _, normalized = normalized.split("/", 1)

    # Normalize version numbers
    normalized = normalized.replace("v3p1", "v3")
    normalized = normalized.replace("v3.1", "v3")
    normalized = normalized.replace("3.3", "3p3")
    normalized = normalized.replace("3.1", "3p1")
    normalized = normalized.replace(".", "p")

    # Normalize separators
    normalized = normalized.replace("_", "-")

    # Remove common suffixes for matching
    for suffix in ["-instruct", "-chat", "-turbo", "-basic"]:
        if normalized.endswith(suffix):
            normalized = normalized[: -len(suffix)]

    return normalized


def get_simplified_model_id(native_id: str, provider: str) -> str:
    """
    Convert a native provider model ID back to simplified format.
    This is the reverse of transform_model_id.

    Args:
        native_id: The provider's native model ID
        provider: The provider name

    Returns:
        A simplified, user-friendly model ID

    Examples:
        Input: "accounts/fireworks/models/deepseek-v3p1", provider="fireworks"
        Output: "deepseek-ai/deepseek-v3"
    """

    # Get reverse mapping
    mapping = get_model_id_mapping(provider)
    reverse_mapping = {v: k for k, v in mapping.items() if "/" in k}  # Only keep ones with org

    if native_id in reverse_mapping:
        return reverse_mapping[native_id]

    # For Fireworks, try to construct a reasonable simplified version
    if provider == "fireworks" and native_id.startswith("accounts/fireworks/models/"):
        model_name = native_id.replace("accounts/fireworks/models/", "")

        # Try to guess the org based on model name
        if model_name.startswith("deepseek"):
            return f"deepseek-ai/{model_name.replace('p', '.')}"
        elif model_name.startswith("llama"):
            return f"meta-llama/{model_name}"
        elif model_name.startswith("qwen"):
            return f"qwen/{model_name}"
        elif model_name.startswith("kimi"):
            return f"moonshot-ai/{model_name}"
        elif model_name.startswith("glm"):
            return f"zhipu-ai/{model_name}"
        else:
            # Unknown org, just return the model name
            return model_name

    # Return as-is if no transformation found
    return native_id


def detect_provider_from_model_id(model_id: str) -> str | None:
    """
    Try to detect which provider a model belongs to based on its ID.

    Args:
        model_id: The model ID to analyze

    Returns:
        The detected provider name, or None if unable to detect
    """

    # Apply explicit overrides first
    normalized_id = (model_id or "").lower()
    normalized_base = normalized_id.split(":", 1)[0]
    override = MODEL_PROVIDER_OVERRIDES.get(normalized_base)
    if override:
        logger.info(f"Provider override for model '{model_id}': {override}")
        return override

    # Check if it's already in a provider-specific format
    if model_id.startswith("accounts/fireworks/models/"):
        return "fireworks"

    # Check for Google Vertex AI models first (before Portkey check)
    if model_id.startswith("projects/") and "/models/" in model_id:
        return "google-vertex"
<<<<<<< HEAD
    if model_id.startswith(GOOGLE_MODELS_PREFIX) and any(
        pattern in model_id.lower()
        for pattern in ["gemini-2.5", "gemini-2.0", "gemini-1.5", "gemini-1.0"]
    ):
=======
    if model_id.startswith("@google/models/") and any(pattern in model_id.lower() for pattern in ["gemini-2.5", "gemini-2.0", "gemini-1.5", "gemini-1.0"]):
>>>>>>> 0c7881b1
        # Patterns like "@google/models/gemini-2.5-flash"
        return "google-vertex"
    if (
        any(
            pattern in model_id.lower()
            for pattern in ["gemini-2.5", "gemini-2.0", "gemini-1.5", "gemini-1.0"]
        )
        and "/" not in model_id
    ):
        # Simple patterns like "gemini-2.5-flash", "gemini-2.0-flash" or "gemini-1.5-pro"
        return "google-vertex"
    if model_id.startswith("google/") and "gemini" in model_id.lower():
        # Patterns like "google/gemini-2.5-flash"
        return "google-vertex"

    # Portkey format is @org/model (must have / to be valid)
    if model_id.startswith("@") and "/" in model_id:
        # Only Portkey if not a Google format
        if not model_id.startswith("@google/models/"):
            return "portkey"

    # Check all mappings to see if this model exists
    for provider in [
        "fireworks",
        "openrouter",
        "featherless",
        "together",
        "portkey",
        "huggingface",
        "hug",
        "chutes",
        "google-vertex",
        "vercel-ai-gateway",
        "fal",
    ]:
        mapping = get_model_id_mapping(provider)
        if model_id in mapping:
            logger.info(f"Detected provider '{provider}' for model '{model_id}'")
            return provider

        # Also check the values (native formats)
        if model_id in mapping.values():
            logger.info(f"Detected provider '{provider}' for native model '{model_id}'")
            return provider

    # Check by model patterns
    if "/" in model_id:
        org, model_name = model_id.split("/", 1)

        # Google Vertex models (e.g., "google/gemini-2.0-flash")
        if org == "google":
            return "google-vertex"

        # Near AI models (e.g., "near/deepseek-chat-v3-0324")
        if org == "near":
            return "near"

        # OpenRouter models (e.g., "openrouter/auto")
        if org == "openrouter":
            return "openrouter"

        # DeepSeek models are primarily on Fireworks in this system
        if org == "deepseek-ai" and "deepseek" in model_name.lower():
            return "fireworks"

        # OpenAI models go to OpenRouter
        if org == "openai":
            return "openrouter"

        # Anthropic models go to OpenRouter
        if org == "anthropic":
            return "openrouter"

        # Fal.ai models (e.g., "fal-ai/stable-diffusion-v15", "minimax/video-01")
        if org == "fal-ai" or org in [
            "fal",
            "minimax",
            "stabilityai",
            "hunyuan3d",
            "meshy",
            "tripo3d",
        ]:
            return "fal"

    logger.debug(f"Could not detect provider for model '{model_id}'")
    return None<|MERGE_RESOLUTION|>--- conflicted
+++ resolved
@@ -8,6 +8,7 @@
 """
 
 import logging
+from typing import Dict, Optional
 
 logger = logging.getLogger(__name__)
 
@@ -80,17 +81,15 @@
     if provider_lower == "openrouter" and model_id.startswith("openrouter/"):
         # Don't strip the prefix from openrouter/auto - it needs the full ID
         if model_id != "openrouter/auto":
-            stripped = model_id[len("openrouter/") :]
-            logger.info(
-                f"Stripped 'openrouter/' prefix: '{model_id}' -> '{stripped}' for OpenRouter"
-            )
+            stripped = model_id[len("openrouter/"):]
+            logger.info(f"Stripped 'openrouter/' prefix: '{model_id}' -> '{stripped}' for OpenRouter")
             model_id = stripped
         else:
-            logger.info("Preserving 'openrouter/auto' - this model requires the full ID")
+            logger.info(f"Preserving 'openrouter/auto' - this model requires the full ID")
 
     # Special handling for Near: strip 'near/' prefix if present
     if provider_lower == "near" and model_id.startswith("near/"):
-        stripped = model_id[len("near/") :]
+        stripped = model_id[len("near/"):]
         logger.info(f"Stripped 'near/' prefix: '{model_id}' -> '{stripped}' for Near")
         model_id = stripped
 
@@ -109,9 +108,7 @@
         # Try without org prefix
         if model_name in mapping:
             transformed = mapping[model_name]
-            logger.info(
-                f"Transformed '{model_id}' to '{transformed}' for {provider} (matched by model name)"
-            )
+            logger.info(f"Transformed '{model_id}' to '{transformed}' for {provider} (matched by model name)")
             return transformed
 
     # Check fuzzy matching for version variations
@@ -136,7 +133,7 @@
     return model_id
 
 
-def get_model_id_mapping(provider: str) -> dict[str, str]:
+def get_model_id_mapping(provider: str) -> Dict[str, str]:
     """
     Get simplified -> native format mapping for a specific provider.
     This maps user-friendly input to what the provider API expects.
@@ -149,6 +146,7 @@
             "deepseek-ai/deepseek-v3.1": "accounts/fireworks/models/deepseek-v3p1",
             "deepseek-ai/deepseek-v3p1": "accounts/fireworks/models/deepseek-v3p1",
             "deepseek-ai/deepseek-r1": "accounts/fireworks/models/deepseek-r1-0528",
+
             # Llama models
             "meta-llama/llama-3.3-70b": "accounts/fireworks/models/llama-v3p3-70b-instruct",
             "meta-llama/llama-3.3-70b-instruct": "accounts/fireworks/models/llama-v3p3-70b-instruct",
@@ -158,6 +156,7 @@
             "meta-llama/llama-3.1-8b-instruct": "accounts/fireworks/models/llama-v3p1-8b-instruct",
             "meta-llama/llama-4-scout": "accounts/fireworks/models/llama4-scout-instruct-basic",
             "meta-llama/llama-4-maverick": "accounts/fireworks/models/llama4-maverick-instruct-basic",
+
             # Without org prefix (common shortcuts)
             "deepseek-v3": "accounts/fireworks/models/deepseek-v3p1",
             "deepseek-v3.1": "accounts/fireworks/models/deepseek-v3p1",
@@ -166,6 +165,7 @@
             "llama-3.3-70b": "accounts/fireworks/models/llama-v3p3-70b-instruct",
             "llama-3.1-70b": "accounts/fireworks/models/llama-v3p1-70b-instruct",
             "llama-3.1-8b": "accounts/fireworks/models/llama-v3p1-8b-instruct",
+
             # Qwen models
             "qwen/qwen-2.5-32b": "accounts/fireworks/models/qwen2p5-vl-32b-instruct",
             "qwen/qwen-3-235b": "accounts/fireworks/models/qwen3-235b-a22b",
@@ -173,6 +173,7 @@
             "qwen/qwen-3-235b-thinking": "accounts/fireworks/models/qwen3-235b-a22b-thinking-2507",
             "qwen/qwen-3-30b-thinking": "accounts/fireworks/models/qwen3-30b-a3b-thinking-2507",
             "qwen/qwen-3-coder-480b": "accounts/fireworks/models/qwen3-coder-480b-a35b-instruct",
+
             # Other models
             "moonshot-ai/kimi-k2": "accounts/fireworks/models/kimi-k2-instruct",
             "moonshot-ai/kimi-k2-instruct": "accounts/fireworks/models/kimi-k2-instruct",
@@ -227,22 +228,27 @@
             "meta-llama/llama-3.1-70b-instruct": "meta-llama/Meta-Llama-3.1-70B-Instruct",
             "meta-llama/llama-3.1-8b": "meta-llama/Meta-Llama-3.1-8B-Instruct",
             "meta-llama/llama-3.1-8b-instruct": "meta-llama/Meta-Llama-3.1-8B-Instruct",
+
             # DeepSeek models
             "deepseek-ai/deepseek-v3": "deepseek-ai/DeepSeek-V3",
             "deepseek-ai/deepseek-r1": "deepseek-ai/DeepSeek-R1",
+
             # Qwen models
             "qwen/qwen-2.5-72b": "Qwen/Qwen2.5-72B-Instruct",
             "qwen/qwen-2.5-72b-instruct": "Qwen/Qwen2.5-72B-Instruct",
             "qwen/qwen-2.5-7b": "Qwen/Qwen2.5-7B-Instruct",
             "qwen/qwen-2.5-7b-instruct": "Qwen/Qwen2.5-7B-Instruct",
+
             # Mistral models
             "mistralai/mistral-7b": "mistralai/Mistral-7B-Instruct-v0.3",
             "mistralai/mistral-7b-instruct": "mistralai/Mistral-7B-Instruct-v0.3",
             "mistralai/mixtral-8x7b": "mistralai/Mixtral-8x7B-Instruct-v0.1",
             "mistralai/mixtral-8x7b-instruct": "mistralai/Mixtral-8x7B-Instruct-v0.1",
+
             # Microsoft models
             "microsoft/phi-3": "microsoft/Phi-3-medium-4k-instruct",
             "microsoft/phi-3-medium": "microsoft/Phi-3-medium-4k-instruct",
+
             # Google models
             "google/gemma-2-9b": "google/gemma-2-9b-it",
             "google/gemma-2-9b-it": "google/gemma-2-9b-it",
@@ -257,22 +263,27 @@
             "meta-llama/llama-3.1-70b-instruct": "meta-llama/Meta-Llama-3.1-70B-Instruct",
             "meta-llama/llama-3.1-8b": "meta-llama/Meta-Llama-3.1-8B-Instruct",
             "meta-llama/llama-3.1-8b-instruct": "meta-llama/Meta-Llama-3.1-8B-Instruct",
+
             # DeepSeek models
             "deepseek-ai/deepseek-v3": "deepseek-ai/DeepSeek-V3",
             "deepseek-ai/deepseek-r1": "deepseek-ai/DeepSeek-R1",
+
             # Qwen models
             "qwen/qwen-2.5-72b": "Qwen/Qwen2.5-72B-Instruct",
             "qwen/qwen-2.5-72b-instruct": "Qwen/Qwen2.5-72B-Instruct",
             "qwen/qwen-2.5-7b": "Qwen/Qwen2.5-7B-Instruct",
             "qwen/qwen-2.5-7b-instruct": "Qwen/Qwen2.5-7B-Instruct",
+
             # Mistral models
             "mistralai/mistral-7b": "mistralai/Mistral-7B-Instruct-v0.3",
             "mistralai/mistral-7b-instruct": "mistralai/Mistral-7B-Instruct-v0.3",
             "mistralai/mixtral-8x7b": "mistralai/Mixtral-8x7B-Instruct-v0.1",
             "mistralai/mixtral-8x7b-instruct": "mistralai/Mixtral-8x7B-Instruct-v0.1",
+
             # Microsoft models
             "microsoft/phi-3": "microsoft/Phi-3-medium-4k-instruct",
             "microsoft/phi-3-medium": "microsoft/Phi-3-medium-4k-instruct",
+
             # Google models
             "google/gemma-2-9b": "google/gemma-2-9b-it",
             "google/gemma-2-9b-it": "google/gemma-2-9b-it",
@@ -286,19 +297,6 @@
             # Google Vertex AI models - simple names
             # Full resource names are constructed by the client
             # Gemini 2.5 models (newest)
-<<<<<<< HEAD
-            "gemini-2.5-flash-preview-09-2025": "gemini-2.5-flash-preview-09-2025",
-            "gemini-2.5-flash": "gemini-2.5-flash-preview-09-2025",
-            "gemini-2.5-flash-preview": "gemini-2.5-flash-preview-09-2025",
-            "google/gemini-2.5-flash-preview-09-2025": "gemini-2.5-flash-preview-09-2025",
-            "google/gemini-2.5-flash": "gemini-2.5-flash-preview-09-2025",
-            "@google/models/gemini-2.5-flash-preview-09-2025": "gemini-2.5-flash-preview-09-2025",
-            "@google/models/gemini-2.5-flash": "gemini-2.5-flash-preview-09-2025",
-            "gemini-2.5-pro-preview-09-2025": "gemini-2.5-pro-preview-09-2025",
-            "gemini-2.5-pro": "gemini-2.5-pro-preview-09-2025",
-            "google/gemini-2.5-pro": "gemini-2.5-pro-preview-09-2025",
-            "@google/models/gemini-2.5-pro": "gemini-2.5-pro-preview-09-2025",
-=======
             "gemini-2.5-flash-preview-09-2025": GEMINI_2_5_FLASH_PREVIEW,
             "gemini-2.5-flash": GEMINI_2_5_FLASH_PREVIEW,
             "gemini-2.5-flash-preview": GEMINI_2_5_FLASH_PREVIEW,
@@ -311,7 +309,6 @@
             "google/gemini-2.5-pro": GEMINI_2_5_PRO_PREVIEW,
             "@google/models/gemini-2.5-pro": GEMINI_2_5_PRO_PREVIEW,
 
->>>>>>> 0c7881b1
             # Gemini 2.0 models
             "gemini-2.0-flash": GEMINI_2_0_FLASH,
             "gemini-2.0-flash-thinking": "gemini-2.0-flash-thinking",
@@ -320,14 +317,9 @@
             "@google/models/gemini-2.0-flash": GEMINI_2_0_FLASH,
             "gemini-2.0-pro": GEMINI_2_0_PRO,
             "gemini-2.0-pro-001": "gemini-2.0-pro-001",
-<<<<<<< HEAD
-            "google/gemini-2.0-pro": "gemini-2.0-pro",
-            "@google/models/gemini-2.0-pro": "gemini-2.0-pro",
-=======
             "google/gemini-2.0-pro": GEMINI_2_0_PRO,
             "@google/models/gemini-2.0-pro": GEMINI_2_0_PRO,
 
->>>>>>> 0c7881b1
             # Gemini 1.5 models
             "gemini-1.5-pro": GEMINI_1_5_PRO,
             "gemini-1.5-pro-002": "gemini-1.5-pro-002",
@@ -335,25 +327,15 @@
             "@google/models/gemini-1.5-pro": GEMINI_1_5_PRO,
             "gemini-1.5-flash": GEMINI_1_5_FLASH,
             "gemini-1.5-flash-002": "gemini-1.5-flash-002",
-<<<<<<< HEAD
-            "google/gemini-1.5-flash": "gemini-1.5-flash",
-            "@google/models/gemini-1.5-flash": "gemini-1.5-flash",
-=======
             "google/gemini-1.5-flash": GEMINI_1_5_FLASH,
             "@google/models/gemini-1.5-flash": GEMINI_1_5_FLASH,
 
->>>>>>> 0c7881b1
             # Gemini 1.0 models
             "gemini-1.0-pro": GEMINI_1_0_PRO,
             "gemini-1.0-pro-vision": "gemini-1.0-pro-vision",
-<<<<<<< HEAD
-            "google/gemini-1.0-pro": "gemini-1.0-pro",
-            "@google/models/gemini-1.0-pro": "gemini-1.0-pro",
-=======
             "google/gemini-1.0-pro": GEMINI_1_0_PRO,
             "@google/models/gemini-1.0-pro": GEMINI_1_0_PRO,
 
->>>>>>> 0c7881b1
             # Aliases for convenience
             "gemini-2.0": GEMINI_2_0_FLASH,
             "gemini-1.5": GEMINI_1_5_PRO,
@@ -363,7 +345,7 @@
             # The gateway automatically routes requests to the appropriate provider
             # Using pass-through format - any model ID is supported
             # Minimal mappings to avoid conflicts with other providers during auto-detection
-        },
+        }
     }
 
     return mappings.get(provider, {})
@@ -393,7 +375,7 @@
     # Remove common suffixes for matching
     for suffix in ["-instruct", "-chat", "-turbo", "-basic"]:
         if normalized.endswith(suffix):
-            normalized = normalized[: -len(suffix)]
+            normalized = normalized[:-len(suffix)]
 
     return normalized
 
@@ -445,7 +427,7 @@
     return native_id
 
 
-def detect_provider_from_model_id(model_id: str) -> str | None:
+def detect_provider_from_model_id(model_id: str) -> Optional[str]:
     """
     Try to detect which provider a model belongs to based on its ID.
 
@@ -471,23 +453,10 @@
     # Check for Google Vertex AI models first (before Portkey check)
     if model_id.startswith("projects/") and "/models/" in model_id:
         return "google-vertex"
-<<<<<<< HEAD
-    if model_id.startswith(GOOGLE_MODELS_PREFIX) and any(
-        pattern in model_id.lower()
-        for pattern in ["gemini-2.5", "gemini-2.0", "gemini-1.5", "gemini-1.0"]
-    ):
-=======
     if model_id.startswith("@google/models/") and any(pattern in model_id.lower() for pattern in ["gemini-2.5", "gemini-2.0", "gemini-1.5", "gemini-1.0"]):
->>>>>>> 0c7881b1
         # Patterns like "@google/models/gemini-2.5-flash"
         return "google-vertex"
-    if (
-        any(
-            pattern in model_id.lower()
-            for pattern in ["gemini-2.5", "gemini-2.0", "gemini-1.5", "gemini-1.0"]
-        )
-        and "/" not in model_id
-    ):
+    if any(pattern in model_id.lower() for pattern in ["gemini-2.5", "gemini-2.0", "gemini-1.5", "gemini-1.0"]) and "/" not in model_id:
         # Simple patterns like "gemini-2.5-flash", "gemini-2.0-flash" or "gemini-1.5-pro"
         return "google-vertex"
     if model_id.startswith("google/") and "gemini" in model_id.lower():
@@ -501,19 +470,7 @@
             return "portkey"
 
     # Check all mappings to see if this model exists
-    for provider in [
-        "fireworks",
-        "openrouter",
-        "featherless",
-        "together",
-        "portkey",
-        "huggingface",
-        "hug",
-        "chutes",
-        "google-vertex",
-        "vercel-ai-gateway",
-        "fal",
-    ]:
+    for provider in ["fireworks", "openrouter", "featherless", "together", "portkey", "huggingface", "hug", "chutes", "google-vertex", "vercel-ai-gateway", "fal"]:
         mapping = get_model_id_mapping(provider)
         if model_id in mapping:
             logger.info(f"Detected provider '{provider}' for model '{model_id}'")
@@ -553,14 +510,7 @@
             return "openrouter"
 
         # Fal.ai models (e.g., "fal-ai/stable-diffusion-v15", "minimax/video-01")
-        if org == "fal-ai" or org in [
-            "fal",
-            "minimax",
-            "stabilityai",
-            "hunyuan3d",
-            "meshy",
-            "tripo3d",
-        ]:
+        if org == "fal-ai" or org in ["fal", "minimax", "stabilityai", "hunyuan3d", "meshy", "tripo3d"]:
             return "fal"
 
     logger.debug(f"Could not detect provider for model '{model_id}'")
