"""
Model ID transformation logic for supporting multiple input formats.
Converts simplified "{org}/{model}" format to provider-specific formats.

This module handles transformations between user-friendly model IDs
(like "deepseek-ai/deepseek-v3") and provider-specific formats
(like "accounts/fireworks/models/deepseek-v3p1").
"""

import logging
from typing import Dict, Optional

logger = logging.getLogger(__name__)

MODEL_PROVIDER_OVERRIDES = {
    "katanemo/arch-router-1.5b": "huggingface",
    "zai-org/glm-4.6-fp8": "near",
}

# Gemini model name constants to reduce duplication
GEMINI_2_5_FLASH_LITE_PREVIEW = "gemini-2.5-flash-lite-preview-09-2025"
GEMINI_2_5_FLASH_PREVIEW = "gemini-2.5-flash-preview-09-2025"
GEMINI_2_5_PRO_PREVIEW = "gemini-2.5-pro-preview-09-2025"
GEMINI_2_0_FLASH = "gemini-2.0-flash"
GEMINI_2_0_PRO = "gemini-2.0-pro"
GEMINI_1_5_PRO = "gemini-1.5-pro"
GEMINI_1_5_FLASH = "gemini-1.5-flash"
GEMINI_1_0_PRO = "gemini-1.0-pro"

# Claude model name constants to reduce duplication
CLAUDE_SONNET_4_5 = "anthropic/claude-sonnet-4.5"


def transform_model_id(model_id: str, provider: str, use_multi_provider: bool = True) -> str:
    """
    Transform model ID from simplified format to provider-specific format.

    Now supports multi-provider models - will automatically get the correct
    provider-specific model ID from the registry.

    NOTE: All model IDs are normalized to lowercase before being sent to providers
    to ensure compatibility. Fireworks requires lowercase, while other providers
    are case-insensitive, so lowercase works universally.

    Args:
        model_id: The input model ID (e.g., "deepseek-ai/deepseek-v3")
        provider: The target provider (e.g., "fireworks", "openrouter")
        use_multi_provider: Whether to check multi-provider registry first (default: True)

    Returns:
        The transformed model ID suitable for the provider's API (always lowercase)

    Examples:
        Input: "deepseek-ai/DeepSeek-V3", provider="fireworks"
        Output: "accounts/fireworks/models/deepseek-v3p1"

        Input: "meta-llama/Llama-3.3-70B", provider="fireworks"
        Output: "accounts/fireworks/models/llama-v3p3-70b-instruct"

        Input: "OpenAI/GPT-4", provider="openrouter"
        Output: "openai/gpt-4"
    """

    # Check multi-provider registry first (if enabled)
    if use_multi_provider:
        try:
            from src.services.multi_provider_registry import get_registry

            registry = get_registry()
            if registry.has_model(model_id):
                # Get provider-specific model ID from registry
                model = registry.get_model(model_id)
                if model:
                    provider_config = model.get_provider_by_name(provider)
                    if provider_config:
                        provider_model_id = provider_config.model_id
                        logger.info(
                            f"Multi-provider transform: {model_id} -> {provider_model_id} "
                            f"(provider: {provider})"
                        )
                        return provider_model_id.lower()
        except ImportError:
            pass
        except Exception as e:
            logger.warning(f"Error checking multi-provider registry for transform: {e}")

    # Normalize input to lowercase for case-insensitive matching
    # Store original for logging
    original_model_id = model_id
    model_id = model_id.lower()

    if original_model_id != model_id:
        logger.debug(f"Normalized model ID to lowercase: '{original_model_id}' -> '{model_id}'")

    # If already in full Fireworks path format, return as-is (already lowercase)
    if model_id.startswith("accounts/fireworks/models/"):
        logger.debug(f"Model ID already in Fireworks format: {model_id}")
        return model_id

    # If already has Portkey @ prefix, return as-is (already lowercase)
    # EXCEPT for Google Vertex AI models which may use @google/models/ format
    if model_id.startswith("@") and not model_id.startswith("@google/models/"):
        logger.debug(f"Model ID already in Portkey format: {model_id}")
        return model_id

    provider_lower = provider.lower()

    # Special handling for OpenRouter: strip 'openrouter/' prefix if present
    # EXCEPT for openrouter/auto which needs to keep the prefix
    if provider_lower == "openrouter" and model_id.startswith("openrouter/"):
        # Don't strip the prefix from openrouter/auto - it needs the full ID
        if model_id != "openrouter/auto":
            stripped = model_id[len("openrouter/") :]
            logger.info(
                f"Stripped 'openrouter/' prefix: '{model_id}' -> '{stripped}' for OpenRouter"
            )
            model_id = stripped
        else:
            logger.info("Preserving 'openrouter/auto' - this model requires the full ID")

    # Special handling for Near: strip 'near/' prefix if present
    if provider_lower == "near" and model_id.startswith("near/"):
        stripped = model_id[len("near/") :]
        logger.info(f"Stripped 'near/' prefix: '{model_id}' -> '{stripped}' for Near")
        model_id = stripped

    # Special handling for AIMO: strip 'aimo/' prefix if present
    # AIMO models need to be in provider_pubkey:model_name format for actual API calls
    # The aimo_native_id field contains the correct format
    if provider_lower == "aimo" and model_id.startswith("aimo/"):
        stripped = model_id[len("aimo/") :]
        logger.info(f"Stripped 'aimo/' prefix: '{model_id}' -> '{stripped}' for AIMO")
        model_id = stripped

    # Get the mapping for this provider
    mapping = get_model_id_mapping(provider_lower)

    # Check direct mapping first
    if model_id in mapping:
        transformed = mapping[model_id]
        logger.info(f"Transformed '{model_id}' to '{transformed}' for {provider}")
        return transformed

    # Check for partial matches (e.g., without org prefix)
    if "/" in model_id:
        _, model_name = model_id.split("/", 1)
        # Try without org prefix
        if model_name in mapping:
            transformed = mapping[model_name]
            logger.info(
                f"Transformed '{model_id}' to '{transformed}' for {provider} (matched by model name)"
            )
            return transformed

    # Check fuzzy matching for version variations
    normalized = normalize_model_name(model_id)
    for incoming, native in mapping.items():
        if normalize_model_name(incoming) == normalized:
            logger.info(f"Transformed '{model_id}' to '{native}' for {provider} (fuzzy match)")
            return native

    # Special handling for Fireworks - try to construct the path
    if provider_lower == "fireworks" and "/" in model_id:
        # For unknown models, try constructing the Fireworks path
        org, model_name = model_id.split("/", 1)
        # Convert common patterns
        model_name_fixed = model_name.replace(".", "p")  # v3.1 -> v3p1
        constructed = f"accounts/fireworks/models/{model_name_fixed}"
        logger.warning(f"No mapping for '{model_id}', constructed: '{constructed}'")
        return constructed

    # If no transformation needed or found, return original
    logger.debug(f"No transformation for '{model_id}' with provider {provider}")
    return model_id


def get_model_id_mapping(provider: str) -> Dict[str, str]:
    """
    Get simplified -> native format mapping for a specific provider.
    This maps user-friendly input to what the provider API expects.
    """

    mappings = {
        "fireworks": {
            # Full format with org
            "deepseek-ai/deepseek-v3": "accounts/fireworks/models/deepseek-v3p1",
            "deepseek-ai/deepseek-v3.1": "accounts/fireworks/models/deepseek-v3p1",
            "deepseek-ai/deepseek-v3p1": "accounts/fireworks/models/deepseek-v3p1",
            "deepseek-ai/deepseek-r1": "accounts/fireworks/models/deepseek-r1-0528",
            # Llama models
            "meta-llama/llama-3.3-70b": "accounts/fireworks/models/llama-v3p3-70b-instruct",
            "meta-llama/llama-3.3-70b-instruct": "accounts/fireworks/models/llama-v3p3-70b-instruct",
            "meta-llama/llama-3.1-70b": "accounts/fireworks/models/llama-v3p1-70b-instruct",
            "meta-llama/llama-3.1-70b-instruct": "accounts/fireworks/models/llama-v3p1-70b-instruct",
            "meta-llama/llama-3.1-8b": "accounts/fireworks/models/llama-v3p1-8b-instruct",
            "meta-llama/llama-3.1-8b-instruct": "accounts/fireworks/models/llama-v3p1-8b-instruct",
            "meta-llama/llama-4-scout": "accounts/fireworks/models/llama4-scout-instruct-basic",
            "meta-llama/llama-4-maverick": "accounts/fireworks/models/llama4-maverick-instruct-basic",
            # Without org prefix (common shortcuts)
            "deepseek-v3": "accounts/fireworks/models/deepseek-v3p1",
            "deepseek-v3.1": "accounts/fireworks/models/deepseek-v3p1",
            "deepseek-v3p1": "accounts/fireworks/models/deepseek-v3p1",
            "deepseek-r1": "accounts/fireworks/models/deepseek-r1-0528",
            "llama-3.3-70b": "accounts/fireworks/models/llama-v3p3-70b-instruct",
            "llama-3.1-70b": "accounts/fireworks/models/llama-v3p1-70b-instruct",
            "llama-3.1-8b": "accounts/fireworks/models/llama-v3p1-8b-instruct",
            # Qwen models
            "qwen/qwen-2.5-32b": "accounts/fireworks/models/qwen2p5-vl-32b-instruct",
            "qwen/qwen-3-235b": "accounts/fireworks/models/qwen3-235b-a22b",
            "qwen/qwen-3-235b-instruct": "accounts/fireworks/models/qwen3-235b-a22b-instruct-2507",
            "qwen/qwen-3-235b-thinking": "accounts/fireworks/models/qwen3-235b-a22b-thinking-2507",
            "qwen/qwen-3-30b-thinking": "accounts/fireworks/models/qwen3-30b-a3b-thinking-2507",
            "qwen/qwen-3-coder-480b": "accounts/fireworks/models/qwen3-coder-480b-a35b-instruct",
            # Other models
            "moonshot-ai/kimi-k2": "accounts/fireworks/models/kimi-k2-instruct",
            "moonshot-ai/kimi-k2-instruct": "accounts/fireworks/models/kimi-k2-instruct",
            "zhipu-ai/glm-4.5": "accounts/fireworks/models/glm-4p5",
            "gpt-oss/gpt-120b": "accounts/fireworks/models/gpt-oss-120b",
            "gpt-oss/gpt-20b": "accounts/fireworks/models/gpt-oss-20b",
        },
        "openrouter": {
            # OpenRouter already uses org/model format, so mostly pass-through
            # But support common variations
            "openai/gpt-4": "openai/gpt-4",
            "openai/gpt-4-turbo": "openai/gpt-4-turbo",
            "openai/gpt-3.5-turbo": "openai/gpt-3.5-turbo",
            # Claude 3 models
            "anthropic/claude-3-opus": "anthropic/claude-3-opus-20240229",
            "anthropic/claude-3-sonnet": "anthropic/claude-3-sonnet-20240229",
            "anthropic/claude-3-haiku": "anthropic/claude-3-haiku-20240307",
            # Claude Sonnet 4.5 - support multiple input formats
            "claude-sonnet-4-5-20250929": CLAUDE_SONNET_4_5,
            "anthropic/claude-sonnet-4.5": CLAUDE_SONNET_4_5,
            "anthropic/claude-4.5-sonnet": CLAUDE_SONNET_4_5,
            "anthropic/claude-4.5-sonnet-20250929": CLAUDE_SONNET_4_5,
            "claude-sonnet-4.5": CLAUDE_SONNET_4_5,
            # Other models
            "meta-llama/llama-3.1-70b": "meta-llama/llama-3.1-70b-instruct",
            "deepseek-ai/deepseek-v3": "deepseek/deepseek-chat",
        },
        "featherless": {
            # Featherless uses direct provider/model format
            # Most pass through directly
            "deepseek-ai/deepseek-v3": "deepseek-ai/DeepSeek-V3",
            "meta-llama/llama-3.3-70b": "meta-llama/Llama-3.3-70B-Instruct",
            "meta-llama/llama-3.1-70b": "meta-llama/Meta-Llama-3.1-70B-Instruct",
        },
        "together": {
            # Together AI uses specific naming
            "meta-llama/llama-3.3-70b": "meta-llama/Llama-3.3-70B-Instruct",
            "meta-llama/llama-3.1-70b": "meta-llama/Meta-Llama-3.1-70B-Instruct-Turbo",
            "deepseek-ai/deepseek-v3": "deepseek-ai/DeepSeek-V3",
        },
        "portkey": {
            # Portkey uses @ prefix
            "openai/gpt-4": "@openai/gpt-4",
            "anthropic/claude-3-opus": "@anthropic/claude-3-opus-20240229",
        },
        "huggingface": {
            # HuggingFace uses org/model format directly
            # Most models pass through as-is, but we map common variations
            "meta-llama/llama-3.3-70b": "meta-llama/Llama-3.3-70B-Instruct",
            "meta-llama/llama-3.3-70b-instruct": "meta-llama/Llama-3.3-70B-Instruct",
            "meta-llama/llama-3.1-70b": "meta-llama/Meta-Llama-3.1-70B-Instruct",
            "meta-llama/llama-3.1-70b-instruct": "meta-llama/Meta-Llama-3.1-70B-Instruct",
            "meta-llama/llama-3.1-8b": "meta-llama/Meta-Llama-3.1-8B-Instruct",
            "meta-llama/llama-3.1-8b-instruct": "meta-llama/Meta-Llama-3.1-8B-Instruct",
            # DeepSeek models
            "deepseek-ai/deepseek-v3": "deepseek-ai/DeepSeek-V3",
            "deepseek-ai/deepseek-r1": "deepseek-ai/DeepSeek-R1",
            # Qwen models
            "qwen/qwen-2.5-72b": "Qwen/Qwen2.5-72B-Instruct",
            "qwen/qwen-2.5-72b-instruct": "Qwen/Qwen2.5-72B-Instruct",
            "qwen/qwen-2.5-7b": "Qwen/Qwen2.5-7B-Instruct",
            "qwen/qwen-2.5-7b-instruct": "Qwen/Qwen2.5-7B-Instruct",
            # Mistral models
            "mistralai/mistral-7b": "mistralai/Mistral-7B-Instruct-v0.3",
            "mistralai/mistral-7b-instruct": "mistralai/Mistral-7B-Instruct-v0.3",
            "mistralai/mixtral-8x7b": "mistralai/Mixtral-8x7B-Instruct-v0.1",
            "mistralai/mixtral-8x7b-instruct": "mistralai/Mixtral-8x7B-Instruct-v0.1",
            # Microsoft models
            "microsoft/phi-3": "microsoft/Phi-3-medium-4k-instruct",
            "microsoft/phi-3-medium": "microsoft/Phi-3-medium-4k-instruct",
            # Google Gemma models removed - they should use Google Vertex AI provider
        },
        "hug": {
            # Alias for huggingface - use same mappings
            # HuggingFace uses org/model format directly
            # Most models pass through as-is, but we map common variations
            "meta-llama/llama-3.3-70b": "meta-llama/Llama-3.3-70B-Instruct",
            "meta-llama/llama-3.3-70b-instruct": "meta-llama/Llama-3.3-70B-Instruct",
            "meta-llama/llama-3.1-70b": "meta-llama/Meta-Llama-3.1-70B-Instruct",
            "meta-llama/llama-3.1-70b-instruct": "meta-llama/Meta-Llama-3.1-70B-Instruct",
            "meta-llama/llama-3.1-8b": "meta-llama/Meta-Llama-3.1-8B-Instruct",
            "meta-llama/llama-3.1-8b-instruct": "meta-llama/Meta-Llama-3.1-8B-Instruct",
            # DeepSeek models
            "deepseek-ai/deepseek-v3": "deepseek-ai/DeepSeek-V3",
            "deepseek-ai/deepseek-r1": "deepseek-ai/DeepSeek-R1",
            # Qwen models
            "qwen/qwen-2.5-72b": "Qwen/Qwen2.5-72B-Instruct",
            "qwen/qwen-2.5-72b-instruct": "Qwen/Qwen2.5-72B-Instruct",
            "qwen/qwen-2.5-7b": "Qwen/Qwen2.5-7B-Instruct",
            "qwen/qwen-2.5-7b-instruct": "Qwen/Qwen2.5-7B-Instruct",
            # Mistral models
            "mistralai/mistral-7b": "mistralai/Mistral-7B-Instruct-v0.3",
            "mistralai/mistral-7b-instruct": "mistralai/Mistral-7B-Instruct-v0.3",
            "mistralai/mixtral-8x7b": "mistralai/Mixtral-8x7B-Instruct-v0.1",
            "mistralai/mixtral-8x7b-instruct": "mistralai/Mixtral-8x7B-Instruct-v0.1",
            # Microsoft models
            "microsoft/phi-3": "microsoft/Phi-3-medium-4k-instruct",
            "microsoft/phi-3-medium": "microsoft/Phi-3-medium-4k-instruct",
            # Google Gemma models removed - they should use Google Vertex AI provider
        },
        "chutes": {
            # Chutes uses org/model format directly
            # Most models pass through as-is from their catalog
            # Keep the exact format from the catalog for proper routing
        },
        "google-vertex": {
            # Google Vertex AI models - simple names
            # Full resource names are constructed by the client
            # Gemini 2.5 models (newest)
            # Flash Lite (stable GA version - use stable by default)
            "gemini-2.5-flash-lite": "gemini-2.5-flash-lite",  # Use stable GA version
            "google/gemini-2.5-flash-lite": "gemini-2.5-flash-lite",
            "@google/models/gemini-2.5-flash-lite": "gemini-2.5-flash-lite",
            # Preview version (only if explicitly requested)
            "gemini-2.5-flash-lite-preview-09-2025": GEMINI_2_5_FLASH_LITE_PREVIEW,
            "google/gemini-2.5-flash-lite-preview-09-2025": GEMINI_2_5_FLASH_LITE_PREVIEW,
            "@google/models/gemini-2.5-flash-lite-preview-09-2025": GEMINI_2_5_FLASH_LITE_PREVIEW,
            "gemini-2.5-flash-lite-preview-06-17": "gemini-2.5-flash-lite-preview-06-17",
            "google/gemini-2.5-flash-lite-preview-06-17": "gemini-2.5-flash-lite-preview-06-17",
            # Gemini 2.5 flash models
            "gemini-2.5-flash": GEMINI_2_5_FLASH_PREVIEW,
            "gemini-2.5-flash-preview-09-2025": GEMINI_2_5_FLASH_PREVIEW,
            "gemini-2.5-flash-preview": GEMINI_2_5_FLASH_PREVIEW,
            "google/gemini-2.5-flash": GEMINI_2_5_FLASH_PREVIEW,
            "google/gemini-2.5-flash-preview-09-2025": GEMINI_2_5_FLASH_PREVIEW,
            "@google/models/gemini-2.5-flash": GEMINI_2_5_FLASH_PREVIEW,
            "@google/models/gemini-2.5-flash-preview-09-2025": GEMINI_2_5_FLASH_PREVIEW,
            # Image-specific models
            "google/gemini-2.5-flash-image": "gemini-2.5-flash-image",
            "google/gemini-2.5-flash-image-preview": "gemini-2.5-flash-image-preview",
            "gemini-2.5-flash-image": "gemini-2.5-flash-image",
            "gemini-2.5-flash-image-preview": "gemini-2.5-flash-image-preview",
            # Pro (use stable GA version by default)
            "gemini-2.5-pro": "gemini-2.5-pro",  # Use stable GA version
            "google/gemini-2.5-pro": "gemini-2.5-pro",
            "@google/models/gemini-2.5-pro": "gemini-2.5-pro",
            # Preview version (only if explicitly requested)
            "gemini-2.5-pro-preview-09-2025": GEMINI_2_5_PRO_PREVIEW,
            "google/gemini-2.5-pro-preview-09-2025": GEMINI_2_5_PRO_PREVIEW,
            "@google/models/gemini-2.5-pro-preview-09-2025": GEMINI_2_5_PRO_PREVIEW,
            "gemini-2.5-pro-preview": GEMINI_2_5_PRO_PREVIEW,
            "google/gemini-2.5-pro-preview": GEMINI_2_5_PRO_PREVIEW,
            "gemini-2.5-pro-preview-05-06": "gemini-2.5-pro-preview-05-06",
            "google/gemini-2.5-pro-preview-05-06": "gemini-2.5-pro-preview-05-06",
            # Gemini 2.0 models (stable versions)
            "gemini-2.0-flash": GEMINI_2_0_FLASH,
            "gemini-2.0-flash-thinking": "gemini-2.0-flash-thinking",
            "gemini-2.0-flash-001": "gemini-2.0-flash-001",
            "gemini-2.0-flash-lite-001": "gemini-2.0-flash-lite-001",
            "gemini-2.0-flash-exp": "gemini-2.0-flash-exp",
            "google/gemini-2.0-flash": GEMINI_2_0_FLASH,
            "google/gemini-2.0-flash-001": "gemini-2.0-flash-001",
            "google/gemini-2.0-flash-lite-001": "gemini-2.0-flash-lite-001",
            "google/gemini-2.0-flash-exp": "gemini-2.0-flash-exp",
            "@google/models/gemini-2.0-flash": GEMINI_2_0_FLASH,
            "gemini-2.0-pro": GEMINI_2_0_PRO,
            "gemini-2.0-pro-001": "gemini-2.0-pro-001",
            "google/gemini-2.0-pro": GEMINI_2_0_PRO,
            "@google/models/gemini-2.0-pro": GEMINI_2_0_PRO,
            # Gemini 1.5 models
            "gemini-1.5-pro": GEMINI_1_5_PRO,
            "gemini-1.5-pro-002": "gemini-1.5-pro-002",
            "google/gemini-1.5-pro": GEMINI_1_5_PRO,
            "@google/models/gemini-1.5-pro": GEMINI_1_5_PRO,
            "gemini-1.5-flash": GEMINI_1_5_FLASH,
            "gemini-1.5-flash-002": "gemini-1.5-flash-002",
            "google/gemini-1.5-flash": GEMINI_1_5_FLASH,
            "@google/models/gemini-1.5-flash": GEMINI_1_5_FLASH,
            # Gemini 1.0 models
            "gemini-1.0-pro": GEMINI_1_0_PRO,
            "gemini-1.0-pro-vision": "gemini-1.0-pro-vision",
            "google/gemini-1.0-pro": GEMINI_1_0_PRO,
            "@google/models/gemini-1.0-pro": GEMINI_1_0_PRO,
            # Aliases for convenience
            "gemini-2.0": GEMINI_2_0_FLASH,
            "gemini-1.5": GEMINI_1_5_PRO,
            # Gemma models (open source models from Google)
            "google/gemma-2-9b": "gemma-2-9b-it",
            "google/gemma-2-9b-it": "gemma-2-9b-it",
            "google/gemma-2-27b-it": "gemma-2-27b-it",
            "google/gemma-3-4b-it": "gemma-3-4b-it",
            "google/gemma-3-12b-it": "gemma-3-12b-it",
            "google/gemma-3-27b-it": "gemma-3-27b-it",
            "google/gemma-3n-e2b-it": "gemma-3n-e2b-it",
            "google/gemma-3n-e4b-it": "gemma-3n-e4b-it",
            "gemma-2-9b-it": "gemma-2-9b-it",
            "gemma-2-27b-it": "gemma-2-27b-it",
            "gemma-3-4b-it": "gemma-3-4b-it",
            "gemma-3-12b-it": "gemma-3-12b-it",
            "gemma-3-27b-it": "gemma-3-27b-it",
            "gemma-3n-e2b-it": "gemma-3n-e2b-it",
            "gemma-3n-e4b-it": "gemma-3n-e4b-it",
        },
        "vercel-ai-gateway": {
            # Vercel AI Gateway uses standard model identifiers
            # The gateway automatically routes requests to the appropriate provider
            # Using pass-through format - any model ID is supported
            # Minimal mappings to avoid conflicts with other providers during auto-detection
        },
        "helicone": {
            # Helicone AI Gateway uses standard model identifiers
            # The gateway provides observability on top of standard provider APIs
            # Using pass-through format - any model ID is supported
            # Minimal mappings to avoid conflicts with other providers during auto-detection
        },
        "aihubmix": {
            # AiHubMix uses OpenAI-compatible model identifiers
            # Pass-through format - any model ID is supported
            # Minimal mappings to avoid conflicts with other providers during auto-detection
        },
        "anannas": {
            # Anannas uses OpenAI-compatible model identifiers
            # Pass-through format - any model ID is supported
            # Minimal mappings to avoid conflicts with other providers during auto-detection
        },
        "near": {
            # Near AI uses HuggingFace-style model naming with proper case
            # Maps lowercase input variants to actual NEAR model IDs
            # Reference: https://cloud.near.ai/models for current available models
            # DeepSeek models - only DeepSeek-V3.1 is currently available on Near AI
            "deepseek-ai/deepseek-v3": "deepseek-ai/DeepSeek-V3.1",  # Map v3 to v3.1 (only available)
            "deepseek-ai/deepseek-v3.1": "deepseek-ai/DeepSeek-V3.1",
            "deepseek-v3": "deepseek-ai/DeepSeek-V3.1",
            "deepseek-v3.1": "deepseek-ai/DeepSeek-V3.1",
            # GPT-OSS models - requires openai/ prefix
            "gpt-oss/gpt-oss-120b": "openai/gpt-oss-120b",
            "gpt-oss-120b": "openai/gpt-oss-120b",
            # Qwen models
            "qwen/qwen-2-72b": "Qwen/Qwen3-30B-A3B-Instruct-2507",  # Map old qwen-2-72b to qwen-3-30b
            "qwen-2-72b": "Qwen/Qwen3-30B-A3B-Instruct-2507",
            # Qwen3 models - proper case required
            "qwen/qwen-3-30b": "Qwen/Qwen3-30B-A3B-Instruct-2507",
            "qwen/qwen-3-30b-instruct": "Qwen/Qwen3-30B-A3B-Instruct-2507",
            "qwen-3-30b": "Qwen/Qwen3-30B-A3B-Instruct-2507",
            "qwen/qwen3-30b-a3b-instruct-2507": "Qwen/Qwen3-30B-A3B-Instruct-2507",
            "qwen3-30b-a3b-instruct-2507": "Qwen/Qwen3-30B-A3B-Instruct-2507",
            "qwen/qwen3-30b-a3b-thinking-2507": "Qwen/Qwen3-30B-A3B-Thinking-2507",
            "qwen3-30b-a3b-thinking-2507": "Qwen/Qwen3-30B-A3B-Thinking-2507",
            # GLM models from Zhipu AI
            "zai-org/glm-4.6-fp8": "zai-org/GLM-4.6",
            "zai-org/glm-4.6": "zai-org/GLM-4.6",
            "glm-4.6-fp8": "zai-org/GLM-4.6",
            "glm-4.6": "zai-org/GLM-4.6",
        },
        "alpaca-network": {
            # Alpaca Network uses Anyscale infrastructure with DeepSeek models
            # Service: deepseek-v3-1 via https://deepseek-v3-1-b18ty.cld-kvytpjjrw13e2gvq.s.anyscaleuserdata.com
            # DeepSeek V3.1 models
            "deepseek-ai/deepseek-v3.1": "deepseek-v3-1",
            "deepseek-ai/deepseek-v3": "deepseek-v3-1",  # Map v3 to v3.1
            "deepseek/deepseek-v3.1": "deepseek-v3-1",
            "deepseek/deepseek-v3": "deepseek-v3-1",
            "deepseek-v3.1": "deepseek-v3-1",
            "deepseek-v3": "deepseek-v3-1",
            "deepseek-v3-1": "deepseek-v3-1",  # Direct service name
        },
        "alibaba-cloud": {
            # Alibaba Cloud / DashScope models
            # Uses OpenAI-compatible API with direct model IDs
            # Reference: https://dashscope.aliyuncs.com/compatible-mode/v1
            # Qwen commercial models
            "qwen/qwen-plus": "qwen-plus",
            "qwen/qwen-max": "qwen-max",
            "qwen/qwen-flash": "qwen-flash",
            "qwen-plus": "qwen-plus",
            "qwen-max": "qwen-max",
            "qwen-flash": "qwen-flash",
            # Qwen specialized models
            "qwen/qwq-plus": "qwq-plus",
            "qwen/qwen-long": "qwen-long",
            "qwen/qwen-omni": "qwen-omni",
            "qwen/qwen-vl": "qwen-vl",
            "qwen/qwen-math": "qwen-math",
            "qwen/qwen-mt": "qwen-mt",
            "qwen/qvq": "qvq",
            "qwq-plus": "qwq-plus",
            "qwen-long": "qwen-long",
            "qwen-omni": "qwen-omni",
            "qwen-vl": "qwen-vl",
            "qwen-math": "qwen-math",
            "qwen-mt": "qwen-mt",
            "qvq": "qvq",
            # Qwen Coder models
            "qwen/qwen-coder": "qwen-coder",
            "qwen-coder": "qwen-coder",
            # Qwen reasoning models
            "qwen/qwq-32b-preview": "qwq-32b-preview",
            "qwq-32b-preview": "qwq-32b-preview",
            # Qwen thinking models
            "qwen/qwen-3-30b-a3b-thinking": "qwen-3-30b-a3b-thinking",
            "qwen/qwen-3-80b-a3b-thinking": "qwen-3-80b-a3b-thinking",
            "qwen-3-30b-a3b-thinking": "qwen-3-30b-a3b-thinking",
            "qwen-3-80b-a3b-thinking": "qwen-3-80b-a3b-thinking",
            # Qwen 3 series
            "qwen/qwen-3-30b": "qwen-3-30b-a3b-instruct",
            "qwen/qwen-3-80b": "qwen-3-80b-a3b-instruct",
            "qwen/qwen3-32b": "qwen-3-32b-a3b-instruct",
            "qwen3-30b": "qwen-3-30b-a3b-instruct",
            "qwen3-80b": "qwen-3-80b-a3b-instruct",
<<<<<<< HEAD
=======
            "qwen3-32b": "qwen-3-32b-a3b-instruct",

>>>>>>> aecb535a
            # Qwen 2.5 series
            "qwen/qwen-2.5-72b": "qwen-2.5-72b-instruct",
            "qwen/qwen-2.5-7b": "qwen-2.5-7b-instruct",
            "qwen-2.5-72b": "qwen-2.5-72b-instruct",
            "qwen-2.5-7b": "qwen-2.5-7b-instruct",
            # Qwen 2 series
            "qwen/qwen-2-72b": "qwen-2-72b-instruct",
            "qwen/qwen-2-7b": "qwen-2-7b-instruct",
            "qwen-2-72b": "qwen-2-72b-instruct",
            "qwen-2-7b": "qwen-2-7b-instruct",
            # Qwen 1.5 models
            "qwen/qwen-1.5-72b": "qwen-1.5-72b-chat",
            "qwen/qwen-1.5-14b": "qwen-1.5-14b-chat",
            "qwen-1.5-72b": "qwen-1.5-72b-chat",
            "qwen-1.5-14b": "qwen-1.5-14b-chat",
            # Alternative naming formats (shorthand)
            "qwen": "qwen-plus",  # Default to Plus for unspecified qwen
            "qwen-max-latest": "qwen-max",
            "qwen-plus-latest": "qwen-plus",
        },
    }

    return mappings.get(provider, {})


def normalize_model_name(model_id: str) -> str:
    """
    Normalize model name for fuzzy matching.
    Handles common variations in model naming.
    """
    normalized = model_id.lower()

    # Remove org prefix if present
    if "/" in normalized:
        _, normalized = normalized.split("/", 1)

    # Normalize version numbers
    normalized = normalized.replace("v3p1", "v3")
    normalized = normalized.replace("v3.1", "v3")
    normalized = normalized.replace("3.3", "3p3")
    normalized = normalized.replace("3.1", "3p1")
    normalized = normalized.replace(".", "p")

    # Normalize separators
    normalized = normalized.replace("_", "-")

    # Remove common suffixes for matching
    for suffix in ["-instruct", "-chat", "-turbo", "-basic"]:
        if normalized.endswith(suffix):
            normalized = normalized[: -len(suffix)]

    return normalized


def get_simplified_model_id(native_id: str, provider: str) -> str:
    """
    Convert a native provider model ID back to simplified format.
    This is the reverse of transform_model_id.

    Args:
        native_id: The provider's native model ID
        provider: The provider name

    Returns:
        A simplified, user-friendly model ID

    Examples:
        Input: "accounts/fireworks/models/deepseek-v3p1", provider="fireworks"
        Output: "deepseek-ai/deepseek-v3"
    """

    # Get reverse mapping
    mapping = get_model_id_mapping(provider)
    reverse_mapping = {v: k for k, v in mapping.items() if "/" in k}  # Only keep ones with org

    if native_id in reverse_mapping:
        return reverse_mapping[native_id]

    # For Fireworks, try to construct a reasonable simplified version
    if provider == "fireworks" and native_id.startswith("accounts/fireworks/models/"):
        model_name = native_id.replace("accounts/fireworks/models/", "")

        # Try to guess the org based on model name
        if model_name.startswith("deepseek"):
            return f"deepseek-ai/{model_name.replace('p', '.')}"
        elif model_name.startswith("llama"):
            return f"meta-llama/{model_name}"
        elif model_name.startswith("qwen"):
            return f"qwen/{model_name}"
        elif model_name.startswith("kimi"):
            return f"moonshot-ai/{model_name}"
        elif model_name.startswith("glm"):
            return f"zhipu-ai/{model_name}"
        else:
            # Unknown org, just return the model name
            return model_name

    # Return as-is if no transformation found
    return native_id


def detect_provider_from_model_id(
    model_id: str, preferred_provider: Optional[str] = None
) -> Optional[str]:
    """
    Try to detect which provider a model belongs to based on its ID.

    Now supports multi-provider models with automatic provider selection.

    Args:
        model_id: The model ID to analyze
        preferred_provider: Optional preferred provider (for multi-provider models)

    Returns:
        The detected provider name, or None if unable to detect
    """

    # Check multi-provider registry first
    try:
        from src.services.multi_provider_registry import get_registry

        registry = get_registry()
        if registry.has_model(model_id):
            # Model is in multi-provider registry
            from src.services.provider_selector import get_selector

            selector = get_selector()
            selected_provider = selector.registry.select_provider(
                model_id=model_id,
                preferred_provider=preferred_provider,
            )

            if selected_provider:
                logger.info(
                    f"Multi-provider model {model_id}: selected {selected_provider.name} "
                    f"(priority {selected_provider.priority})"
                )
                return selected_provider.name
    except ImportError:
        # Multi-provider modules not available, fall through to legacy detection
        pass
    except Exception as e:
        logger.warning(f"Error checking multi-provider registry: {e}")
        # Fall through to legacy detection

    # Apply explicit overrides first
    normalized_id = (model_id or "").lower()
    normalized_base = normalized_id.split(":", 1)[0]
    override = MODEL_PROVIDER_OVERRIDES.get(normalized_base)
    if override:
        logger.info(f"Provider override for model '{model_id}': {override}")
        return override

    # OpenRouter models with colon-based suffixes (e.g., :exacto, :free, :extended)
    # These are OpenRouter-specific model variants
    if ":" in model_id and "/" in model_id:
        # Models like "z-ai/glm-4.6:exacto", "google/gemini-2.0-flash-exp:free"
        suffix = model_id.split(":", 1)[1]
        if suffix in ["exacto", "free", "extended"]:
            logger.info(f"Detected OpenRouter model with :{suffix} suffix: {model_id}")
            return "openrouter"

    # Check if it's already in a provider-specific format
    if model_id.startswith("accounts/fireworks/models/"):
        return "fireworks"

    # Normalize to lowercase for consistency in all @ prefix checks
    normalized_model = model_id.lower()

    # Check for Google Vertex AI models first (before Portkey check)
    if model_id.startswith("projects/") and "/models/" in model_id:
        return "google-vertex"
    if normalized_model.startswith("@google/models/") and any(
        pattern in normalized_model
        for pattern in ["gemini-2.5", "gemini-2.0", "gemini-1.5", "gemini-1.0"]
    ):
        # Patterns like "@google/models/gemini-2.5-flash"
        return "google-vertex"
    if (
        any(
            pattern in normalized_model
            for pattern in ["gemini-2.5", "gemini-2.0", "gemini-1.5", "gemini-1.0"]
        )
        and "/" not in model_id
    ):
        # Simple patterns like "gemini-2.5-flash", "gemini-2.0-flash" or "gemini-1.5-pro"
        return "google-vertex"
    if model_id.startswith("google/") and "gemini" in normalized_model:
        # Patterns like "google/gemini-2.5-flash" or "google/gemini-2.0-flash-001"
        # These can go to either Vertex AI or OpenRouter
        # Check if Vertex AI credentials are available
        import os

        # Debug logging
        gac = os.environ.get("GOOGLE_APPLICATION_CREDENTIALS")
        gvc = os.environ.get("GOOGLE_VERTEX_CREDENTIALS_JSON")
        logger.info(
            f"[CREDENTIAL CHECK] model={model_id}, "
            f"GOOGLE_APPLICATION_CREDENTIALS={'SET' if gac else 'NOT SET'}, "
            f"GOOGLE_VERTEX_CREDENTIALS_JSON={'SET (len=' + str(len(gvc)) + ')' if gvc else 'NOT SET'}"
        )

        has_credentials = gac or gvc
        if has_credentials:
            logger.info(f"✅ Routing {model_id} to google-vertex (credentials available)")
            return "google-vertex"
        else:
            # No Vertex credentials, route to OpenRouter which supports google/ prefix
            logger.warning(f"⚠️ Routing {model_id} to openrouter (no Vertex credentials found)")
            return "openrouter"

    # Portkey format is @org/model (must have / to be valid)
    # Normalize to lowercase for case-insensitive @ prefix detection
    if normalized_model.startswith("@") and "/" in model_id:
        # Only Portkey if not a Google format
        if not normalized_model.startswith("@google/models/"):
            return "portkey"

    # Check all mappings to see if this model exists
    for provider in [
        "fireworks",
        "openrouter",
        "featherless",
        "together",
        "portkey",
        "huggingface",
        "hug",
        "chutes",
        "google-vertex",
        "vercel-ai-gateway",
        "helicone",
        "aihubmix",
        "anannas",
        "near",
        "alpaca-network",
        "alibaba-cloud",
        "fal",
    ]:
        mapping = get_model_id_mapping(provider)
        if model_id in mapping:
            logger.info(f"Detected provider '{provider}' for model '{model_id}'")
            return provider

        # Also check the values (native formats)
        if model_id in mapping.values():
            logger.info(f"Detected provider '{provider}' for native model '{model_id}'")
            return provider

    # Check by model patterns
    if "/" in model_id:
        org, model_name = model_id.split("/", 1)

        # Google Vertex models should only be routed if explicitly in the mapping above
        # OpenRouter also has google/ models (with :free suffix) that should stay with OpenRouter
        # So we comment this out to avoid routing OpenRouter's google/ models to Vertex AI
        # if org == "google":
        #     return "google-vertex"

        # Near AI models (e.g., "near/deepseek-ai/DeepSeek-V3", "near/deepseek-ai/DeepSeek-R1")
        if org == "near":
            return "near"

        # Anannas models (e.g., "anannas/openai/gpt-4o")
        if org == "anannas":
            return "anannas"

        # OpenRouter models (e.g., "openrouter/auto")
        if org == "openrouter":
            return "openrouter"

        # Helicone models (e.g., "helicone/gpt-4o-mini")
        if org == "helicone":
            return "helicone"

        # Alpaca Network models (e.g., "alpaca-network/deepseek-v3-1")
        if org == "alpaca-network" or org == "alpaca":
            return "alpaca-network"

        # Alibaba Cloud / Qwen models (e.g., "qwen/qwen-plus", "alibaba-cloud/qwen-max")
        if org == "qwen" or org == "alibaba-cloud" or org == "alibaba":
            return "alibaba-cloud"

        # DeepSeek models are primarily on Fireworks in this system
        if org == "deepseek-ai" and "deepseek" in model_name.lower():
            return "fireworks"

        # OpenAI models go to OpenRouter
        if org == "openai":
            return "openrouter"

        # Anthropic models go to OpenRouter
        if org == "anthropic":
            return "openrouter"

        # Fal.ai models (e.g., "fal-ai/stable-diffusion-v15", "minimax/video-01")
        if org == "fal-ai" or org in [
            "fal",
            "minimax",
            "stabilityai",
            "hunyuan3d",
            "meshy",
            "tripo3d",
        ]:
            return "fal"

    logger.debug(f"Could not detect provider for model '{model_id}'")
    return None<|MERGE_RESOLUTION|>--- conflicted
+++ resolved
@@ -8,8 +8,8 @@
 """
 
 import logging
-from typing import Dict, Optional
-
+
+from typing import Optional, Dict
 logger = logging.getLogger(__name__)
 
 MODEL_PROVIDER_OVERRIDES = {
@@ -430,14 +430,17 @@
             # Near AI uses HuggingFace-style model naming with proper case
             # Maps lowercase input variants to actual NEAR model IDs
             # Reference: https://cloud.near.ai/models for current available models
+
             # DeepSeek models - only DeepSeek-V3.1 is currently available on Near AI
             "deepseek-ai/deepseek-v3": "deepseek-ai/DeepSeek-V3.1",  # Map v3 to v3.1 (only available)
             "deepseek-ai/deepseek-v3.1": "deepseek-ai/DeepSeek-V3.1",
             "deepseek-v3": "deepseek-ai/DeepSeek-V3.1",
             "deepseek-v3.1": "deepseek-ai/DeepSeek-V3.1",
+
             # GPT-OSS models - requires openai/ prefix
             "gpt-oss/gpt-oss-120b": "openai/gpt-oss-120b",
             "gpt-oss-120b": "openai/gpt-oss-120b",
+
             # Qwen models
             "qwen/qwen-2-72b": "Qwen/Qwen3-30B-A3B-Instruct-2507",  # Map old qwen-2-72b to qwen-3-30b
             "qwen-2-72b": "Qwen/Qwen3-30B-A3B-Instruct-2507",
@@ -449,6 +452,7 @@
             "qwen3-30b-a3b-instruct-2507": "Qwen/Qwen3-30B-A3B-Instruct-2507",
             "qwen/qwen3-30b-a3b-thinking-2507": "Qwen/Qwen3-30B-A3B-Thinking-2507",
             "qwen3-30b-a3b-thinking-2507": "Qwen/Qwen3-30B-A3B-Thinking-2507",
+
             # GLM models from Zhipu AI
             "zai-org/glm-4.6-fp8": "zai-org/GLM-4.6",
             "zai-org/glm-4.6": "zai-org/GLM-4.6",
@@ -458,6 +462,7 @@
         "alpaca-network": {
             # Alpaca Network uses Anyscale infrastructure with DeepSeek models
             # Service: deepseek-v3-1 via https://deepseek-v3-1-b18ty.cld-kvytpjjrw13e2gvq.s.anyscaleuserdata.com
+
             # DeepSeek V3.1 models
             "deepseek-ai/deepseek-v3.1": "deepseek-v3-1",
             "deepseek-ai/deepseek-v3": "deepseek-v3-1",  # Map v3 to v3.1
@@ -471,6 +476,7 @@
             # Alibaba Cloud / DashScope models
             # Uses OpenAI-compatible API with direct model IDs
             # Reference: https://dashscope.aliyuncs.com/compatible-mode/v1
+
             # Qwen commercial models
             "qwen/qwen-plus": "qwen-plus",
             "qwen/qwen-max": "qwen-max",
@@ -478,6 +484,7 @@
             "qwen-plus": "qwen-plus",
             "qwen-max": "qwen-max",
             "qwen-flash": "qwen-flash",
+
             # Qwen specialized models
             "qwen/qwq-plus": "qwq-plus",
             "qwen/qwen-long": "qwen-long",
@@ -493,43 +500,47 @@
             "qwen-math": "qwen-math",
             "qwen-mt": "qwen-mt",
             "qvq": "qvq",
+
             # Qwen Coder models
             "qwen/qwen-coder": "qwen-coder",
             "qwen-coder": "qwen-coder",
+
             # Qwen reasoning models
             "qwen/qwq-32b-preview": "qwq-32b-preview",
             "qwq-32b-preview": "qwq-32b-preview",
+
             # Qwen thinking models
             "qwen/qwen-3-30b-a3b-thinking": "qwen-3-30b-a3b-thinking",
             "qwen/qwen-3-80b-a3b-thinking": "qwen-3-80b-a3b-thinking",
             "qwen-3-30b-a3b-thinking": "qwen-3-30b-a3b-thinking",
             "qwen-3-80b-a3b-thinking": "qwen-3-80b-a3b-thinking",
+
             # Qwen 3 series
             "qwen/qwen-3-30b": "qwen-3-30b-a3b-instruct",
             "qwen/qwen-3-80b": "qwen-3-80b-a3b-instruct",
             "qwen/qwen3-32b": "qwen-3-32b-a3b-instruct",
             "qwen3-30b": "qwen-3-30b-a3b-instruct",
             "qwen3-80b": "qwen-3-80b-a3b-instruct",
-<<<<<<< HEAD
-=======
             "qwen3-32b": "qwen-3-32b-a3b-instruct",
 
->>>>>>> aecb535a
             # Qwen 2.5 series
             "qwen/qwen-2.5-72b": "qwen-2.5-72b-instruct",
             "qwen/qwen-2.5-7b": "qwen-2.5-7b-instruct",
             "qwen-2.5-72b": "qwen-2.5-72b-instruct",
             "qwen-2.5-7b": "qwen-2.5-7b-instruct",
+
             # Qwen 2 series
             "qwen/qwen-2-72b": "qwen-2-72b-instruct",
             "qwen/qwen-2-7b": "qwen-2-7b-instruct",
             "qwen-2-72b": "qwen-2-72b-instruct",
             "qwen-2-7b": "qwen-2-7b-instruct",
+
             # Qwen 1.5 models
             "qwen/qwen-1.5-72b": "qwen-1.5-72b-chat",
             "qwen/qwen-1.5-14b": "qwen-1.5-14b-chat",
             "qwen-1.5-72b": "qwen-1.5-72b-chat",
             "qwen-1.5-14b": "qwen-1.5-14b-chat",
+
             # Alternative naming formats (shorthand)
             "qwen": "qwen-plus",  # Default to Plus for unspecified qwen
             "qwen-max-latest": "qwen-max",
@@ -616,9 +627,7 @@
     return native_id
 
 
-def detect_provider_from_model_id(
-    model_id: str, preferred_provider: Optional[str] = None
-) -> Optional[str]:
+def detect_provider_from_model_id(model_id: str, preferred_provider: Optional[str] = None) -> Optional[str]:
     """
     Try to detect which provider a model belongs to based on its ID.
 
