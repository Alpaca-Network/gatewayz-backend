"""
Error monitoring and detection service.

Monitors application logs for errors, classifies them, and triggers automated fixes.
Integrates with Loki/Grafana for log aggregation and Railway for deployment logs.
"""

import asyncio
import json
import logging
import re
from dataclasses import asdict, dataclass
from datetime import datetime
from enum import Enum
<<<<<<< HEAD
from typing import Any, Dict, List, Optional
from urllib.parse import urlencode, urlparse
=======
from typing import Any
>>>>>>> 0f762cc7

import httpx

from src.config.config import Config

logger = logging.getLogger(__name__)


class ErrorSeverity(str, Enum):
    """Error severity levels."""

    CRITICAL = "critical"
    HIGH = "high"
    MEDIUM = "medium"
    LOW = "low"
    INFO = "info"


class ErrorCategory(str, Enum):
    """Error categories for classification."""

    PROVIDER_ERROR = "provider_error"  # OpenRouter, Featherless, etc.
    DATABASE_ERROR = "database_error"  # Supabase connectivity
    RATE_LIMIT_ERROR = "rate_limit_error"  # Rate limiting issues
    AUTH_ERROR = "auth_error"  # Authentication failures
    TIMEOUT_ERROR = "timeout_error"  # Request timeouts
    VALIDATION_ERROR = "validation_error"  # Input validation
    CACHE_ERROR = "cache_error"  # Redis/cache issues
    EXTERNAL_SERVICE_ERROR = "external_service_error"  # Stripe, Resend, etc.
    INTERNAL_ERROR = "internal_error"  # Application logic errors
    UNKNOWN = "unknown"


@dataclass
class ErrorPattern:
    """Represents an error pattern detected in logs."""

    error_type: str
    message: str
    category: ErrorCategory
    severity: ErrorSeverity
    file: str | None
    line: int | None
    function: str | None
    stack_trace: str | None
    timestamp: datetime
    count: int = 1
    last_seen: datetime | None = None
    examples: list[str] = None
    fixable: bool = False
    suggested_fix: str | None = None

    def __post_init__(self):
        if self.examples is None:
            self.examples = []
        if self.last_seen is None:
            self.last_seen = self.timestamp

    def to_dict(self) -> dict[str, Any]:
        """Convert to dictionary for JSON serialization."""
        data = asdict(self)
        data["timestamp"] = self.timestamp.isoformat()
        data["last_seen"] = self.last_seen.isoformat() if self.last_seen else None
        data["category"] = self.category.value
        data["severity"] = self.severity.value
        return data


class ErrorMonitor:
    """Monitors application errors from logs."""

    def __init__(self):
        self.session: httpx.AsyncClient | None = None
        self.error_patterns: dict[str, ErrorPattern] = {}
        self.loki_enabled = Config.LOKI_ENABLED
        self.loki_query_url = Config.LOKI_QUERY_URL

    async def __aenter__(self):
        self.session = httpx.AsyncClient(timeout=10.0)
        return self

    async def __aexit__(self, exc_type, exc_val, exc_tb):
        if self.session:
            await self.session.aclose()

    async def initialize(self):
        """Initialize the error monitor."""
        self.session = httpx.AsyncClient(timeout=10.0)

    async def close(self):
        """Close the error monitor."""
        if self.session:
            await self.session.aclose()

    async def fetch_recent_errors(self, hours: int = 1, limit: int = 100) -> list[dict[str, Any]]:
        """
        Fetch recent errors from Loki.

        Args:
            hours: Look back this many hours
            limit: Maximum number of errors to fetch

        Returns:
            List of error log entries
        """
        if not self.loki_enabled or not self.loki_query_url or not self.session:
            logger.warning("Loki not enabled or not initialized")
            return []

        try:
            # LogQL query to find error level logs
            query = '{level="ERROR"}'
            params = {
                "query": query,
                "limit": limit,
                "direction": "backward",
            }

<<<<<<< HEAD
            # Loki query API endpoint (typically /loki/api/v1/query_range)
            # Extract base URL (scheme://host:port) from the push URL
            parsed_url = urlparse(self.loki_url)
            base_url = f"{parsed_url.scheme}://{parsed_url.netloc}"
            url = f"{base_url}/loki/api/v1/query_range"

            response = await self.session.get(url, params=params)
=======
            response = await self.session.get(self.loki_query_url, params=params)
>>>>>>> 0f762cc7
            response.raise_for_status()

            data = response.json()
            errors = []

            if data.get("data", {}).get("result"):
                for result in data["data"]["result"]:
                    for timestamp, log_line in result.get("values", []):
                        try:
                            log_data = json.loads(log_line)
                            errors.append(log_data)
                        except json.JSONDecodeError:
                            # Raw log line
                            errors.append({"message": log_line, "timestamp": timestamp})

            return errors

        except Exception as e:
            logger.error(f"Error fetching from Loki: {e}")
            return []

    def classify_error(self, error_data: dict[str, Any]) -> tuple[ErrorCategory, ErrorSeverity]:
        """
        Classify an error based on its content.

        Args:
            error_data: Error log data

        Returns:
            Tuple of (category, severity)
        """
        message = error_data.get("message", "").lower()
        stack_trace = error_data.get("stack_trace", "").lower()
        full_text = f"{message} {stack_trace}"

        # Provider errors
        if any(
            provider in full_text
            for provider in [
                "openrouter",
                "featherless",
                "deepinfra",
                "together",
                "huggingface",
                "vertexai",
            ]
        ):
            if "timeout" in full_text or "504" in full_text or "503" in full_text:
                return ErrorCategory.PROVIDER_ERROR, ErrorSeverity.HIGH
            if "401" in full_text or "403" in full_text:
                return ErrorCategory.AUTH_ERROR, ErrorSeverity.HIGH
            return ErrorCategory.PROVIDER_ERROR, ErrorSeverity.MEDIUM

        # Database errors
        if any(
            term in full_text for term in ["supabase", "postgresql", "database", "connection pool"]
        ):
            return ErrorCategory.DATABASE_ERROR, ErrorSeverity.CRITICAL

        # Rate limiting
        if "rate limit" in full_text or "429" in full_text:
            return ErrorCategory.RATE_LIMIT_ERROR, ErrorSeverity.MEDIUM

        # Authentication
        if any(term in full_text for term in ["unauthorized", "invalid api key", "401"]):
            return ErrorCategory.AUTH_ERROR, ErrorSeverity.HIGH

        # Timeouts
        if "timeout" in full_text or "deadlineexceeded" in full_text:
            return ErrorCategory.TIMEOUT_ERROR, ErrorSeverity.MEDIUM

        # Validation
        if "validation" in full_text or "invalid" in full_text:
            return ErrorCategory.VALIDATION_ERROR, ErrorSeverity.LOW

        # Cache/Redis
        if "redis" in full_text or "cache" in full_text:
            return ErrorCategory.CACHE_ERROR, ErrorSeverity.MEDIUM

        # External services
        if any(term in full_text for term in ["stripe", "resend", "email", "payment"]):
            return ErrorCategory.EXTERNAL_SERVICE_ERROR, ErrorSeverity.HIGH

        return ErrorCategory.INTERNAL_ERROR, ErrorSeverity.MEDIUM

    def extract_error_details(self, error_data: dict[str, Any]) -> ErrorPattern:
        """Extract details from error log."""
        message = error_data.get("message", "Unknown error")
        stack_trace = error_data.get("stack_trace", "")
        timestamp = error_data.get("timestamp", datetime.utcnow())

        # Parse timestamp if it's a string
        if isinstance(timestamp, str):
            try:
                timestamp = datetime.fromisoformat(timestamp.replace("Z", "+00:00"))
            except (ValueError, AttributeError):
                timestamp = datetime.utcnow()

        # Extract file, line, and function from stack trace
        file_match = re.search(r'File "([^"]+)", line (\d+)', stack_trace)
        func_match = re.search(r"in (\w+)", stack_trace)

        file_path = file_match.group(1) if file_match else None
        line_num = int(file_match.group(2)) if file_match else None
        function = func_match.group(1) if func_match else None

        category, severity = self.classify_error(error_data)

        # Generate pattern key for grouping similar errors
        f"{category.value}:{message[:50]}"

        return ErrorPattern(
            error_type=error_data.get("error_type", "Exception"),
            message=message,
            category=category,
            severity=severity,
            file=file_path,
            line=line_num,
            function=function,
            stack_trace=stack_trace,
            timestamp=timestamp,
            examples=[message],
        )

    def group_similar_errors(self, errors: list[ErrorPattern]) -> dict[str, ErrorPattern]:
        """Group similar errors together."""
        grouped = {}

        for error in errors:
            # Create a pattern key based on category and message prefix
            pattern_key = f"{error.category.value}:{error.message[:50]}"

            if pattern_key in grouped:
                existing = grouped[pattern_key]
                existing.count += error.count
                existing.last_seen = max(existing.last_seen, error.timestamp)
                if error.message not in existing.examples:
                    existing.examples.append(error.message)
            else:
                grouped[pattern_key] = error

        return grouped

    def determine_fixability(self, error: ErrorPattern) -> tuple[bool, str | None]:
        """Determine if an error is automatically fixable and suggest a fix."""
        category = error.category
        message = error.message.lower()

        # Rate limiting - suggest cache warmup or request throttling
        if category == ErrorCategory.RATE_LIMIT_ERROR:
            return True, "Implement exponential backoff and request queuing"

        # Timeout errors - suggest timeout increase or retry logic
        if category == ErrorCategory.TIMEOUT_ERROR:
            if "provider" in message:
                return True, "Add retry logic with exponential backoff for provider calls"
            return True, "Increase timeout threshold or add connection pooling"

        # Cache errors - suggest fallback mechanism
        if category == ErrorCategory.CACHE_ERROR:
            return True, "Implement cache fallback to database queries"

        # Database connection - suggest connection pool tuning
        if category == ErrorCategory.DATABASE_ERROR:
            if "connection pool" in message:
                return True, "Increase connection pool size or add connection pooling fallback"
            return True, "Add database connection retry logic"

        # Auth errors - suggest key rotation
        if category == ErrorCategory.AUTH_ERROR:
            if "invalid api key" in message:
                return True, "Rotate API keys and update configuration"
            return True, "Implement token refresh logic"

        return False, None

    async def analyze_errors(self, raw_errors: list[dict[str, Any]]) -> list[ErrorPattern]:
        """Analyze raw errors and return structured error patterns."""
        error_patterns = []

        for raw_error in raw_errors:
            try:
                pattern = self.extract_error_details(raw_error)
                fixable, suggested_fix = self.determine_fixability(pattern)
                pattern.fixable = fixable
                pattern.suggested_fix = suggested_fix
                error_patterns.append(pattern)
            except Exception as e:
                logger.error(f"Error analyzing error pattern: {e}")

        # Group similar errors
        grouped = self.group_similar_errors(error_patterns)
        return list(grouped.values())

    async def get_critical_errors(self, hours: int = 1) -> list[ErrorPattern]:
        """Get critical errors from the last N hours."""
        raw_errors = await self.fetch_recent_errors(hours=hours)
        patterns = await self.analyze_errors(raw_errors)

        # Filter to critical and high severity
        critical = [
            p for p in patterns if p.severity in [ErrorSeverity.CRITICAL, ErrorSeverity.HIGH]
        ]

        return sorted(critical, key=lambda p: p.count, reverse=True)

    async def get_fixable_errors(self, hours: int = 1) -> list[ErrorPattern]:
        """Get errors that can be automatically fixed."""
        raw_errors = await self.fetch_recent_errors(hours=hours)
        patterns = await self.analyze_errors(raw_errors)

        fixable = [p for p in patterns if p.fixable]
        return sorted(fixable, key=lambda p: (p.severity.value, p.count), reverse=True)

    def store_error_pattern(self, pattern: ErrorPattern):
        """Store error pattern for tracking."""
        pattern_key = f"{pattern.category.value}:{pattern.message[:50]}"

        if pattern_key in self.error_patterns:
            existing = self.error_patterns[pattern_key]
            existing.count += pattern.count
            existing.last_seen = max(existing.last_seen, pattern.timestamp)
            existing.examples.extend(pattern.examples)
        else:
            self.error_patterns[pattern_key] = pattern

    async def monitor_continuously(self, interval: int = 300):
        """Monitor errors continuously at regular intervals."""
        await self.initialize()

        try:
            while True:
                try:
                    logger.info("Scanning for errors...")
                    critical_errors = await self.get_critical_errors(hours=1)

                    if critical_errors:
                        logger.warning(
                            f"Found {len(critical_errors)} critical errors: "
                            f"{[e.message for e in critical_errors]}"
                        )

                        for error in critical_errors:
                            self.store_error_pattern(error)

                    fixable_errors = await self.get_fixable_errors(hours=1)
                    if fixable_errors:
                        logger.info(
                            f"Found {len(fixable_errors)} fixable errors: "
                            f"{[e.message for e in fixable_errors]}"
                        )

                except Exception as e:
                    logger.error(f"Error during monitoring cycle: {e}", exc_info=True)

                await asyncio.sleep(interval)

        except KeyboardInterrupt:
            logger.info("Monitoring stopped")
        finally:
            await self.close()


# Singleton instance
_error_monitor: ErrorMonitor | None = None


async def get_error_monitor() -> ErrorMonitor:
    """Get or create the error monitor singleton."""
    global _error_monitor
    if _error_monitor is None:
        _error_monitor = ErrorMonitor()
        await _error_monitor.initialize()
    return _error_monitor<|MERGE_RESOLUTION|>--- conflicted
+++ resolved
@@ -12,12 +12,8 @@
 from dataclasses import asdict, dataclass
 from datetime import datetime
 from enum import Enum
-<<<<<<< HEAD
 from typing import Any, Dict, List, Optional
 from urllib.parse import urlencode, urlparse
-=======
-from typing import Any
->>>>>>> 0f762cc7
 
 import httpx
 
@@ -136,17 +132,13 @@
                 "direction": "backward",
             }
 
-<<<<<<< HEAD
             # Loki query API endpoint (typically /loki/api/v1/query_range)
             # Extract base URL (scheme://host:port) from the push URL
-            parsed_url = urlparse(self.loki_url)
+            parsed_url = urlparse(self.loki_query_url)
             base_url = f"{parsed_url.scheme}://{parsed_url.netloc}"
             url = f"{base_url}/loki/api/v1/query_range"
 
             response = await self.session.get(url, params=params)
-=======
-            response = await self.session.get(self.loki_query_url, params=params)
->>>>>>> 0f762cc7
             response.raise_for_status()
 
             data = response.json()
