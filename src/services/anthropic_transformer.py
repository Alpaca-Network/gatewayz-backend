"""
Anthropic Messages API Transformer
Converts between Anthropic Messages API format and OpenAI Chat Completions format
"""

import json
import time
from typing import Any, Optional, Dict, List, Union


def extract_message_with_tools(choice_message: Any) -> Dict[str, Any]:
    """
    Extract message data including role, content, and any tool calls or function calls.

    This is a shared utility function used by all provider response processors to
    reduce code duplication when extracting message data from OpenAI-compatible responses.

    Handles both object-based messages (with attributes) and dict-based messages.

    Args:
        choice_message: The message object/dict from a choice in the response

    Returns:
        Dictionary with role, content, and optionally tool_calls/function_call
    """
    # Extract basic message data
    if isinstance(choice_message, dict):
        role = choice_message.get("role", "assistant")
        content = choice_message.get("content", "")
        tool_calls = choice_message.get("tool_calls")
        function_call = choice_message.get("function_call")
    else:
        role = choice_message.role
        content = choice_message.content
        tool_calls = getattr(choice_message, 'tool_calls', None)
        function_call = getattr(choice_message, 'function_call', None)

    # Build message dict with available fields
    msg = {"role": role, "content": content}
    if tool_calls:
        msg["tool_calls"] = tool_calls
    if function_call:
        msg["function_call"] = function_call

    return msg


def extract_message_with_tools(choice_message: Any) -> dict[str, Any]:
    """
    Extract message data including role, content, and any tool calls or function calls.

    This is a shared utility function used by all provider response processors to
    reduce code duplication when extracting message data from OpenAI-compatible responses.

    Handles both object-based messages (with attributes) and dict-based messages.

    Args:
        choice_message: The message object/dict from a choice in the response

    Returns:
        Dictionary with role, content, and optionally tool_calls/function_call
    """
    # Extract basic message data
    if isinstance(choice_message, dict):
        role = choice_message.get("role", "assistant")
        content = choice_message.get("content", "")
        tool_calls = choice_message.get("tool_calls")
        function_call = choice_message.get("function_call")
    else:
        role = choice_message.role
        content = choice_message.content
        tool_calls = getattr(choice_message, 'tool_calls', None)
        function_call = getattr(choice_message, 'function_call', None)

    # Build message dict with available fields
    msg = {"role": role, "content": content}
    if tool_calls:
        msg["tool_calls"] = tool_calls
    if function_call:
        msg["function_call"] = function_call

    return msg


def transform_anthropic_to_openai(
    messages: List[Dict[str, Any]],
    system: Optional[str] = None,
    max_tokens: int = 950,
<<<<<<< HEAD
    temperature: float | None = None,
    top_p: float | None = None,
    top_k: int | None = None,
    stop_sequences: list[str] | None = None,
    tools: list[dict[str, Any]] | None = None,
    tool_choice: str | dict[str, Any] | None = None,
) -> tuple[list[dict[str, Any]], dict[str, Any]]:
=======
    temperature: Optional[float] = None,
    top_p: Optional[float] = None,
    top_k: Optional[int] = None,
    stop_sequences: Optional[List[str]] = None,
    tools: Optional[List[dict]] = None,
    tool_choice: Optional[Any] = None,
) -> tuple:
>>>>>>> 1d42ffc6
    """
    Transform Anthropic Messages API request to OpenAI Chat Completions format.

    Args:
        messages: List of Anthropic message objects
        system: System prompt (Anthropic puts this separately)
        max_tokens: Max tokens to generate (required in Anthropic)
        temperature: Temperature parameter
        top_p: Top-p parameter
        top_k: Top-k parameter (Anthropic-specific, ignored)
        stop_sequences: Stop sequences (maps to 'stop' in OpenAI)
        tools: Tool/function definitions for function calling
        tool_choice: Tool selection strategy ("auto", "required", or specific tool)

    Returns:
        Tuple of (openai_messages, openai_params)
    """
    openai_messages = []

    # Add system message if provided (Anthropic separates this)
    if system:
        openai_messages.append({"role": "system", "content": system})

    # Transform messages
    for msg in messages:
        role = msg.get("role", "user")
        content = msg.get("content")

        openai_msg = {"role": role}

        # Handle content (can be string or array of content blocks)
        if isinstance(content, str):
            openai_msg["content"] = content
        elif isinstance(content, list):
            # Content blocks
            content_parts = []
            for block in content:
                if isinstance(block, dict):
                    block_type = block.get("type")

                    if block_type == "text":
                        content_parts.append({"type": "text", "text": block.get("text", "")})
                    elif block_type == "image":
                        # Transform image block
                        source = block.get("source", {})
                        if source.get("type") == "base64":
                            content_parts.append(
                                {
                                    "type": "image_url",
                                    "image_url": {
                                        "url": f"data:{source.get('media_type', 'image/jpeg')};base64,{source.get('data', '')}"
                                    },
                                }
                            )
                        elif source.get("type") == "url":
                            content_parts.append(
                                {"type": "image_url", "image_url": {"url": source.get("url", "")}}
                            )
                    else:
                        # Pass through unknown types
                        content_parts.append(block)

            # Use array if multiple parts, otherwise extract single part
            if len(content_parts) > 1:
                openai_msg["content"] = content_parts
            elif len(content_parts) == 1:
                # For single text block, use string for better compatibility
                if content_parts[0].get("type") == "text":
                    openai_msg["content"] = content_parts[0].get("text", "")
                else:
                    openai_msg["content"] = content_parts
            else:
                openai_msg["content"] = ""
        else:
            openai_msg["content"] = str(content) if content is not None else ""

        openai_messages.append(openai_msg)

    # Build optional parameters
    openai_params = {"max_tokens": max_tokens}

    if temperature is not None:
        openai_params["temperature"] = temperature
    if top_p is not None:
        openai_params["top_p"] = top_p
    if stop_sequences:
        openai_params["stop"] = stop_sequences
    if tools:
        openai_params["tools"] = tools
    if tool_choice:
        openai_params["tool_choice"] = tool_choice

    # Note: top_k is Anthropic-specific and not supported in OpenAI
    # We log it but don't pass it through
    if top_k is not None:
        import logging

        logger = logging.getLogger(__name__)
        logger.debug(f"top_k parameter ({top_k}) is Anthropic-specific and will be ignored")

    return openai_messages, openai_params


def transform_openai_to_anthropic(
    openai_response: Dict[str, Any],
    model: str,
) -> Dict[str, Any]:
    """
    Transform OpenAI Chat Completions response to Anthropic Messages API format.

    Args:
        openai_response: OpenAI chat completion response
        model: Model name to include in response

    Returns:
        Anthropic Messages API response
    """
    # Extract data from OpenAI response
    choice = openai_response.get("choices", [{}])[0]
    message = choice.get("message", {})
    content = message.get("content", "")
    finish_reason = choice.get("finish_reason", "stop")

    usage = openai_response.get("usage", {})
    prompt_tokens = usage.get("prompt_tokens", 0)
    completion_tokens = usage.get("completion_tokens", 0)

    # Map OpenAI finish_reason to Anthropic stop_reason
    stop_reason_map = {
        "stop": "end_turn",
        "length": "max_tokens",
        "content_filter": "stop_sequence",  # Map content filter to stop_sequence
        "tool_calls": "tool_use",
        "function_call": "tool_use",
    }
    stop_reason = stop_reason_map.get(finish_reason, "end_turn")

    # Build content array for Anthropic response
    content_blocks = []

<<<<<<< HEAD
    # Check for tool_calls first (they take priority when present)
    tool_calls = message.get("tool_calls")
    has_tool_calls = tool_calls and len(tool_calls) > 0

    # Handle tool_calls from OpenAI format (convert to Anthropic tool_use blocks)
    if has_tool_calls:
        for tool_call in tool_calls:
=======
    # Add text content if present
    if content:
        content_blocks.append({"type": "text", "text": content})

    # Handle tool_calls from OpenAI format (convert to Anthropic tool_use blocks)
    if "tool_calls" in message and message["tool_calls"]:
        for tool_call in message["tool_calls"]:
>>>>>>> 1d42ffc6
            # Extract tool information
            tool_name = tool_call.get("function", {}).get("name", "tool")
            tool_args = tool_call.get("function", {}).get("arguments", "{}")
            tool_id = tool_call.get("id", f"tool-{int(time.time())}")

            # Parse arguments if they're a string
            if isinstance(tool_args, str):
                try:
                    tool_args = json.loads(tool_args)
                except (json.JSONDecodeError, TypeError):
                    tool_args = {}

            # Add tool_use content block in Anthropic format
            content_blocks.append({
                "type": "tool_use",
                "id": tool_id,
                "name": tool_name,
                "input": tool_args,
            })

<<<<<<< HEAD
    # Add text content if present and non-empty (only if no tool_calls or in addition to them)
    # When tool_calls are present, content is typically None/empty, but we still check
    if content and isinstance(content, str) and content.strip():
        content_blocks.append({"type": "text", "text": content})

=======
>>>>>>> 1d42ffc6
    # If no content blocks were created, add empty text block
    if not content_blocks:
        content_blocks.append({"type": "text", "text": ""})

    # Build Anthropic-style response
    anthropic_response = {
        "id": openai_response.get("id", f"msg-{int(time.time())}"),
        "type": "message",
        "role": "assistant",
        "content": content_blocks,
        "model": openai_response.get("model", model),
        "stop_reason": stop_reason,
        "stop_sequence": None,  # Would be populated if stopped by stop sequence
        "usage": {"input_tokens": prompt_tokens, "output_tokens": completion_tokens},
    }

    # Preserve gateway usage if present
    if "gateway_usage" in openai_response:
        anthropic_response["gateway_usage"] = openai_response["gateway_usage"]

    return anthropic_response


def extract_text_from_content(content: Union[str, List[Dict[str, Any]]]) -> str:
    """
    Extract plain text from Anthropic content (string or content blocks).

    Args:
        content: Content string or array of content blocks

    Returns:
        Plain text string
    """
    if isinstance(content, str):
        return content

    if isinstance(content, list):
        text_parts = []
        for block in content:
            if isinstance(block, dict) and block.get("type") == "text":
                text_parts.append(block.get("text", ""))
        return " ".join(text_parts) if text_parts else "[multimodal content]"

    return str(content) if content is not None else ""<|MERGE_RESOLUTION|>--- conflicted
+++ resolved
@@ -45,56 +45,10 @@
     return msg
 
 
-def extract_message_with_tools(choice_message: Any) -> dict[str, Any]:
-    """
-    Extract message data including role, content, and any tool calls or function calls.
-
-    This is a shared utility function used by all provider response processors to
-    reduce code duplication when extracting message data from OpenAI-compatible responses.
-
-    Handles both object-based messages (with attributes) and dict-based messages.
-
-    Args:
-        choice_message: The message object/dict from a choice in the response
-
-    Returns:
-        Dictionary with role, content, and optionally tool_calls/function_call
-    """
-    # Extract basic message data
-    if isinstance(choice_message, dict):
-        role = choice_message.get("role", "assistant")
-        content = choice_message.get("content", "")
-        tool_calls = choice_message.get("tool_calls")
-        function_call = choice_message.get("function_call")
-    else:
-        role = choice_message.role
-        content = choice_message.content
-        tool_calls = getattr(choice_message, 'tool_calls', None)
-        function_call = getattr(choice_message, 'function_call', None)
-
-    # Build message dict with available fields
-    msg = {"role": role, "content": content}
-    if tool_calls:
-        msg["tool_calls"] = tool_calls
-    if function_call:
-        msg["function_call"] = function_call
-
-    return msg
-
-
 def transform_anthropic_to_openai(
     messages: List[Dict[str, Any]],
     system: Optional[str] = None,
     max_tokens: int = 950,
-<<<<<<< HEAD
-    temperature: float | None = None,
-    top_p: float | None = None,
-    top_k: int | None = None,
-    stop_sequences: list[str] | None = None,
-    tools: list[dict[str, Any]] | None = None,
-    tool_choice: str | dict[str, Any] | None = None,
-) -> tuple[list[dict[str, Any]], dict[str, Any]]:
-=======
     temperature: Optional[float] = None,
     top_p: Optional[float] = None,
     top_k: Optional[int] = None,
@@ -102,7 +56,6 @@
     tools: Optional[List[dict]] = None,
     tool_choice: Optional[Any] = None,
 ) -> tuple:
->>>>>>> 1d42ffc6
     """
     Transform Anthropic Messages API request to OpenAI Chat Completions format.
 
@@ -243,7 +196,6 @@
     # Build content array for Anthropic response
     content_blocks = []
 
-<<<<<<< HEAD
     # Check for tool_calls first (they take priority when present)
     tool_calls = message.get("tool_calls")
     has_tool_calls = tool_calls and len(tool_calls) > 0
@@ -251,15 +203,6 @@
     # Handle tool_calls from OpenAI format (convert to Anthropic tool_use blocks)
     if has_tool_calls:
         for tool_call in tool_calls:
-=======
-    # Add text content if present
-    if content:
-        content_blocks.append({"type": "text", "text": content})
-
-    # Handle tool_calls from OpenAI format (convert to Anthropic tool_use blocks)
-    if "tool_calls" in message and message["tool_calls"]:
-        for tool_call in message["tool_calls"]:
->>>>>>> 1d42ffc6
             # Extract tool information
             tool_name = tool_call.get("function", {}).get("name", "tool")
             tool_args = tool_call.get("function", {}).get("arguments", "{}")
@@ -280,14 +223,11 @@
                 "input": tool_args,
             })
 
-<<<<<<< HEAD
     # Add text content if present and non-empty (only if no tool_calls or in addition to them)
     # When tool_calls are present, content is typically None/empty, but we still check
     if content and isinstance(content, str) and content.strip():
         content_blocks.append({"type": "text", "text": content})
 
-=======
->>>>>>> 1d42ffc6
     # If no content blocks were created, add empty text block
     if not content_blocks:
         content_blocks.append({"type": "text", "text": ""})
