--- conflicted
+++ resolved
@@ -7,7 +7,7 @@
 import logging
 import os
 from datetime import datetime, timedelta, timezone
-from typing import Any, Dict, Optional
+from typing import Any, Dict
 
 import stripe
 
@@ -65,6 +65,37 @@
         self.frontend_url = os.getenv("FRONTEND_URL", "https://gatewayz.ai")
 
         logger.info("Stripe service initialized")
+
+    @staticmethod
+    def _get_session_value(session_obj: Any, field: str):
+        """Safely extract a field from a Stripe session object or dict."""
+        if isinstance(session_obj, dict):
+            return session_obj.get(field)
+        return getattr(session_obj, field, None)
+
+    @staticmethod
+    def _metadata_to_dict(metadata: Any) -> Dict[str, Any]:
+        """Convert Stripe metadata object into a plain dictionary."""
+        if metadata is None:
+            return {}
+        if isinstance(metadata, dict):
+            return metadata
+        to_dict = getattr(metadata, "to_dict", None)
+        if callable(to_dict):
+            try:
+                return to_dict()
+            except Exception:
+                pass
+        to_dict_recursive = getattr(metadata, "to_dict_recursive", None)
+        if callable(to_dict_recursive):
+            try:
+                return to_dict_recursive()
+            except Exception:
+                pass
+        try:
+            return dict(metadata)
+        except Exception:
+            return {}
 
     # ==================== Checkout Sessions ====================
 
@@ -467,174 +498,9 @@
             logger.error(f"Webhook processing error: {e}")
             raise
 
-    @staticmethod
-    def _get_session_value(session: Any, key: str, default: Any | None = None) -> Any | None:
-        """Safely extract a value from a Stripe session regardless of dict/object representation."""
-        if session is None:
-            return default
-        if isinstance(session, dict):
-            return session.get(key, default)
-        return getattr(session, key, default)
-
-    @staticmethod
-    def _metadata_to_dict(metadata: Any) -> Dict[str, Any]:
-        """Convert Stripe metadata object into a plain dictionary."""
-        if metadata is None:
-            return {}
-        if isinstance(metadata, dict):
-            return metadata
-        to_dict = getattr(metadata, "to_dict", None)
-        if callable(to_dict):
-            try:
-                return to_dict()
-            except Exception:
-                pass
-        to_dict_recursive = getattr(metadata, "to_dict_recursive", None)
-        if callable(to_dict_recursive):
-            try:
-                return to_dict_recursive()
-            except Exception:
-                pass
-        try:
-            return dict(metadata)
-        except Exception:
-            return {}
-
-    @staticmethod
-    def _extract_metadata(session: Any) -> dict[str, Any]:
-        """Return checkout session metadata as a plain dict."""
-        return StripeService._metadata_to_dict(StripeService._get_session_value(session, "metadata"))
-
-    @staticmethod
-    def _safe_int(value: Any) -> int | None:
-        """Best-effort conversion to int without raising."""
-        try:
-            if value is None or value == "":
-                return None
-            return int(str(value))
-        except (TypeError, ValueError):
-            return None
-
-    @staticmethod
-    def _safe_float(value: Any) -> float | None:
-        """Best-effort conversion to float without raising."""
-        try:
-            if value is None or value == "":
-                return None
-            return float(value)
-        except (TypeError, ValueError):
-            return None
-
-    @staticmethod
-    def _dollars_to_cents(amount: Any) -> float | None:
-        """Convert a dollar amount (possibly string) into cents."""
-        value = StripeService._safe_float(amount)
-        return None if value is None else value * 100
-
-    def _lookup_payment_context(self, session: Any) -> Dict[str, Any] | None:
-        """Try to recover the payment record using identifiers present on the session."""
-        lookup_candidates = [
-            self._get_session_value(session, "payment_intent"),
-            self._get_session_value(session, "id"),
-        ]
-
-        for candidate in lookup_candidates:
-            if not candidate:
-                continue
-            record = get_payment_by_stripe_intent(candidate)
-            if record:
-                return record
-        return None
-
     def _handle_checkout_completed(self, session):
-        """Handle completed checkout session even when metadata is partially missing."""
-        try:
-<<<<<<< HEAD
-            session_obj = session
-            session_id = self._get_session_value(session_obj, "id")
-            metadata = self._extract_metadata(session_obj)
-
-            user_id = self._safe_int(metadata.get("user_id")) or self._safe_int(
-                self._get_session_value(session_obj, "client_reference_id")
-            )
-            payment_id = self._safe_int(metadata.get("payment_id"))
-            credits_cents = self._safe_float(metadata.get("credits"))
-
-            def missing_fields() -> list[str]:
-                missing: list[str] = []
-                if user_id is None:
-                    missing.append("user_id")
-                if payment_id is None:
-                    missing.append("payment_id")
-                if credits_cents is None:
-                    missing.append("credits")
-                return missing
-
-            missing_keys = missing_fields()
-
-            if missing_keys and session_id:
-                logger.warning(
-                    "Checkout session %s missing metadata (%s) in webhook payload. Refetching session from Stripe.",
-                    session_id,
-                    ", ".join(missing_keys),
-                )
-                try:
-                    session_obj = stripe.checkout.Session.retrieve(session_id, expand=["metadata"])
-                    metadata = self._extract_metadata(session_obj)
-                    user_id = self._safe_int(metadata.get("user_id")) or self._safe_int(
-                        self._get_session_value(session_obj, "client_reference_id")
-                    )
-                    payment_id = self._safe_int(metadata.get("payment_id"))
-                    credits_cents = self._safe_float(metadata.get("credits"))
-                    missing_keys = missing_fields()
-                except Exception as fetch_error:
-                    logger.error(
-                        f"Failed to refetch checkout session {session_id} for metadata recovery: {fetch_error}",
-                        exc_info=True,
-                    )
-
-            payment_record: Optional[Dict[str, Any]] = None
-            used_payment_fallback = False
-
-            if missing_keys:
-                payment_record = self._lookup_payment_context(session_obj)
-                if payment_record:
-                    used_payment_fallback = True
-                    if user_id is None:
-                        user_id = self._safe_int(payment_record.get("user_id"))
-                    if payment_id is None:
-                        payment_id = self._safe_int(payment_record.get("id"))
-                    if credits_cents is None and payment_record.get("credits_purchased") is not None:
-                        credits_cents = self._safe_float(payment_record.get("credits_purchased"))
-                    if credits_cents is None and payment_record.get("amount_cents") is not None:
-                        credits_cents = self._safe_float(payment_record.get("amount_cents"))
-                    if credits_cents is None:
-                        credits_cents = self._dollars_to_cents(
-                            payment_record.get("amount_usd") or payment_record.get("amount")
-                        )
-                    missing_keys = missing_fields()
-
-            if credits_cents is None:
-                amount_total = self._safe_float(self._get_session_value(session_obj, "amount_total"))
-                if amount_total is not None:
-                    credits_cents = amount_total
-                    missing_keys = missing_fields()
-
-            if used_payment_fallback:
-                logger.warning(
-                    "Checkout session %s missing metadata. Fallback payment context recovered (payment_id=%s).",
-                    session_id,
-                    payment_id,
-                )
-
-            if missing_keys:
-                session_ref = session_id or "unknown"
-                raise ValueError(
-                    f"Unable to resolve checkout context for session {session_ref}: missing {', '.join(missing_keys)}"
-                )
-
-            payment_intent_id = self._get_session_value(session_obj, "payment_intent")
-=======
+        """Handle completed checkout session"""
+        try:
             session, metadata = self._hydrate_checkout_session_metadata(session)
 
             session_id = self._get_stripe_object_value(session, "id")
@@ -655,14 +521,31 @@
             if user_id is None or payment_id is None or credits_cents is None:
                 payment_record = self._lookup_payment_record(session)
                 if payment_record:
+                    logger.warning(
+                        "Checkout session %s missing metadata. Fallback payment context recovered (payment_id=%s).",
+                        session_id,
+                        payment_record.get("id"),
+                    )
                     if payment_id is None:
                         payment_id = payment_record.get("id")
                     if user_id is None:
                         user_id = payment_record.get("user_id")
                     if credits_cents is None:
-                        amount_usd = payment_record.get("amount_usd", payment_record.get("amount"))
-                        if amount_usd is not None:
-                            credits_cents = int(round(float(amount_usd) * 100))
+                        fallback_fields = (
+                            payment_record.get("credits_purchased"),
+                            payment_record.get("amount_cents"),
+                        )
+                        for field_value in fallback_fields:
+                            credits_cents = self._coerce_to_int(field_value)
+                            if credits_cents is not None:
+                                break
+                        if credits_cents is None:
+                            amount_usd = payment_record.get("amount_usd", payment_record.get("amount"))
+                            if amount_usd is not None:
+                                try:
+                                    credits_cents = int(round(float(amount_usd) * 100))
+                                except (TypeError, ValueError):
+                                    credits_cents = None
 
             if credits_cents is None:
                 amount_total = self._coerce_to_int(
@@ -687,7 +570,6 @@
                     f"payment_id={payment_id}, credits_cents={credits_cents})"
                 )
 
->>>>>>> 028b83b9
             amount_dollars = credits_cents / 100  # Convert cents to dollars
 
             # Add credits and log transaction
