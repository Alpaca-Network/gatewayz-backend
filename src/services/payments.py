#!/usr/bin/env python3
"""
Stripe Service
Handles all Stripe payment operations
"""

import logging
import os
from datetime import datetime, timedelta, UTC
from typing import Any

import stripe

from src.db.payments import create_payment, get_payment_by_stripe_intent, update_payment_status
from src.utils.sentry_context import capture_payment_error
from src.db.subscription_products import get_credits_from_tier, get_tier_from_product_id
from src.db.users import add_credits_to_user, get_user_by_id
from src.db.webhook_events import is_event_processed, record_processed_event
from src.schemas.payments import (
    CheckoutSessionResponse,
    CreateCheckoutSessionRequest,
    CreatePaymentIntentRequest,
    CreateRefundRequest,
    CreateSubscriptionCheckoutRequest,
    CreditPackage,
    CreditPackagesResponse,
    PaymentIntentResponse,
    PaymentStatus,
    RefundResponse,
    StripeCurrency,
    SubscriptionCheckoutResponse,
    WebhookProcessingResult,
)

# Import Stripe SDK with alias to avoid conflict with schema module


logger = logging.getLogger(__name__)


class StripeService:
    """Service class for handling Stripe payment operations"""

    def __init__(self):
        """Initialize Stripe with API key from environment"""
        self.api_key = os.getenv("STRIPE_SECRET_KEY")
        self.webhook_secret = os.getenv("STRIPE_WEBHOOK_SECRET")
        self.publishable_key = os.getenv("STRIPE_PUBLISHABLE_KEY")

        if not self.api_key:
            raise ValueError("STRIPE_SECRET_KEY not found in environment variables")

        # Validate webhook secret is configured for security
        if not self.webhook_secret:
            logger.warning(
                "STRIPE_WEBHOOK_SECRET not configured - webhook signature validation will fail"
            )

        # Set Stripe API key
        stripe.api_key = self.api_key

        # Configuration
        self.default_currency = StripeCurrency.USD
        self.min_amount = 50  # $0.50 minimum
        self.max_amount = 99999999  # ~$1M maximum
        self.frontend_url = os.getenv("FRONTEND_URL", "https://gatewayz.ai")

        logger.info("Stripe service initialized")

    @staticmethod
    def _get_session_value(session_obj: Any, field: str):
        """Safely extract a field from a Stripe session object or dict."""
        if isinstance(session_obj, dict):
            return session_obj.get(field)
        return getattr(session_obj, field, None)

    @staticmethod
    def _metadata_to_dict(metadata: Any) -> dict[str, Any]:
        """Convert Stripe metadata object into a plain dictionary."""
        if metadata is None:
            return {}
        if isinstance(metadata, dict):
            return metadata
        to_dict = getattr(metadata, "to_dict", None)
        if callable(to_dict):
            try:
                return to_dict()
            except Exception:
                pass
        to_dict_recursive = getattr(metadata, "to_dict_recursive", None)
        if callable(to_dict_recursive):
            try:
                return to_dict_recursive()
            except Exception:
                pass
        try:
            return dict(metadata)
        except Exception:
            return {}

    # ==================== Checkout Sessions ====================

    @staticmethod
    def _get_stripe_object_value(obj: Any, attr: str) -> Any:
        """
        Safely extract a field from a Stripe object (dict-like or attribute-based).
        """
        if obj is None:
            return None

        if hasattr(obj, attr):
            return getattr(obj, attr)

        if isinstance(obj, dict):
            return obj.get(attr)

        try:
            return obj[attr]
        except (KeyError, TypeError, IndexError):
            return None

    @staticmethod
    def _coerce_to_int(value: Any) -> int | None:
        """
        Convert Stripe values (str, Decimal, float) into an int representation.
        Returns None when conversion is not possible.
        """
        if value is None:
            return None

        if isinstance(value, bool):
            return int(value)

        if isinstance(value, int | float):
            return int(round(value))

        if isinstance(value, str):
            stripped = value.strip()
            if not stripped:
                return None
            try:
                return int(round(float(stripped)))
            except (ValueError, TypeError):
                return None

        return None

    def _hydrate_checkout_session_metadata(self, session: Any) -> tuple[Any, dict[str, Any]]:
        """
        Ensure we have metadata for a checkout session by re-fetching it from Stripe when needed.
        """
        metadata = self._get_stripe_object_value(session, "metadata") or {}
        if metadata:
            return session, metadata

        session_id = self._get_stripe_object_value(session, "id")
        if not session_id:
            return session, {}

        try:
            refreshed_session = stripe.checkout.Session.retrieve(session_id, expand=["metadata"])
            refreshed_metadata = self._get_stripe_object_value(refreshed_session, "metadata") or {}
            if refreshed_metadata:
                logger.info(
                    "Hydrated checkout session metadata from Stripe (session_id=%s)", session_id
                )
                return refreshed_session, refreshed_metadata
            return refreshed_session, {}
        except stripe.StripeError as exc:
            logger.warning(
                "Unable to hydrate checkout session metadata for %s: %s", session_id, exc
            )
            return session, {}

    def _lookup_payment_record(self, session: Any) -> dict[str, Any] | None:
        """
        Look up the local payment record using payment_intent or checkout session id.
        """
        payment_intent_id = self._get_stripe_object_value(session, "payment_intent")
        session_id = self._get_stripe_object_value(session, "id")

        lookup_attempts: list[tuple[str, str]] = []
        if payment_intent_id:
            lookup_attempts.append(("payment_intent", payment_intent_id))
        if session_id and session_id != payment_intent_id:
            lookup_attempts.append(("checkout_session", session_id))

        for lookup_type, lookup_value in lookup_attempts:
            payment = get_payment_by_stripe_intent(lookup_value)
            if payment:
                logger.info(
                    "Resolved payment context via Supabase using %s lookup (value=%s)",
                    lookup_type,
                    lookup_value,
                )
                return payment

        return None

    def _create_fallback_payment_record(
        self,
        *,
        user_id: int,
        credits_cents: int,
        session_id: str | None,
        payment_intent_id: str | None,
        currency: str | None,
        metadata: dict[str, Any],
    ) -> dict[str, Any] | None:
        """
        Create a synthetic payment record when the original checkout metadata is missing.
        """
        amount_dollars = credits_cents / 100
        payment_currency = (currency or self.default_currency.value).lower()
        fallback_metadata = {
            "created_via": "stripe_webhook_fallback",
            "stripe_session_id": session_id,
            "stripe_payment_intent_id": payment_intent_id,
            "webhook_metadata_snapshot": metadata or {},
        }

        logger.warning(
            "Creating fallback payment record for checkout session %s (user_id=%s, amount=%s %s)",
            session_id,
            user_id,
            amount_dollars,
            payment_currency,
        )

        payment = create_payment(
            user_id=user_id,
            amount=amount_dollars,
            currency=payment_currency,
            payment_method="stripe",
            status="pending",
            stripe_payment_intent_id=payment_intent_id,
            stripe_session_id=session_id,
            metadata=fallback_metadata,
        )

        if not payment:
            logger.error(
                "Unable to create fallback payment record for session %s (user_id=%s)",
                session_id,
                user_id,
            )

        return payment

    def create_checkout_session(
        self, user_id: int, request: CreateCheckoutSessionRequest
    ) -> CheckoutSessionResponse:
        """Create a Stripe checkout session"""
        try:
            # Get user details
            user = get_user_by_id(user_id)
            if not user:
                raise ValueError(f"User {user_id} not found")

            # Extract real email if stored email is a Privy DID
            user_email = user.get("email", "")
            if user_email.startswith("did:privy:"):
                logger.warning(f"User {user_id} has Privy DID as email: {user_email}")
                # Try to get email from Privy linked accounts via Supabase
                from src.config.supabase_config import get_supabase_client

                client = get_supabase_client()
                user_result = (
                    client.table("users").select("privy_user_id").eq("id", user_id).execute()
                )
                if user_result.data and user_result.data[0].get("privy_user_id"):
                    privy_user_id = user_result.data[0]["privy_user_id"]
                    logger.info(f"Found privy_user_id for user {user_id}: {privy_user_id}")
                    # For now, use request.customer_email if available, otherwise generic email
                    if request.customer_email:
                        user_email = request.customer_email
                    else:
                        # If no customer_email in request, we can't get real email without Privy token
                        user_email = None
                        logger.warning(
                            f"No customer_email in request for user {user_id} with Privy DID"
                        )
                else:
                    user_email = None

            # Create payment record
            payment = create_payment(
                user_id=user_id,
                amount=request.amount / 100,  # Convert cents to dollars
                currency=request.currency.value,
                payment_method="stripe",
                status="pending",
                metadata={"description": request.description, **(request.metadata or {})},
            )

            if not payment:
                raise Exception("Failed to create payment record")

            # Prepare URLs - ALWAYS use request URLs if provided
            success_url = (
                request.success_url
                if request.success_url
                else f"{self.frontend_url}/payment/success?session_id={{CHECKOUT_SESSION_ID}}"
            )
            cancel_url = (
                request.cancel_url if request.cancel_url else f"{self.frontend_url}/payment/cancel"
            )

            logger.info("=== CHECKOUT SESSION URL DEBUG ===")
            logger.info(f"Frontend URL from env: {self.frontend_url}")
            logger.info(f"Request success_url: {request.success_url}")
            logger.info(f"Request cancel_url: {request.cancel_url}")
            logger.info(f"Final success_url being sent to Stripe: {success_url}")
            logger.info(f"Final cancel_url being sent to Stripe: {cancel_url}")
            logger.info("=== END URL DEBUG ===")

            # Calculate credits
            credits = request.amount

            # Create Stripe checkout session
            session = stripe.checkout.Session.create(
                payment_method_types=["card"],
                line_items=[
                    {
                        "price_data": {
                            "currency": request.currency.value,
                            "unit_amount": request.amount,
                            "product_data": {
                                "name": "Gatewayz Credits",
                                "description": f"{credits:,} credits for your account",
                            },
                        },
                        "quantity": 1,
                    }
                ],
                mode="payment",
                success_url=success_url,
                cancel_url=cancel_url,
                customer_email=request.customer_email or user_email,
                client_reference_id=str(user_id),
                metadata={
                    "user_id": str(user_id),
                    "payment_id": str(payment["id"]),
                    "credits": str(credits),
                    **(request.metadata or {}),
                },
                expires_at=int((datetime.now(UTC) + timedelta(hours=24)).timestamp()),
            )

<<<<<<< HEAD
            # Persist identifiers so we can recover context even if metadata fails to round-trip
            session_payment_intent = self._get_stripe_object_value(session, "payment_intent")
            update_payment_status(
                payment_id=payment["id"],
                status="pending",
                stripe_payment_intent_id=session_payment_intent,
                stripe_session_id=session.id,
            )
=======
            # Update payment with identifiers known at session creation
            payment_update_kwargs: dict[str, Any] = {
                "payment_id": payment["id"],
                "status": "pending",
                "stripe_session_id": session.id,
            }
            initial_payment_intent = getattr(session, "payment_intent", None)
            if initial_payment_intent:
                payment_update_kwargs["stripe_payment_intent_id"] = initial_payment_intent

            update_payment_status(**payment_update_kwargs)
>>>>>>> 27734152

            logger.info(f"Checkout session created: {session.id} for user {user_id}")

            return CheckoutSessionResponse(
                session_id=session.id,
                url=session.url,
                payment_id=payment["id"],
                status=PaymentStatus.PENDING,
                amount=request.amount,
                currency=request.currency.value,
                expires_at=datetime.fromtimestamp(session.expires_at, tz=UTC),
            )

        except stripe.StripeError as e:
            logger.error(f"Stripe error creating checkout session: {e}")
            capture_payment_error(
                e,
                operation='checkout_session',
                user_id=str(user_id),
                amount=request.amount / 100,
                details={'currency': request.currency.value}
            )
            raise Exception(f"Payment processing error: {str(e)}") from e

        except Exception as e:
            logger.error(f"Error creating checkout session: {e}")
            capture_payment_error(
                e,
                operation='checkout_session',
                user_id=str(user_id),
                amount=request.amount / 100,
                details={'currency': request.currency.value}
            )
            raise

    def retrieve_checkout_session(self, session_id: str) -> dict[str, Any]:
        """Retrieve checkout session details"""
        try:
            session = stripe.checkout.Session.retrieve(session_id)
            return {
                "id": session.id,
                "payment_status": session.payment_status,
                "status": session.status,
                "amount_total": session.amount_total,
                "currency": session.currency,
                "customer_email": session.customer_email,
                "payment_intent": session.payment_intent,
                "metadata": session.metadata,
            }
        except stripe.StripeError as e:
            logger.error(f"Error retrieving checkout session: {e}")
            capture_payment_error(
                e,
                operation='retrieve_session',
                details={'session_id': session_id}
            )
            raise Exception(f"Failed to retrieve session: {str(e)}") from e

    # ==================== Payment Intents ====================

    def create_payment_intent(
        self, user_id: int, request: CreatePaymentIntentRequest
    ) -> PaymentIntentResponse:
        """Create a Stripe payment intent"""
        try:
            user = get_user_by_id(user_id)
            if not user:
                raise ValueError(f"User {user_id} not found")

            payment = create_payment(
                user_id=user_id,
                amount=request.amount / 100,
                currency=request.currency.value,
                payment_method="stripe",
                status="pending",
                metadata={"description": request.description, **(request.metadata or {})},
            )

            intent_params = {
                "amount": request.amount,
                "currency": request.currency.value,
                "metadata": {
                    "user_id": str(user_id),
                    "payment_id": str(payment["id"]),
                    "credits": str(request.amount),
                    **(request.metadata or {}),
                },
                "description": request.description,
            }

            if request.automatic_payment_methods:
                intent_params["automatic_payment_methods"] = {"enabled": True}
            else:
                intent_params["payment_method_types"] = [
                    pm.value for pm in request.payment_method_types
                ]

            intent = stripe.PaymentIntent.create(**intent_params)

            update_payment_status(
                payment_id=payment["id"], status="pending", stripe_payment_intent_id=intent.id
            )

            logger.info(f"Payment intent created: {intent.id} for user {user_id}")

            return PaymentIntentResponse(
                payment_intent_id=intent.id,
                client_secret=intent.client_secret,
                payment_id=payment["id"],
                status=PaymentStatus(intent.status),
                amount=intent.amount,
                currency=intent.currency,
                next_action=intent.next_action,
            )

        except stripe.StripeError as e:
            logger.error(f"Stripe error creating payment intent: {e}")
            raise Exception(f"Payment processing error: {str(e)}") from e

        except Exception as e:
            logger.error(f"Error creating payment intent: {e}")
            raise

    def retrieve_payment_intent(self, payment_intent_id: str) -> dict[str, Any]:
        """Retrieve payment intent details"""
        try:
            intent = stripe.PaymentIntent.retrieve(payment_intent_id)
            return {
                "id": intent.id,
                "status": intent.status,
                "amount": intent.amount,
                "currency": intent.currency,
                "customer": intent.customer,
                "payment_method": intent.payment_method,
                "metadata": intent.metadata,
            }
        except stripe.StripeError as e:
            logger.error(f"Error retrieving payment intent: {e}")
            raise Exception(f"Failed to retrieve payment intent: {str(e)}") from e

    # ==================== Webhooks ====================

    def handle_webhook(self, payload: bytes, signature: str) -> WebhookProcessingResult:
        """Handle Stripe webhook events with secure signature validation and deduplication"""
        # Validate webhook secret is configured
        if not self.webhook_secret:
            logger.error("Webhook secret not configured - rejecting webhook")
            raise ValueError("Webhook secret not configured")
        # Validate signature is provided
        if not signature:
            logger.error("Missing webhook signature")
            raise ValueError("Missing webhook signature")
        try:
            # Use Stripe's built-in signature verification (constant-time comparison)
            event = stripe.Webhook.construct_event(payload, signature, self.webhook_secret)

            logger.info(f"Processing webhook: {event['type']} (ID: {event['id']})")

            # Check for duplicate event (idempotency)
            if is_event_processed(event["id"]):
                logger.warning(f"Duplicate webhook event detected, skipping: {event['id']}")
                return WebhookProcessingResult(
                    success=True,
                    event_type=event["type"],
                    event_id=event["id"],
                    message=f"Event {event['id']} already processed (duplicate)",
                    processed_at=datetime.now(UTC),
                )

            # Extract user_id from event metadata if available
            user_id = None
            try:
                event_obj = event["data"]["object"]
                if event_obj.get("metadata"):
                    user_id_str = event_obj["metadata"].get("user_id")
                    if user_id_str:
                        user_id = int(user_id_str)
            except (AttributeError, ValueError, TypeError, KeyError):
                pass

            # Record event as processed immediately after duplicate check to ensure
            # idempotency even if handlers raise exceptions. This prevents duplicate
            # processing when Stripe retries the webhook.
            record_processed_event(
                event_id=event["id"],
                event_type=event["type"],
                user_id=user_id,
                metadata={"stripe_account": event.get("account")},
            )

            # One-time payment events
            if event["type"] == "checkout.session.completed":
                self._handle_checkout_completed(event["data"]["object"])
            elif event["type"] == "payment_intent.succeeded":
                self._handle_payment_succeeded(event["data"]["object"])
            elif event["type"] == "payment_intent.payment_failed":
                self._handle_payment_failed(event["data"]["object"])

            # Subscription events
            elif event["type"] == "customer.subscription.created":
                self._handle_subscription_created(event["data"]["object"])
            elif event["type"] == "customer.subscription.updated":
                self._handle_subscription_updated(event["data"]["object"])
            elif event["type"] == "customer.subscription.deleted":
                self._handle_subscription_deleted(event["data"]["object"])
            elif event["type"] == "invoice.paid":
                self._handle_invoice_paid(event["data"]["object"])
            elif event["type"] == "invoice.payment_failed":
                self._handle_invoice_payment_failed(event["data"]["object"])

            return WebhookProcessingResult(
                success=True,
                event_type=event["type"],
                event_id=event["id"],
                message=f"Event {event['type']} processed successfully",
                processed_at=datetime.now(UTC),
            )

        except ValueError as e:
            logger.error(f"Invalid webhook signature: {e}")
            raise

        except Exception as e:
            logger.error(f"Webhook processing error: {e}")
            raise

    def _handle_checkout_completed(self, session):
        """Handle completed checkout session"""
        try:
            session, metadata = self._hydrate_checkout_session_metadata(session)

            session_id = self._get_stripe_object_value(session, "id")
            if session_id is None and not metadata:
                raise ValueError(
                    "Checkout session payload is missing metadata and session id; cannot process payment"
                )
            payment_intent_id = self._get_stripe_object_value(session, "payment_intent")
            user_id = self._coerce_to_int(metadata.get("user_id"))
            payment_id = self._coerce_to_int(metadata.get("payment_id"))
            credits_cents = self._coerce_to_int(metadata.get("credits"))

            if user_id is None:
                client_reference_id = self._get_stripe_object_value(session, "client_reference_id")
                user_id = self._coerce_to_int(client_reference_id)

            payment_record = None
            if user_id is None or payment_id is None or credits_cents is None:
                payment_record = self._lookup_payment_record(session)
                if payment_record:
                    logger.warning(
                        "Checkout session %s missing metadata. Fallback payment context recovered (payment_id=%s).",
                        session_id,
                        payment_record.get("id"),
                    )
                    if payment_id is None:
                        payment_id = payment_record.get("id")
                    if user_id is None:
                        user_id = payment_record.get("user_id")
                    if credits_cents is None:
                        fallback_fields = (
                            payment_record.get("credits_purchased"),
                            payment_record.get("amount_cents"),
                        )
                        for field_value in fallback_fields:
                            credits_cents = self._coerce_to_int(field_value)
                            if credits_cents is not None:
                                break
                        if credits_cents is None:
                            amount_usd = payment_record.get("amount_usd", payment_record.get("amount"))
                            if amount_usd is not None:
                                try:
                                    credits_cents = int(round(float(amount_usd) * 100))
                                except (TypeError, ValueError):
                                    credits_cents = None

            if credits_cents is None:
                amount_total = self._coerce_to_int(
                    self._get_stripe_object_value(session, "amount_total")
                )
                amount_subtotal = self._coerce_to_int(
                    self._get_stripe_object_value(session, "amount_subtotal")
                )
                for fallback_amount in (amount_total, amount_subtotal):
                    if fallback_amount is not None:
                        credits_cents = fallback_amount
                        logger.info(
                            "Using checkout session amount fallback for credits (session_id=%s)",
                            session_id,
                        )
                        break

            if (
                payment_id is None
                and payment_record is None
                and user_id is not None
                and credits_cents is not None
            ):
                currency = self._get_stripe_object_value(session, "currency")
                payment_record = self._create_fallback_payment_record(
                    user_id=user_id,
                    credits_cents=credits_cents,
                    session_id=session_id,
                    payment_intent_id=payment_intent_id,
                    currency=currency,
                    metadata=metadata,
                )
                if payment_record:
                    payment_id = payment_record.get("id")

            if user_id is None or payment_id is None or credits_cents is None:
                raise ValueError(
                    "Checkout session missing required metadata "
                    f"(session_id={session_id}, user_id={user_id}, "
                    f"payment_id={payment_id}, credits_cents={credits_cents})"
                )

            amount_dollars = credits_cents / 100  # Convert cents to dollars

            # Add credits and log transaction
            add_credits_to_user(
                user_id=user_id,
                credits=amount_dollars,
                transaction_type="purchase",
                description=f"Stripe checkout - ${amount_dollars}",
                payment_id=payment_id,
                metadata={
                    "stripe_session_id": session_id,
                    "stripe_payment_intent_id": payment_intent_id,
                },
            )

            # Update payment
            update_payment_status(
                payment_id=payment_id,
                status="completed",
                stripe_payment_intent_id=payment_intent_id,
                stripe_session_id=session_id,
            )

            logger.info(f"Checkout completed: Added {amount_dollars} credits to user {user_id}")

            # Check for referral bonus (first purchase of $10+)
            try:
                from src.config.supabase_config import get_supabase_client
                from src.services.referral import apply_referral_bonus, mark_first_purchase

                client = get_supabase_client()
                user_result = client.table("users").select("*").eq("id", user_id).execute()

                if user_result.data:
                    user = user_result.data[0]
                    has_made_first_purchase = user.get("has_made_first_purchase", False)
                    referred_by_code = user.get("referred_by_code")

                    # Apply referral bonus if:
                    # 1. This is first purchase
                    # 2. User was referred by someone
                    # 3. Purchase is $10 or more
                    if not has_made_first_purchase and referred_by_code and amount_dollars >= 10.0:
                        success, error_msg, bonus_data = apply_referral_bonus(
                            user_id=user_id,
                            referral_code=referred_by_code,
                            purchase_amount=amount_dollars,
                        )

                        if success:
                            logger.info(
                                f"Referral bonus applied! User {user_id} and referrer both received "
                                f"${bonus_data['user_bonus']} (code: {referred_by_code})"
                            )
                        else:
                            logger.warning(
                                f"Failed to apply referral bonus for user {user_id}: {error_msg}"
                            )

                    # Mark first purchase regardless of referral
                    if not has_made_first_purchase:
                        mark_first_purchase(user_id)

            except Exception as referral_error:
                # Don't fail the payment if referral bonus fails
                logger.error(f"Error processing referral bonus: {referral_error}", exc_info=True)

        except Exception as e:
            logger.error(f"Error handling checkout completed: {e}")
            raise

    def _handle_payment_succeeded(self, payment_intent):
        """Handle successful payment"""
        try:
            payment = get_payment_by_stripe_intent(payment_intent.id)
            if payment:
                update_payment_status(payment_id=payment["id"], status="completed")
                # Add credits and log transaction
                amount = payment.get("amount_usd", payment.get("amount", 0))
                add_credits_to_user(
                    user_id=payment["user_id"],
                    credits=amount,
                    transaction_type="purchase",
                    description=f"Stripe payment - ${amount}",
                    payment_id=payment["id"],
                    metadata={"stripe_payment_intent_id": payment_intent.id},
                )
                logger.info(f"Payment succeeded: {payment_intent.id}")
        except Exception as e:
            logger.error(f"Error handling payment succeeded: {e}")

    def _handle_payment_failed(self, payment_intent):
        """Handle failed payment"""
        try:
            payment = get_payment_by_stripe_intent(payment_intent.id)
            if payment:
                update_payment_status(payment_id=payment["id"], status="failed")
                logger.info(f"Payment failed: {payment_intent.id}")
        except Exception as e:
            logger.error(f"Error handling payment failed: {e}")

    # ==================== Credit Packages ====================

    def get_credit_packages(self) -> CreditPackagesResponse:
        """Get available credit packages"""
        packages = [
            CreditPackage(
                id="starter",
                name="Starter Pack",
                credits=1000,
                amount=1000,
                currency=StripeCurrency.USD,
                description="Perfect for trying out the platform",
                features=["1,000 credits", "~100,000 tokens", "Valid for 30 days"],
            ),
            CreditPackage(
                id="professional",
                name="Professional Pack",
                credits=5000,
                amount=4500,
                currency=StripeCurrency.USD,
                discount_percentage=10.0,
                popular=True,
                description="Best value for regular users",
                features=["5,000 credits", "~500,000 tokens", "10% discount", "Valid for 90 days"],
            ),
        ]

        return CreditPackagesResponse(packages=packages, currency=StripeCurrency.USD)

    # ==================== Refunds ====================

    def create_refund(self, request: CreateRefundRequest) -> RefundResponse:
        """Create a refund"""
        try:
            refund = stripe.Refund.create(
                payment_intent=request.payment_intent_id,
                amount=request.amount,
                reason=request.reason,
            )

            return RefundResponse(
                refund_id=refund.id,
                payment_intent_id=refund.payment_intent,
                amount=refund.amount,
                currency=refund.currency,
                status=refund.status,
                reason=refund.reason,
                created_at=datetime.fromtimestamp(refund.created, tz=UTC),
            )

        except stripe.StripeError as e:
            logger.error(f"Stripe error creating refund: {e}")
            capture_payment_error(
                e,
                operation='refund',
                amount=request.amount,
                details={'payment_intent_id': request.payment_intent_id, 'reason': request.reason}
            )
            raise Exception(f"Refund failed: {str(e)}") from e

    # ==================== Subscription Checkout ====================

    def create_subscription_checkout(
        self, user_id: int, request: CreateSubscriptionCheckoutRequest
    ) -> SubscriptionCheckoutResponse:
        """
        Create a Stripe checkout session for subscription

        Args:
            user_id: User ID
            request: Subscription checkout request parameters

        Returns:
            SubscriptionCheckoutResponse with session_id and checkout URL
        """
        try:
            # Get user details
            user = get_user_by_id(user_id)
            if not user:
                raise ValueError(f"User {user_id} not found")

            # Extract real email if stored email is a Privy DID
            user_email = user.get("email", "")
            if user_email.startswith("did:privy:"):
                logger.warning(f"User {user_id} has Privy DID as email: {user_email}")
                if request.customer_email:
                    user_email = request.customer_email
                else:
                    user_email = None
                    logger.warning(
                        f"No customer_email in request for user {user_id} with Privy DID"
                    )

            # Get or create Stripe customer
            stripe_customer_id = user.get("stripe_customer_id")

            if not stripe_customer_id:
                # Create new Stripe customer
                logger.info(f"Creating Stripe customer for user {user_id}")
                customer = stripe.Customer.create(
                    email=request.customer_email or user_email,
                    metadata={
                        "user_id": str(user_id),
                        "username": user.get("username", ""),
                    },
                )
                stripe_customer_id = customer.id

                # Save customer ID to database
                from src.config.supabase_config import get_supabase_client

                client = get_supabase_client()
                client.table("users").update(
                    {
                        "stripe_customer_id": stripe_customer_id,
                        "updated_at": datetime.now(UTC).isoformat(),
                    }
                ).eq("id", user_id).execute()

                logger.info(f"Stripe customer created: {stripe_customer_id} for user {user_id}")

            # Determine tier from product_id using database configuration
            tier = get_tier_from_product_id(request.product_id)

            logger.info(
                f"Creating subscription checkout for user {user_id}, tier: {tier}, price_id: {request.price_id}"
            )

            # Create Stripe Checkout Session for subscription
            session_params = {
                "customer": stripe_customer_id,
                "payment_method_types": ["card"],
                "line_items": [
                    {
                        "price": request.price_id,
                        "quantity": 1,
                    }
                ],
                "mode": request.mode,
                "success_url": request.success_url,
                "cancel_url": request.cancel_url,
                "metadata": {
                    "user_id": str(user_id),
                    "product_id": request.product_id,
                    "tier": tier,
                    **(request.metadata or {}),
                },
            }

            # Add subscription_data for subscription mode
            if request.mode == "subscription":
                session_params["subscription_data"] = {
                    "metadata": {
                        "user_id": str(user_id),
                        "product_id": request.product_id,
                        "tier": tier,
                    }
                }

            session = stripe.checkout.Session.create(**session_params)

            logger.info(f"Subscription checkout session created: {session.id} for user {user_id}")
            logger.info(f"Checkout URL: {session.url}")

            return SubscriptionCheckoutResponse(
                session_id=session.id,
                url=session.url,
                customer_id=stripe_customer_id,
                status=session.status,
            )

        except stripe.StripeError as e:
            logger.error(f"Stripe error creating subscription checkout: {e}")
            raise Exception(f"Payment processing error: {str(e)}") from e

        except Exception as e:
            logger.error(f"Error creating subscription checkout: {e}")
            raise

    # ==================== Subscription Webhook Handlers ====================

    def _handle_subscription_created(self, subscription):
        """Handle subscription created event"""
        try:
            user_id = int(subscription.metadata.get("user_id"))
            tier = subscription.metadata.get("tier", "pro")
            product_id = subscription.metadata.get("product_id")

            logger.info(f"Subscription created for user {user_id}: {subscription.id}, tier: {tier}")

            # Update user's subscription status and tier
            from src.config.supabase_config import get_supabase_client

            client = get_supabase_client()

            update_data = {
                "subscription_status": "active",
                "tier": tier,
                "stripe_subscription_id": subscription.id,
                "stripe_product_id": product_id,
                "stripe_customer_id": subscription.customer,
                "updated_at": datetime.now(UTC).isoformat(),
            }

            # Add subscription end date if available
            if subscription.current_period_end:
                update_data["subscription_end_date"] = subscription.current_period_end

            client.table("users").update(update_data).eq("id", user_id).execute()

            # Clear trial status for all user's API keys
            client.table("api_keys_new").update(
                {
                    "is_trial": False,
                    "trial_converted": True,
                    "subscription_status": "active",
                    "subscription_plan": tier,
                }
            ).eq("user_id", user_id).execute()

            logger.info(
                f"User {user_id} subscription activated: tier={tier}, subscription_id={subscription.id}, trial status cleared"
            )

        except Exception as e:
            logger.error(f"Error handling subscription created: {e}", exc_info=True)
            raise

    def _handle_subscription_updated(self, subscription):
        """Handle subscription updated event"""
        try:
            user_id = int(subscription.metadata.get("user_id"))
            status = subscription.status  # active, past_due, canceled, etc.
            tier = subscription.metadata.get("tier", "pro")

            logger.info(
                f"Subscription updated for user {user_id}: {subscription.id}, status: {status}, tier: {tier}"
            )

            # Update user's subscription status
            from src.config.supabase_config import get_supabase_client

            client = get_supabase_client()

            update_data = {
                "subscription_status": status,
                "tier": tier,
                "updated_at": datetime.now(UTC).isoformat(),
            }

            if subscription.current_period_end:
                update_data["subscription_end_date"] = subscription.current_period_end

            # If subscription is canceled or past_due, potentially downgrade
            if status in ["canceled", "past_due", "unpaid"]:
                update_data["tier"] = "basic"
                logger.warning(
                    f"User {user_id} subscription status changed to {status}, downgrading to basic tier"
                )

            client.table("users").update(update_data).eq("id", user_id).execute()

            # Clear trial status for all user's API keys when subscription becomes active
            if status == "active":
                client.table("api_keys_new").update(
                    {
                        "is_trial": False,
                        "trial_converted": True,
                        "subscription_status": "active",
                        "subscription_plan": tier,
                    }
                ).eq("user_id", user_id).execute()
                logger.info(f"User {user_id} trial status cleared on subscription update to active")

            logger.info(f"User {user_id} subscription updated: status={status}, tier={tier}")

        except Exception as e:
            logger.error(f"Error handling subscription updated: {e}", exc_info=True)
            raise

    def _handle_subscription_deleted(self, subscription):
        """Handle subscription deleted/canceled event"""
        try:
            user_id = int(subscription.metadata.get("user_id"))

            logger.info(f"Subscription deleted for user {user_id}: {subscription.id}")

            # Downgrade user to basic tier
            from src.config.supabase_config import get_supabase_client

            client = get_supabase_client()

            client.table("users").update(
                {
                    "subscription_status": "canceled",
                    "tier": "basic",
                    "stripe_subscription_id": None,
                    "updated_at": datetime.now(UTC).isoformat(),
                }
            ).eq("id", user_id).execute()

            logger.info(f"User {user_id} subscription canceled, downgraded to basic tier")

        except Exception as e:
            logger.error(f"Error handling subscription deleted: {e}", exc_info=True)
            raise

    def _handle_invoice_paid(self, invoice):
        """Handle invoice paid event - add credits for subscription renewal"""
        try:
            # Get subscription from invoice
            if not invoice.subscription:
                logger.info(f"Invoice {invoice.id} is not for a subscription, skipping")
                return

            subscription = stripe.Subscription.retrieve(invoice.subscription)
            user_id = int(subscription.metadata.get("user_id"))
            tier = subscription.metadata.get("tier", "pro")

            # Get credits from database configuration
            credits = get_credits_from_tier(tier)

            if credits > 0:
                # Add credits to user account
                add_credits_to_user(
                    user_id=user_id,
                    credits=credits,
                    transaction_type="subscription_renewal",
                    description=f"Monthly subscription credits - {tier.upper()} tier",
                    metadata={
                        "stripe_invoice_id": invoice.id,
                        "stripe_subscription_id": subscription.id,
                        "tier": tier,
                    },
                )

                logger.info(
                    f"Added {credits} credits to user {user_id} for {tier} subscription renewal (invoice: {invoice.id})"
                )
            else:
                logger.warning(f"No credits configured for tier: {tier}")

        except Exception as e:
            logger.error(f"Error handling invoice paid: {e}", exc_info=True)
            raise

    def _handle_invoice_payment_failed(self, invoice):
        """Handle invoice payment failed event - mark as past_due and downgrade tier"""
        try:
            if not invoice.subscription:
                logger.info(f"Invoice {invoice.id} is not for a subscription, skipping")
                return

            subscription = stripe.Subscription.retrieve(invoice.subscription)
            user_id = int(subscription.metadata.get("user_id"))

            logger.warning(f"Invoice payment failed for user {user_id}: {invoice.id}")

            # Update user's subscription status to past_due and downgrade to basic tier
            from src.config.supabase_config import get_supabase_client

            client = get_supabase_client()

            # Downgrade to basic tier immediately to prevent unauthorized access
            client.table("users").update(
                {
                    "subscription_status": "past_due",
                    "tier": "basic",  # Downgrade tier on payment failure
                    "updated_at": datetime.now(UTC).isoformat(),
                }
            ).eq("id", user_id).execute()

            # Also update API keys to reflect downgrade
            client.table("api_keys_new").update(
                {
                    "subscription_status": "past_due",
                    "subscription_plan": "basic",
                }
            ).eq("user_id", user_id).execute()

            logger.info(
                f"User {user_id} subscription marked as past_due and downgraded to basic tier due to failed payment"
            )

        except Exception as e:
            logger.error(f"Error handling invoice payment failed: {e}", exc_info=True)
            raise<|MERGE_RESOLUTION|>--- conflicted
+++ resolved
@@ -347,28 +347,17 @@
                 expires_at=int((datetime.now(UTC) + timedelta(hours=24)).timestamp()),
             )
 
-<<<<<<< HEAD
-            # Persist identifiers so we can recover context even if metadata fails to round-trip
-            session_payment_intent = self._get_stripe_object_value(session, "payment_intent")
-            update_payment_status(
-                payment_id=payment["id"],
-                status="pending",
-                stripe_payment_intent_id=session_payment_intent,
-                stripe_session_id=session.id,
-            )
-=======
             # Update payment with identifiers known at session creation
             payment_update_kwargs: dict[str, Any] = {
                 "payment_id": payment["id"],
                 "status": "pending",
                 "stripe_session_id": session.id,
             }
-            initial_payment_intent = getattr(session, "payment_intent", None)
-            if initial_payment_intent:
-                payment_update_kwargs["stripe_payment_intent_id"] = initial_payment_intent
+            session_payment_intent = self._get_stripe_object_value(session, "payment_intent")
+            if session_payment_intent:
+                payment_update_kwargs["stripe_payment_intent_id"] = session_payment_intent
 
             update_payment_status(**payment_update_kwargs)
->>>>>>> 27734152
 
             logger.info(f"Checkout session created: {session.id} for user {user_id}")
 
