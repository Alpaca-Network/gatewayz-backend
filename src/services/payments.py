#!/usr/bin/env python3
"""
Stripe Service
Handles all Stripe payment operations
"""

import logging
import os
from datetime import datetime, timedelta, timezone
from typing import Any, Dict

import stripe

from src.db.payments import create_payment, get_payment_by_stripe_intent, update_payment_status
from src.db.subscription_products import get_credits_from_tier, get_tier_from_product_id
from src.db.users import add_credits_to_user, get_user_by_id
from src.db.webhook_events import is_event_processed, record_processed_event
from src.schemas.payments import (
    CheckoutSessionResponse,
    CreateCheckoutSessionRequest,
    CreatePaymentIntentRequest,
    CreateRefundRequest,
    CreateSubscriptionCheckoutRequest,
    CreditPackage,
    CreditPackagesResponse,
    PaymentIntentResponse,
    PaymentStatus,
    RefundResponse,
    StripeCurrency,
    SubscriptionCheckoutResponse,
    WebhookProcessingResult,
)

# Import Stripe SDK with alias to avoid conflict with schema module


logger = logging.getLogger(__name__)


class StripeService:
    """Service class for handling Stripe payment operations"""

    def __init__(self):
        """Initialize Stripe with API key from environment"""
        self.api_key = os.getenv("STRIPE_SECRET_KEY")
        self.webhook_secret = os.getenv("STRIPE_WEBHOOK_SECRET")
        self.publishable_key = os.getenv("STRIPE_PUBLISHABLE_KEY")

        if not self.api_key:
            raise ValueError("STRIPE_SECRET_KEY not found in environment variables")

        # Validate webhook secret is configured for security
        if not self.webhook_secret:
            logger.warning(
                "STRIPE_WEBHOOK_SECRET not configured - webhook signature validation will fail"
            )

        # Set Stripe API key
        stripe.api_key = self.api_key

        # Configuration
        self.default_currency = StripeCurrency.USD
        self.min_amount = 50  # $0.50 minimum
        self.max_amount = 99999999  # ~$1M maximum
        self.frontend_url = os.getenv("FRONTEND_URL", "https://gatewayz.ai")

        logger.info("Stripe service initialized")

    @staticmethod
    def _get_session_value(session_obj: Any, field: str):
        """Safely extract a field from a Stripe session object or dict."""
        if isinstance(session_obj, dict):
            return session_obj.get(field)
        return getattr(session_obj, field, None)

    @staticmethod
    def _metadata_to_dict(metadata: Any) -> Dict[str, Any]:
        """Convert Stripe metadata object into a plain dictionary."""
        if metadata is None:
            return {}
        if isinstance(metadata, dict):
            return metadata
        to_dict = getattr(metadata, "to_dict", None)
        if callable(to_dict):
            try:
                return to_dict()
            except Exception:
                pass
        to_dict_recursive = getattr(metadata, "to_dict_recursive", None)
        if callable(to_dict_recursive):
            try:
                return to_dict_recursive()
            except Exception:
                pass
        try:
            return dict(metadata)
        except Exception:
            return {}

    # ==================== Checkout Sessions ====================

    @staticmethod
    def _get_stripe_object_value(obj: Any, attr: str) -> Any:
        """
        Safely extract a field from a Stripe object (dict-like or attribute-based).
        """
        if obj is None:
            return None

        if hasattr(obj, attr):
            return getattr(obj, attr)

        if isinstance(obj, dict):
            return obj.get(attr)

        try:
            return obj[attr]
        except (KeyError, TypeError, IndexError):
            return None

    @staticmethod
    def _coerce_to_int(value: Any) -> int | None:
        """
        Convert Stripe values (str, Decimal, float) into an int representation.
        Returns None when conversion is not possible.
        """
        if value is None:
            return None

        if isinstance(value, bool):
            return int(value)

        if isinstance(value, (int, float)):
            return int(round(value))

        if isinstance(value, str):
            stripped = value.strip()
            if not stripped:
                return None
            try:
                return int(round(float(stripped)))
            except (ValueError, TypeError):
                return None

        return None

    def _hydrate_checkout_session_metadata(self, session: Any) -> tuple[Any, Dict[str, Any]]:
        """
        Ensure we have metadata for a checkout session by re-fetching it from Stripe when needed.
        """
        metadata = self._get_stripe_object_value(session, "metadata") or {}
        if metadata:
            return session, metadata

        session_id = self._get_stripe_object_value(session, "id")
        if not session_id:
            return session, {}

        try:
            refreshed_session = stripe.checkout.Session.retrieve(session_id)
            refreshed_metadata = self._get_stripe_object_value(refreshed_session, "metadata") or {}
            if refreshed_metadata:
                logger.info(
                    "Hydrated checkout session metadata from Stripe (session_id=%s)", session_id
                )
                return refreshed_session, refreshed_metadata
            return refreshed_session, {}
        except stripe.StripeError as exc:
            logger.warning(
                "Unable to hydrate checkout session metadata for %s: %s", session_id, exc
            )
            return session, {}

    def _lookup_payment_record(self, session: Any) -> Dict[str, Any] | None:
        """
        Look up the local payment record using payment_intent or checkout session id.
        """
        payment_intent_id = self._get_stripe_object_value(session, "payment_intent")
        lookup_id = payment_intent_id or self._get_stripe_object_value(session, "id")
        if not lookup_id:
            return None

        payment = get_payment_by_stripe_intent(lookup_id)
        if payment:
            logger.info(
                "Resolved payment context via Supabase for checkout session %s", lookup_id
            )
        return payment

    def create_checkout_session(
        self, user_id: int, request: CreateCheckoutSessionRequest
    ) -> CheckoutSessionResponse:
        """Create a Stripe checkout session"""
        try:
            # Get user details
            user = get_user_by_id(user_id)
            if not user:
                raise ValueError(f"User {user_id} not found")

            # Extract real email if stored email is a Privy DID
            user_email = user.get("email", "")
            if user_email.startswith("did:privy:"):
                logger.warning(f"User {user_id} has Privy DID as email: {user_email}")
                # Try to get email from Privy linked accounts via Supabase
                from src.config.supabase_config import get_supabase_client

                client = get_supabase_client()
                user_result = (
                    client.table("users").select("privy_user_id").eq("id", user_id).execute()
                )
                if user_result.data and user_result.data[0].get("privy_user_id"):
                    privy_user_id = user_result.data[0]["privy_user_id"]
                    logger.info(f"Found privy_user_id for user {user_id}: {privy_user_id}")
                    # For now, use request.customer_email if available, otherwise generic email
                    if request.customer_email:
                        user_email = request.customer_email
                    else:
                        # If no customer_email in request, we can't get real email without Privy token
                        user_email = None
                        logger.warning(
                            f"No customer_email in request for user {user_id} with Privy DID"
                        )
                else:
                    user_email = None

            # Create payment record
            payment = create_payment(
                user_id=user_id,
                amount=request.amount / 100,  # Convert cents to dollars
                currency=request.currency.value,
                payment_method="stripe",
                status="pending",
                metadata={"description": request.description, **(request.metadata or {})},
            )

            if not payment:
                raise Exception("Failed to create payment record")

            # Prepare URLs - ALWAYS use request URLs if provided
            success_url = (
                request.success_url
                if request.success_url
                else f"{self.frontend_url}/payment/success?session_id={{CHECKOUT_SESSION_ID}}"
            )
            cancel_url = (
                request.cancel_url if request.cancel_url else f"{self.frontend_url}/payment/cancel"
            )

            logger.info("=== CHECKOUT SESSION URL DEBUG ===")
            logger.info(f"Frontend URL from env: {self.frontend_url}")
            logger.info(f"Request success_url: {request.success_url}")
            logger.info(f"Request cancel_url: {request.cancel_url}")
            logger.info(f"Final success_url being sent to Stripe: {success_url}")
            logger.info(f"Final cancel_url being sent to Stripe: {cancel_url}")
            logger.info("=== END URL DEBUG ===")

            # Calculate credits
            credits = request.amount

            # Create Stripe checkout session
            session = stripe.checkout.Session.create(
                payment_method_types=["card"],
                line_items=[
                    {
                        "price_data": {
                            "currency": request.currency.value,
                            "unit_amount": request.amount,
                            "product_data": {
                                "name": "Gatewayz Credits",
                                "description": f"{credits:,} credits for your account",
                            },
                        },
                        "quantity": 1,
                    }
                ],
                mode="payment",
                success_url=success_url,
                cancel_url=cancel_url,
                customer_email=request.customer_email or user_email,
                client_reference_id=str(user_id),
                metadata={
                    "user_id": str(user_id),
                    "payment_id": str(payment["id"]),
                    "credits": str(credits),
                    **(request.metadata or {}),
                },
                expires_at=int((datetime.now(timezone.utc) + timedelta(hours=24)).timestamp()),
            )

            # Update payment with session ID
            update_payment_status(
                payment_id=payment["id"], status="pending", stripe_payment_intent_id=session.id
            )

            logger.info(f"Checkout session created: {session.id} for user {user_id}")

            return CheckoutSessionResponse(
                session_id=session.id,
                url=session.url,
                payment_id=payment["id"],
                status=PaymentStatus.PENDING,
                amount=request.amount,
                currency=request.currency.value,
                expires_at=datetime.fromtimestamp(session.expires_at, tz=timezone.utc),
            )

        except stripe.StripeError as e:
            logger.error(f"Stripe error creating checkout session: {e}")
            raise Exception(f"Payment processing error: {str(e)}") from e

        except Exception as e:
            logger.error(f"Error creating checkout session: {e}")
            raise

    def retrieve_checkout_session(self, session_id: str) -> Dict[str, Any]:
        """Retrieve checkout session details"""
        try:
            session = stripe.checkout.Session.retrieve(session_id)
            return {
                "id": session.id,
                "payment_status": session.payment_status,
                "status": session.status,
                "amount_total": session.amount_total,
                "currency": session.currency,
                "customer_email": session.customer_email,
                "payment_intent": session.payment_intent,
                "metadata": session.metadata,
            }
        except stripe.StripeError as e:
            logger.error(f"Error retrieving checkout session: {e}")
            raise Exception(f"Failed to retrieve session: {str(e)}") from e

    # ==================== Payment Intents ====================

    def create_payment_intent(
        self, user_id: int, request: CreatePaymentIntentRequest
    ) -> PaymentIntentResponse:
        """Create a Stripe payment intent"""
        try:
            user = get_user_by_id(user_id)
            if not user:
                raise ValueError(f"User {user_id} not found")

            payment = create_payment(
                user_id=user_id,
                amount=request.amount / 100,
                currency=request.currency.value,
                payment_method="stripe",
                status="pending",
                metadata={"description": request.description, **(request.metadata or {})},
            )

            intent_params = {
                "amount": request.amount,
                "currency": request.currency.value,
                "metadata": {
                    "user_id": str(user_id),
                    "payment_id": str(payment["id"]),
                    "credits": str(request.amount),
                    **(request.metadata or {}),
                },
                "description": request.description,
            }

            if request.automatic_payment_methods:
                intent_params["automatic_payment_methods"] = {"enabled": True}
            else:
                intent_params["payment_method_types"] = [
                    pm.value for pm in request.payment_method_types
                ]

            intent = stripe.PaymentIntent.create(**intent_params)

            update_payment_status(
                payment_id=payment["id"], status="pending", stripe_payment_intent_id=intent.id
            )

            logger.info(f"Payment intent created: {intent.id} for user {user_id}")

            return PaymentIntentResponse(
                payment_intent_id=intent.id,
                client_secret=intent.client_secret,
                payment_id=payment["id"],
                status=PaymentStatus(intent.status),
                amount=intent.amount,
                currency=intent.currency,
                next_action=intent.next_action,
            )

        except stripe.StripeError as e:
            logger.error(f"Stripe error creating payment intent: {e}")
            raise Exception(f"Payment processing error: {str(e)}") from e

        except Exception as e:
            logger.error(f"Error creating payment intent: {e}")
            raise

    def retrieve_payment_intent(self, payment_intent_id: str) -> Dict[str, Any]:
        """Retrieve payment intent details"""
        try:
            intent = stripe.PaymentIntent.retrieve(payment_intent_id)
            return {
                "id": intent.id,
                "status": intent.status,
                "amount": intent.amount,
                "currency": intent.currency,
                "customer": intent.customer,
                "payment_method": intent.payment_method,
                "metadata": intent.metadata,
            }
        except stripe.StripeError as e:
            logger.error(f"Error retrieving payment intent: {e}")
            raise Exception(f"Failed to retrieve payment intent: {str(e)}") from e

    # ==================== Webhooks ====================

    def handle_webhook(self, payload: bytes, signature: str) -> WebhookProcessingResult:
        """Handle Stripe webhook events with secure signature validation and deduplication"""
        # Validate webhook secret is configured
        if not self.webhook_secret:
            logger.error("Webhook secret not configured - rejecting webhook")
            raise ValueError("Webhook secret not configured")
        # Validate signature is provided
        if not signature:
            logger.error("Missing webhook signature")
            raise ValueError("Missing webhook signature")
        try:
            # Use Stripe's built-in signature verification (constant-time comparison)
            event = stripe.Webhook.construct_event(payload, signature, self.webhook_secret)

            logger.info(f"Processing webhook: {event['type']} (ID: {event['id']})")

            # Check for duplicate event (idempotency)
            if is_event_processed(event["id"]):
                logger.warning(f"Duplicate webhook event detected, skipping: {event['id']}")
                return WebhookProcessingResult(
                    success=True,
                    event_type=event["type"],
                    event_id=event["id"],
                    message=f"Event {event['id']} already processed (duplicate)",
                    processed_at=datetime.now(timezone.utc),
                )

            # Extract user_id from event metadata if available
            user_id = None
            try:
                event_obj = event["data"]["object"]
                if event_obj.get("metadata"):
                    user_id_str = event_obj["metadata"].get("user_id")
                    if user_id_str:
                        user_id = int(user_id_str)
            except (AttributeError, ValueError, TypeError, KeyError):
                pass

            # Record event as processed immediately after duplicate check to ensure
            # idempotency even if handlers raise exceptions. This prevents duplicate
            # processing when Stripe retries the webhook.
            record_processed_event(
                event_id=event["id"],
                event_type=event["type"],
                user_id=user_id,
                metadata={"stripe_account": event.get("account")},
            )

            # One-time payment events
            if event["type"] == "checkout.session.completed":
                self._handle_checkout_completed(event["data"]["object"])
            elif event["type"] == "payment_intent.succeeded":
                self._handle_payment_succeeded(event["data"]["object"])
            elif event["type"] == "payment_intent.payment_failed":
                self._handle_payment_failed(event["data"]["object"])

            # Subscription events
            elif event["type"] == "customer.subscription.created":
                self._handle_subscription_created(event["data"]["object"])
            elif event["type"] == "customer.subscription.updated":
                self._handle_subscription_updated(event["data"]["object"])
            elif event["type"] == "customer.subscription.deleted":
                self._handle_subscription_deleted(event["data"]["object"])
            elif event["type"] == "invoice.paid":
                self._handle_invoice_paid(event["data"]["object"])
            elif event["type"] == "invoice.payment_failed":
                self._handle_invoice_payment_failed(event["data"]["object"])

            return WebhookProcessingResult(
                success=True,
                event_type=event["type"],
                event_id=event["id"],
                message=f"Event {event['type']} processed successfully",
                processed_at=datetime.now(timezone.utc),
            )

        except ValueError as e:
            logger.error(f"Invalid webhook signature: {e}")
            raise

        except Exception as e:
            logger.error(f"Webhook processing error: {e}")
            raise

    def _handle_checkout_completed(self, session):
        """Handle completed checkout session"""
        try:
<<<<<<< HEAD
            session, metadata = self._hydrate_checkout_session_metadata(session)

            session_id = self._get_stripe_object_value(session, "id")
            payment_intent_id = self._get_stripe_object_value(session, "payment_intent")
            user_id = self._coerce_to_int(metadata.get("user_id"))
            payment_id = self._coerce_to_int(metadata.get("payment_id"))
            credits_cents = self._coerce_to_int(metadata.get("credits"))

            if user_id is None:
                client_reference_id = self._get_stripe_object_value(session, "client_reference_id")
                user_id = self._coerce_to_int(client_reference_id)

            payment_record = None
            if user_id is None or payment_id is None or credits_cents is None:
                payment_record = self._lookup_payment_record(session)
                if payment_record:
                    if payment_id is None:
                        payment_id = payment_record.get("id")
                    if user_id is None:
                        user_id = payment_record.get("user_id")
                    if credits_cents is None:
                        amount_usd = payment_record.get("amount_usd", payment_record.get("amount"))
                        if amount_usd is not None:
                            credits_cents = int(round(float(amount_usd) * 100))

            if credits_cents is None:
                amount_total = self._coerce_to_int(
                    self._get_stripe_object_value(session, "amount_total")
                )
                amount_subtotal = self._coerce_to_int(
                    self._get_stripe_object_value(session, "amount_subtotal")
                )
                for fallback_amount in (amount_total, amount_subtotal):
                    if fallback_amount is not None:
                        credits_cents = fallback_amount
                        logger.info(
                            "Using checkout session amount fallback for credits (session_id=%s)",
                            session_id,
                        )
                        break

            if user_id is None or payment_id is None or credits_cents is None:
                raise ValueError(
                    "Checkout session missing required metadata "
                    f"(session_id={session_id}, user_id={user_id}, "
                    f"payment_id={payment_id}, credits_cents={credits_cents})"
                )

            amount_dollars = credits_cents / 100  # Convert cents to dollars
=======
            session_obj = session
            metadata = self._metadata_to_dict(self._get_session_value(session_obj, "metadata"))
            required_keys = ("user_id", "credits", "payment_id")
            missing_keys = [key for key in required_keys if metadata.get(key) in (None, "")]

            if missing_keys:
                session_id = self._get_session_value(session_obj, "id")
                if not session_id:
                    raise ValueError(
                        "Checkout session payload is missing metadata and session id; cannot process payment"
                    )

                logger.warning(
                    "Checkout session %s missing metadata (%s) in webhook payload. Refetching session from Stripe.",
                    session_id,
                    ", ".join(missing_keys),
                )
                # Retrieve the full session to get metadata that may be omitted in webhook payloads
                session_obj = stripe.checkout.Session.retrieve(session_id, expand=["metadata"])
                metadata = self._metadata_to_dict(self._get_session_value(session_obj, "metadata"))
                missing_keys = [key for key in required_keys if metadata.get(key) in (None, "")]

                if missing_keys:
                    raise ValueError(
                        f"Checkout session {session_id} metadata missing required keys: {', '.join(missing_keys)}"
                    )

            user_id = int(metadata["user_id"])
            credits = float(metadata["credits"])
            payment_id = int(metadata["payment_id"])
            amount_dollars = credits / 100  # Convert cents to dollars
>>>>>>> 283be1a4

            session_id = self._get_session_value(session_obj, "id")
            payment_intent_id = self._get_session_value(session_obj, "payment_intent")

            # Add credits and log transaction
            add_credits_to_user(
                user_id=user_id,
                credits=amount_dollars,
                transaction_type="purchase",
                description=f"Stripe checkout - ${amount_dollars}",
                payment_id=payment_id,
                metadata={
                    "stripe_session_id": session_id,
                    "stripe_payment_intent_id": payment_intent_id,
                },
            )

            # Update payment
            update_payment_status(
                payment_id=payment_id,
                status="completed",
                stripe_payment_intent_id=payment_intent_id,
            )

            logger.info(f"Checkout completed: Added {amount_dollars} credits to user {user_id}")

            # Check for referral bonus (first purchase of $10+)
            try:
                from src.config.supabase_config import get_supabase_client
                from src.services.referral import apply_referral_bonus, mark_first_purchase

                client = get_supabase_client()
                user_result = client.table("users").select("*").eq("id", user_id).execute()

                if user_result.data:
                    user = user_result.data[0]
                    has_made_first_purchase = user.get("has_made_first_purchase", False)
                    referred_by_code = user.get("referred_by_code")

                    # Apply referral bonus if:
                    # 1. This is first purchase
                    # 2. User was referred by someone
                    # 3. Purchase is $10 or more
                    if not has_made_first_purchase and referred_by_code and amount_dollars >= 10.0:
                        success, error_msg, bonus_data = apply_referral_bonus(
                            user_id=user_id,
                            referral_code=referred_by_code,
                            purchase_amount=amount_dollars,
                        )

                        if success:
                            logger.info(
                                f"Referral bonus applied! User {user_id} and referrer both received "
                                f"${bonus_data['user_bonus']} (code: {referred_by_code})"
                            )
                        else:
                            logger.warning(
                                f"Failed to apply referral bonus for user {user_id}: {error_msg}"
                            )

                    # Mark first purchase regardless of referral
                    if not has_made_first_purchase:
                        mark_first_purchase(user_id)

            except Exception as referral_error:
                # Don't fail the payment if referral bonus fails
                logger.error(f"Error processing referral bonus: {referral_error}", exc_info=True)

        except Exception as e:
            logger.error(f"Error handling checkout completed: {e}")
            raise

    def _handle_payment_succeeded(self, payment_intent):
        """Handle successful payment"""
        try:
            payment = get_payment_by_stripe_intent(payment_intent.id)
            if payment:
                update_payment_status(payment_id=payment["id"], status="completed")
                # Add credits and log transaction
                amount = payment.get("amount_usd", payment.get("amount", 0))
                add_credits_to_user(
                    user_id=payment["user_id"],
                    credits=amount,
                    transaction_type="purchase",
                    description=f"Stripe payment - ${amount}",
                    payment_id=payment["id"],
                    metadata={"stripe_payment_intent_id": payment_intent.id},
                )
                logger.info(f"Payment succeeded: {payment_intent.id}")
        except Exception as e:
            logger.error(f"Error handling payment succeeded: {e}")

    def _handle_payment_failed(self, payment_intent):
        """Handle failed payment"""
        try:
            payment = get_payment_by_stripe_intent(payment_intent.id)
            if payment:
                update_payment_status(payment_id=payment["id"], status="failed")
                logger.info(f"Payment failed: {payment_intent.id}")
        except Exception as e:
            logger.error(f"Error handling payment failed: {e}")

    # ==================== Credit Packages ====================

    def get_credit_packages(self) -> CreditPackagesResponse:
        """Get available credit packages"""
        packages = [
            CreditPackage(
                id="starter",
                name="Starter Pack",
                credits=1000,
                amount=1000,
                currency=StripeCurrency.USD,
                description="Perfect for trying out the platform",
                features=["1,000 credits", "~100,000 tokens", "Valid for 30 days"],
            ),
            CreditPackage(
                id="professional",
                name="Professional Pack",
                credits=5000,
                amount=4500,
                currency=StripeCurrency.USD,
                discount_percentage=10.0,
                popular=True,
                description="Best value for regular users",
                features=["5,000 credits", "~500,000 tokens", "10% discount", "Valid for 90 days"],
            ),
        ]

        return CreditPackagesResponse(packages=packages, currency=StripeCurrency.USD)

    # ==================== Refunds ====================

    def create_refund(self, request: CreateRefundRequest) -> RefundResponse:
        """Create a refund"""
        try:
            refund = stripe.Refund.create(
                payment_intent=request.payment_intent_id,
                amount=request.amount,
                reason=request.reason,
            )

            return RefundResponse(
                refund_id=refund.id,
                payment_intent_id=refund.payment_intent,
                amount=refund.amount,
                currency=refund.currency,
                status=refund.status,
                reason=refund.reason,
                created_at=datetime.fromtimestamp(refund.created, tz=timezone.utc),
            )

        except stripe.StripeError as e:
            logger.error(f"Stripe error creating refund: {e}")
            raise Exception(f"Refund failed: {str(e)}") from e

    # ==================== Subscription Checkout ====================

    def create_subscription_checkout(
        self, user_id: int, request: CreateSubscriptionCheckoutRequest
    ) -> SubscriptionCheckoutResponse:
        """
        Create a Stripe checkout session for subscription

        Args:
            user_id: User ID
            request: Subscription checkout request parameters

        Returns:
            SubscriptionCheckoutResponse with session_id and checkout URL
        """
        try:
            # Get user details
            user = get_user_by_id(user_id)
            if not user:
                raise ValueError(f"User {user_id} not found")

            # Extract real email if stored email is a Privy DID
            user_email = user.get("email", "")
            if user_email.startswith("did:privy:"):
                logger.warning(f"User {user_id} has Privy DID as email: {user_email}")
                if request.customer_email:
                    user_email = request.customer_email
                else:
                    user_email = None
                    logger.warning(
                        f"No customer_email in request for user {user_id} with Privy DID"
                    )

            # Get or create Stripe customer
            stripe_customer_id = user.get("stripe_customer_id")

            if not stripe_customer_id:
                # Create new Stripe customer
                logger.info(f"Creating Stripe customer for user {user_id}")
                customer = stripe.Customer.create(
                    email=request.customer_email or user_email,
                    metadata={
                        "user_id": str(user_id),
                        "username": user.get("username", ""),
                    },
                )
                stripe_customer_id = customer.id

                # Save customer ID to database
                from src.config.supabase_config import get_supabase_client

                client = get_supabase_client()
                client.table("users").update(
                    {
                        "stripe_customer_id": stripe_customer_id,
                        "updated_at": datetime.now(timezone.utc).isoformat(),
                    }
                ).eq("id", user_id).execute()

                logger.info(f"Stripe customer created: {stripe_customer_id} for user {user_id}")

            # Determine tier from product_id using database configuration
            tier = get_tier_from_product_id(request.product_id)

            logger.info(
                f"Creating subscription checkout for user {user_id}, tier: {tier}, price_id: {request.price_id}"
            )

            # Create Stripe Checkout Session for subscription
            session_params = {
                "customer": stripe_customer_id,
                "payment_method_types": ["card"],
                "line_items": [
                    {
                        "price": request.price_id,
                        "quantity": 1,
                    }
                ],
                "mode": request.mode,
                "success_url": request.success_url,
                "cancel_url": request.cancel_url,
                "metadata": {
                    "user_id": str(user_id),
                    "product_id": request.product_id,
                    "tier": tier,
                    **(request.metadata or {}),
                },
            }

            # Add subscription_data for subscription mode
            if request.mode == "subscription":
                session_params["subscription_data"] = {
                    "metadata": {
                        "user_id": str(user_id),
                        "product_id": request.product_id,
                        "tier": tier,
                    }
                }

            session = stripe.checkout.Session.create(**session_params)

            logger.info(f"Subscription checkout session created: {session.id} for user {user_id}")
            logger.info(f"Checkout URL: {session.url}")

            return SubscriptionCheckoutResponse(
                session_id=session.id,
                url=session.url,
                customer_id=stripe_customer_id,
                status=session.status,
            )

        except stripe.StripeError as e:
            logger.error(f"Stripe error creating subscription checkout: {e}")
            raise Exception(f"Payment processing error: {str(e)}") from e

        except Exception as e:
            logger.error(f"Error creating subscription checkout: {e}")
            raise

    # ==================== Subscription Webhook Handlers ====================

    def _handle_subscription_created(self, subscription):
        """Handle subscription created event"""
        try:
            user_id = int(subscription.metadata.get("user_id"))
            tier = subscription.metadata.get("tier", "pro")
            product_id = subscription.metadata.get("product_id")

            logger.info(f"Subscription created for user {user_id}: {subscription.id}, tier: {tier}")

            # Update user's subscription status and tier
            from src.config.supabase_config import get_supabase_client

            client = get_supabase_client()

            update_data = {
                "subscription_status": "active",
                "tier": tier,
                "stripe_subscription_id": subscription.id,
                "stripe_product_id": product_id,
                "stripe_customer_id": subscription.customer,
                "updated_at": datetime.now(timezone.utc).isoformat(),
            }

            # Add subscription end date if available
            if subscription.current_period_end:
                update_data["subscription_end_date"] = subscription.current_period_end

            client.table("users").update(update_data).eq("id", user_id).execute()

            # Clear trial status for all user's API keys
            client.table("api_keys_new").update(
                {
                    "is_trial": False,
                    "trial_converted": True,
                    "subscription_status": "active",
                    "subscription_plan": tier,
                }
            ).eq("user_id", user_id).execute()

            logger.info(
                f"User {user_id} subscription activated: tier={tier}, subscription_id={subscription.id}, trial status cleared"
            )

        except Exception as e:
            logger.error(f"Error handling subscription created: {e}", exc_info=True)
            raise

    def _handle_subscription_updated(self, subscription):
        """Handle subscription updated event"""
        try:
            user_id = int(subscription.metadata.get("user_id"))
            status = subscription.status  # active, past_due, canceled, etc.
            tier = subscription.metadata.get("tier", "pro")

            logger.info(
                f"Subscription updated for user {user_id}: {subscription.id}, status: {status}, tier: {tier}"
            )

            # Update user's subscription status
            from src.config.supabase_config import get_supabase_client

            client = get_supabase_client()

            update_data = {
                "subscription_status": status,
                "tier": tier,
                "updated_at": datetime.now(timezone.utc).isoformat(),
            }

            if subscription.current_period_end:
                update_data["subscription_end_date"] = subscription.current_period_end

            # If subscription is canceled or past_due, potentially downgrade
            if status in ["canceled", "past_due", "unpaid"]:
                update_data["tier"] = "basic"
                logger.warning(
                    f"User {user_id} subscription status changed to {status}, downgrading to basic tier"
                )

            client.table("users").update(update_data).eq("id", user_id).execute()

            # Clear trial status for all user's API keys when subscription becomes active
            if status == "active":
                client.table("api_keys_new").update(
                    {
                        "is_trial": False,
                        "trial_converted": True,
                        "subscription_status": "active",
                        "subscription_plan": tier,
                    }
                ).eq("user_id", user_id).execute()
                logger.info(f"User {user_id} trial status cleared on subscription update to active")

            logger.info(f"User {user_id} subscription updated: status={status}, tier={tier}")

        except Exception as e:
            logger.error(f"Error handling subscription updated: {e}", exc_info=True)
            raise

    def _handle_subscription_deleted(self, subscription):
        """Handle subscription deleted/canceled event"""
        try:
            user_id = int(subscription.metadata.get("user_id"))

            logger.info(f"Subscription deleted for user {user_id}: {subscription.id}")

            # Downgrade user to basic tier
            from src.config.supabase_config import get_supabase_client

            client = get_supabase_client()

            client.table("users").update(
                {
                    "subscription_status": "canceled",
                    "tier": "basic",
                    "stripe_subscription_id": None,
                    "updated_at": datetime.now(timezone.utc).isoformat(),
                }
            ).eq("id", user_id).execute()

            logger.info(f"User {user_id} subscription canceled, downgraded to basic tier")

        except Exception as e:
            logger.error(f"Error handling subscription deleted: {e}", exc_info=True)
            raise

    def _handle_invoice_paid(self, invoice):
        """Handle invoice paid event - add credits for subscription renewal"""
        try:
            # Get subscription from invoice
            if not invoice.subscription:
                logger.info(f"Invoice {invoice.id} is not for a subscription, skipping")
                return

            subscription = stripe.Subscription.retrieve(invoice.subscription)
            user_id = int(subscription.metadata.get("user_id"))
            tier = subscription.metadata.get("tier", "pro")

            # Get credits from database configuration
            credits = get_credits_from_tier(tier)

            if credits > 0:
                # Add credits to user account
                add_credits_to_user(
                    user_id=user_id,
                    credits=credits,
                    transaction_type="subscription_renewal",
                    description=f"Monthly subscription credits - {tier.upper()} tier",
                    metadata={
                        "stripe_invoice_id": invoice.id,
                        "stripe_subscription_id": subscription.id,
                        "tier": tier,
                    },
                )

                logger.info(
                    f"Added {credits} credits to user {user_id} for {tier} subscription renewal (invoice: {invoice.id})"
                )
            else:
                logger.warning(f"No credits configured for tier: {tier}")

        except Exception as e:
            logger.error(f"Error handling invoice paid: {e}", exc_info=True)
            raise

    def _handle_invoice_payment_failed(self, invoice):
        """Handle invoice payment failed event - mark as past_due and downgrade tier"""
        try:
            if not invoice.subscription:
                logger.info(f"Invoice {invoice.id} is not for a subscription, skipping")
                return

            subscription = stripe.Subscription.retrieve(invoice.subscription)
            user_id = int(subscription.metadata.get("user_id"))

            logger.warning(f"Invoice payment failed for user {user_id}: {invoice.id}")

            # Update user's subscription status to past_due and downgrade to basic tier
            from src.config.supabase_config import get_supabase_client

            client = get_supabase_client()

            # Downgrade to basic tier immediately to prevent unauthorized access
            client.table("users").update(
                {
                    "subscription_status": "past_due",
                    "tier": "basic",  # Downgrade tier on payment failure
                    "updated_at": datetime.now(timezone.utc).isoformat(),
                }
            ).eq("id", user_id).execute()

            # Also update API keys to reflect downgrade
            client.table("api_keys_new").update(
                {
                    "subscription_status": "past_due",
                    "subscription_plan": "basic",
                }
            ).eq("user_id", user_id).execute()

            logger.info(
                f"User {user_id} subscription marked as past_due and downgraded to basic tier due to failed payment"
            )

        except Exception as e:
            logger.error(f"Error handling invoice payment failed: {e}", exc_info=True)
            raise<|MERGE_RESOLUTION|>--- conflicted
+++ resolved
@@ -157,7 +157,7 @@
             return session, {}
 
         try:
-            refreshed_session = stripe.checkout.Session.retrieve(session_id)
+            refreshed_session = stripe.checkout.Session.retrieve(session_id, expand=["metadata"])
             refreshed_metadata = self._get_stripe_object_value(refreshed_session, "metadata") or {}
             if refreshed_metadata:
                 logger.info(
@@ -501,10 +501,13 @@
     def _handle_checkout_completed(self, session):
         """Handle completed checkout session"""
         try:
-<<<<<<< HEAD
             session, metadata = self._hydrate_checkout_session_metadata(session)
 
             session_id = self._get_stripe_object_value(session, "id")
+            if session_id is None and not metadata:
+                raise ValueError(
+                    "Checkout session payload is missing metadata and session id; cannot process payment"
+                )
             payment_intent_id = self._get_stripe_object_value(session, "payment_intent")
             user_id = self._coerce_to_int(metadata.get("user_id"))
             payment_id = self._coerce_to_int(metadata.get("payment_id"))
@@ -551,42 +554,6 @@
                 )
 
             amount_dollars = credits_cents / 100  # Convert cents to dollars
-=======
-            session_obj = session
-            metadata = self._metadata_to_dict(self._get_session_value(session_obj, "metadata"))
-            required_keys = ("user_id", "credits", "payment_id")
-            missing_keys = [key for key in required_keys if metadata.get(key) in (None, "")]
-
-            if missing_keys:
-                session_id = self._get_session_value(session_obj, "id")
-                if not session_id:
-                    raise ValueError(
-                        "Checkout session payload is missing metadata and session id; cannot process payment"
-                    )
-
-                logger.warning(
-                    "Checkout session %s missing metadata (%s) in webhook payload. Refetching session from Stripe.",
-                    session_id,
-                    ", ".join(missing_keys),
-                )
-                # Retrieve the full session to get metadata that may be omitted in webhook payloads
-                session_obj = stripe.checkout.Session.retrieve(session_id, expand=["metadata"])
-                metadata = self._metadata_to_dict(self._get_session_value(session_obj, "metadata"))
-                missing_keys = [key for key in required_keys if metadata.get(key) in (None, "")]
-
-                if missing_keys:
-                    raise ValueError(
-                        f"Checkout session {session_id} metadata missing required keys: {', '.join(missing_keys)}"
-                    )
-
-            user_id = int(metadata["user_id"])
-            credits = float(metadata["credits"])
-            payment_id = int(metadata["payment_id"])
-            amount_dollars = credits / 100  # Convert cents to dollars
->>>>>>> 283be1a4
-
-            session_id = self._get_session_value(session_obj, "id")
-            payment_intent_id = self._get_session_value(session_obj, "payment_intent")
 
             # Add credits and log transaction
             add_credits_to_user(
