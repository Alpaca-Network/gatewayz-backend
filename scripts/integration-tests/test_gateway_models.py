#!/usr/bin/env python3
"""
Test script to check model fetching for all gateways
"""
import sys
import os
import pytest

# Add the project root to the path
sys.path.insert(0, os.path.dirname(os.path.abspath(__file__)))

from src.services.models import get_cached_models
from src.config import Config
from utils import print_section

<<<<<<< HEAD
@pytest.mark.parametrize("gateway_name", ['xai', 'near', 'google', 'cerebras', 'nebius', 'novita', 'huggingface'])
def test_gateway(gateway_name: str):
=======
def check_gateway(gateway_name: str):
>>>>>>> 70549293
    """Test model fetching for a specific gateway"""
    print_section(f"Testing {gateway_name.upper()} gateway", 60)

    # Check API key
    api_key_map = {
        'xai': Config.XAI_API_KEY,
        'near': Config.NEAR_API_KEY,
        'google': Config.PORTKEY_API_KEY,  # Google uses Portkey filtering
        'cerebras': Config.CEREBRAS_API_KEY,
        'nebius': Config.NEBIUS_API_KEY,
        'novita': Config.NOVITA_API_KEY,
        'huggingface': Config.HUG_API_KEY,
        'hug': Config.HUG_API_KEY,
    }

    api_key = api_key_map.get(gateway_name)
    if api_key:
        print(f"✓ API Key: Configured ({api_key[:10]}...)")
    else:
        print(f"✗ API Key: NOT configured")
        print(f"  Set {gateway_name.upper()}_API_KEY in .env file")
        return

    # Try to fetch models
    print(f"\nFetching models...")
    try:
        models = get_cached_models(gateway_name)
        if models:
            print(f"✓ Success! Fetched {len(models)} models")
            if len(models) > 0:
                print(f"\nSample models:")
                for i, model in enumerate(models[:3]):
                    print(f"  {i+1}. {model.get('id', 'N/A')} - {model.get('name', 'N/A')}")
        else:
            print(f"✗ Failed: No models returned (returned None or empty list)")
    except Exception as e:
        print(f"✗ Error: {str(e)}")
        import traceback
        traceback.print_exc()

def main():
    print_section("Gateway Model Fetching Test", 60)

    gateways = ['xai', 'near', 'google', 'cerebras', 'nebius', 'novita', 'huggingface']

    for gateway in gateways:
        check_gateway(gateway)

    print_section("Test Complete", 60)

if __name__ == "__main__":
    main()<|MERGE_RESOLUTION|>--- conflicted
+++ resolved
@@ -13,12 +13,8 @@
 from src.config import Config
 from utils import print_section
 
-<<<<<<< HEAD
 @pytest.mark.parametrize("gateway_name", ['xai', 'near', 'google', 'cerebras', 'nebius', 'novita', 'huggingface'])
 def test_gateway(gateway_name: str):
-=======
-def check_gateway(gateway_name: str):
->>>>>>> 70549293
     """Test model fetching for a specific gateway"""
     print_section(f"Testing {gateway_name.upper()} gateway", 60)
 
