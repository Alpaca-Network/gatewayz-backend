#!/usr/bin/env python3
"""
Test script to check model fetching for all gateways
"""
import sys
import os
import pytest

# Add the project root to the path
sys.path.insert(0, os.path.dirname(os.path.abspath(__file__)))

from src.services.models import get_cached_models
from src.config import Config
from utils import print_section

<<<<<<< HEAD
@pytest.mark.parametrize("gateway_name", ['xai', 'near', 'google', 'cerebras', 'nebius', 'novita', 'huggingface'])
def test_gateway(gateway_name: str):
=======
def check_gateway(gateway_name: str):
>>>>>>> 01ce3fd8
    """Test model fetching for a specific gateway"""
    print_section(f"Testing {gateway_name.upper()} gateway", 60)

    # Check API key
    api_key_map = {
        'xai': Config.XAI_API_KEY,
        'near': Config.NEAR_API_KEY,
        'google': Config.PORTKEY_API_KEY,  # Google uses Portkey filtering
        'cerebras': Config.CEREBRAS_API_KEY,
        'nebius': Config.NEBIUS_API_KEY,
        'novita': Config.NOVITA_API_KEY,
        'huggingface': Config.HUG_API_KEY,
        'hug': Config.HUG_API_KEY,
    }

    api_key = api_key_map.get(gateway_name)
    if api_key:
        print(f"✓ API Key: Configured ({api_key[:10]}...)")
    else:
        print(f"✗ API Key: NOT configured")
        print(f"  Set {gateway_name.upper()}_API_KEY in .env file")
        return

    # Try to fetch models
    print(f"\nFetching models...")
    try:
        models = get_cached_models(gateway_name)
        if models:
            print(f"✓ Success! Fetched {len(models)} models")
            if len(models) > 0:
                print(f"\nSample models:")
                for i, model in enumerate(models[:3]):
                    print(f"  {i+1}. {model.get('id', 'N/A')} - {model.get('name', 'N/A')}")
        else:
            print(f"✗ Failed: No models returned (returned None or empty list)")
    except Exception as e:
        print(f"✗ Error: {str(e)}")
        import traceback
        traceback.print_exc()

def main():
    print_section("Gateway Model Fetching Test", 60)

    gateways = ['xai', 'near', 'google', 'cerebras', 'nebius', 'novita', 'huggingface']

    for gateway in gateways:
        check_gateway(gateway)

    print_section("Test Complete", 60)

if __name__ == "__main__":
    main()<|MERGE_RESOLUTION|>--- conflicted
+++ resolved
@@ -4,7 +4,6 @@
 """
 import sys
 import os
-import pytest
 
 # Add the project root to the path
 sys.path.insert(0, os.path.dirname(os.path.abspath(__file__)))
@@ -13,12 +12,7 @@
 from src.config import Config
 from utils import print_section
 
-<<<<<<< HEAD
-@pytest.mark.parametrize("gateway_name", ['xai', 'near', 'google', 'cerebras', 'nebius', 'novita', 'huggingface'])
-def test_gateway(gateway_name: str):
-=======
 def check_gateway(gateway_name: str):
->>>>>>> 01ce3fd8
     """Test model fetching for a specific gateway"""
     print_section(f"Testing {gateway_name.upper()} gateway", 60)
 
