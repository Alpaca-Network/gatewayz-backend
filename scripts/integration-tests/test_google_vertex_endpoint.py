--- conflicted
+++ resolved
@@ -28,16 +28,11 @@
 GATEWAY_URL = os.getenv("GATEWAY_URL", "http://localhost:8000")
 API_KEY = os.getenv("GATEWAY_API_KEY")
 
-<<<<<<< HEAD
 # Skip the entire module if GATEWAY_API_KEY is not set
 pytestmark = pytest.mark.skipif(
     not API_KEY,
     reason="GATEWAY_API_KEY environment variable not set"
 )
-=======
-if not API_KEY:
-    pytest.skip("GATEWAY_API_KEY environment variable must be set", allow_module_level=True)
->>>>>>> 70549293
 
 
 def test_google_vertex_image_generation():
