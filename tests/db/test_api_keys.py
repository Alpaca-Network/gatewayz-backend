--- conflicted
+++ resolved
@@ -103,6 +103,7 @@
     def __init__(self):
         self.store = {
             "api_keys_new": [],
+            "api_keys": [],
             "rate_limit_configs": [],
             "api_key_audit_logs": [],
         }
@@ -244,12 +245,9 @@
     fake_supabase.table("api_keys_new").insert({
         "user_id": 2, "key_name": "Key1", "api_key": "gw_live_X", "is_active": True, "requests_used": 0
     }).execute()
-<<<<<<< HEAD
-=======
     fake_supabase.table("api_keys_new").insert({
         "user_id": 2, "key_name": "Key2", "api_key": "gw_test_Y", "is_active": True, "requests_used": 0
     }).execute()
->>>>>>> bc2d9a8c
 
     assert mod.delete_api_key("gw_live_X", user_id=2) is True
     # Check that only one key remains
@@ -258,15 +256,6 @@
     # audit log for delete created
     assert fake_supabase.store["api_key_audit_logs"]
 
-<<<<<<< HEAD
-    # legacy keys (non-gw_ prefix) cannot be deleted via api_keys_new
-    # they return False since they don't match the gw_ prefix pattern
-    assert mod.delete_api_key("legacy_X", user_id=2) is False
-
-
-def test_validate_api_key_prefers_api_keys_new_then_fallback(monkeypatch, mod, fake_supabase):
-    # 1) Found in api_keys_new
-=======
     # Delete the second key
     assert mod.delete_api_key("gw_test_Y", user_id=2) is True
     assert not fake_supabase.store["api_keys_new"]  # all deleted
@@ -274,7 +263,6 @@
 
 def test_validate_api_key_prefers_api_keys_then_fallback(monkeypatch, mod, fake_supabase):
     # 1) Found in api_keys_new table and active with not-expired
->>>>>>> bc2d9a8c
     now = datetime.now(timezone.utc)
     fake_supabase.table("api_keys_new").insert({
         "id": 11,
@@ -294,18 +282,6 @@
     out = mod.validate_api_key("gw_live_1")
     assert out and out["user_id"] == 777 and out["key_id"] == 11
 
-<<<<<<< HEAD
-    # 2) Not in api_keys_new -> fallback to legacy users table if get_user returns a user
-    users_mod.get_user = lambda api_key: {"id": 888} if api_key == "legacy_2" else None
-    out2 = mod.validate_api_key("legacy_2")
-    assert out2 and out2["user_id"] == 888 and out2["key_name"] == "Legacy Key"
-    # legacy key has key_id == 0 since it's from users table, not api_keys_new
-    assert out2["key_id"] == 0
-
-
-def test_increment_api_key_usage_updates_new(monkeypatch, mod, fake_supabase):
-    # new keys in api_keys_new are tracked
-=======
     # 2) Not in api_keys_new -> fallback to users table (legacy keys in users table only)
     users_mod.get_user = lambda api_key: {"id": 888} if api_key == "legacy_2" else None
     out2 = mod.validate_api_key("legacy_2")
@@ -314,7 +290,6 @@
 
 def test_increment_api_key_usage_updates_new_or_legacy(monkeypatch, mod, fake_supabase):
     # Test incrementing usage for keys in api_keys_new
->>>>>>> bc2d9a8c
     fake_supabase.table("api_keys_new").insert({
         "api_key": "gw_live_Y", "requests_used": 1, "is_active": True
     }).execute()
@@ -322,18 +297,6 @@
     row = fake_supabase.store["api_keys_new"][0]
     assert row["requests_used"] == 2 and row.get("last_used_at")
 
-<<<<<<< HEAD
-    # legacy keys stored in users table don't get tracked in api_keys_new
-    # they just return after checking api_keys_new
-    users_mod = sys.modules["src.db.users"]
-    users_mod.get_user = lambda k: {"id": 999} if k == "legacy_insert" else None
-    mod.increment_api_key_usage("legacy_insert")
-    # No new rows in api_keys_new table for legacy keys
-    assert len(fake_supabase.store["api_keys_new"]) == 1
-
-
-def test_get_api_key_usage_stats_new_key(mod, fake_supabase):
-=======
     # Test incrementing for another key
     fake_supabase.table("api_keys_new").insert({
         "api_key": "gw_test_Z", "requests_used": 5, "is_active": True
@@ -345,7 +308,6 @@
 
 def test_get_api_key_usage_stats_new_vs_legacy(mod, fake_supabase):
     # Test stats for key with usage
->>>>>>> bc2d9a8c
     fake_supabase.table("api_keys_new").insert({
         "api_key": "gw_live_S", "key_name": "SKey", "is_active": True,
         "requests_used": 10, "max_requests": 100, "environment_tag": "live",
@@ -354,14 +316,7 @@
     out_new = mod.get_api_key_usage_stats("gw_live_S")
     assert out_new["requests_remaining"] == 90
     assert out_new["usage_percentage"] == 10.0
-    assert out_new["environment_tag"] == "live"
-
-<<<<<<< HEAD
-    # legacy keys not found in api_keys_new return "Unknown" stats
-    out_unknown = mod.get_api_key_usage_stats("legacy_S")
-    assert out_unknown["is_active"] is False
-    assert out_unknown["key_name"] == "Unknown"
-=======
+
     # Test stats for another key
     fake_supabase.table("api_keys_new").insert({
         "api_key": "gw_test_T", "key_name": "TKey", "is_active": True,
@@ -373,7 +328,6 @@
     assert out_test["requests_used"] == 7
     assert out_test["usage_percentage"] == 7.0
     assert out_test["environment_tag"] == "test"
->>>>>>> bc2d9a8c
 
 
 def test_update_api_key_name_uniqueness_and_expiration_and_rate_limit(mod, fake_supabase):
