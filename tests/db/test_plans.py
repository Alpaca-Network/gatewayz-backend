# tests/db/test_plans.py
import sys
import types
import importlib
from datetime import datetime, timedelta, timezone
from unittest.mock import patch, MagicMock
import pytest

MODULE_PATH = "src.db.plans"  # change if your file lives elsewhere


# ------------------------ Minimal in-memory Supabase double ------------------------

class _Result:
    def __init__(self, data):
        self.data = data


def _parse_dt(val):
    if isinstance(val, datetime):
        return val
    if isinstance(val, str):
        s = val.replace("Z", "+00:00") if "Z" in val else val
        try:
            return datetime.fromisoformat(s)
        except Exception:
            return None
    return None


class _Table:
    def __init__(self, store, name):
        self.store = store
        self.name = name
        self._filters = []   # list of (field, op, value)
        self._order = None
        self._desc = False
        self._last_update = None
        self._last_delete = None

    # query builders
    def select(self, _cols="*"):
        return self

    def eq(self, field, value):
        self._filters.append((field, "eq", value))
        return self

    def gte(self, field, value):
        self._filters.append((field, "gte", value))
        return self

    def order(self, field, desc=False):
        self._order = field
        self._desc = desc
        return self

    def _rows(self):
        return list(self.store[self.name])

    def _match(self, row):
        for field, op, val in self._filters:
            if op == "eq":
                if row.get(field) != val:
                    return False
            elif op == "gte":
                rv = row.get(field)
                if isinstance(rv, (int, float)) and isinstance(val, (int, float)):
                    if rv < val:
                        return False
                else:
                    # try datetime compare (ISO-8601)
                    rd, vd = _parse_dt(rv), _parse_dt(val)
                    if rd is not None and vd is not None:
                        if rd < vd:
                            return False
                    else:
                        # fallback to string compare (ISO sorts ok)
                        if str(rv) < str(val):
                            return False
        return True

    def insert(self, data):
        rows = data if isinstance(data, list) else [data]
        for r in rows:
            if "id" not in r:
                r["id"] = len(self.store[self.name]) + 1
            if "created_at" not in r and self.name in {"users", "user_plans", "usage_records", "plans", "subscription_plans"}:
                r["created_at"] = datetime.now(timezone.utc).isoformat()
            self.store[self.name].append(r)
        return self

    def update(self, patch):
        out = []
        for r in self._rows():
            if self._match(r):
                r.update(patch)
                out.append(r)
        self._last_update = out
        return self

    def delete(self):
        to_delete = [r for r in self._rows() if self._match(r)]
        self.store[self.name] = [r for r in self._rows() if r not in to_delete]
        self._last_delete = to_delete
        return self

    def execute(self):
        if self._last_update is not None:
            return _Result(self._last_update)
        if self._last_delete is not None:
            return _Result(self._last_delete)
        rows = [r for r in self._rows() if self._match(r)]
        if self._order:
            rows.sort(key=lambda r: r.get(self._order), reverse=self._desc)
        return _Result(rows)


class FakeSupabase:
    def __init__(self):
        self.store = {
            "plans": [],
            "user_plans": [],
            "users": [],
            "usage_records": [],
            "subscription_plans": [],
        }

    def table(self, name):
        if name not in self.store:
            self.store[name] = []
        return _Table(self.store, name)

    def clear_all(self):
        """Clear all tables in the store"""
        for key in self.store:
            self.store[key].clear()


# ------------------------ Fixtures ------------------------

@pytest.fixture
def fake_supabase():
    sb = FakeSupabase()
    yield sb
    # Clean up after test completes
    sb.clear_all()


@pytest.fixture
def mod(fake_supabase, monkeypatch):
    # stub out get_supabase_client
    supabase_mod = types.SimpleNamespace(get_supabase_client=lambda: fake_supabase)
    monkeypatch.setitem(sys.modules, "src.config.supabase_config", supabase_mod)

    # import the module fresh
    m = importlib.import_module(MODULE_PATH)
    importlib.reload(m)
    return m


# ------------------------ Tests ------------------------

def test_get_all_plans_returns_active_sorted(mod, fake_supabase):
    # Ensure database is clean (no leftover data from other tests)
    fake_supabase.clear_all()

    fake_supabase.table("plans").insert([
        {"id": 1, "name": "Basic", "price_per_month": 10, "is_active": True},
        {"id": 2, "name": "Pro", "price_per_month": 25, "is_active": True},
        {"id": 3, "name": "Old", "price_per_month": 5, "is_active": False},
    ]).execute()

    out = mod.get_all_plans()
    assert [p["id"] for p in out] == [1, 2]  # only active
    assert [p["price_per_month"] for p in out] == [10, 25]  # sorted asc


def test_get_plan_by_id_converts_features_dict_to_list(mod, fake_supabase):
    # Ensure database is clean (no leftover data from other tests)
    fake_supabase.clear_all()

    fake_supabase.table("plans").insert({
        "id": 7,
        "name": "Team",
        "description": "Team plan",
        "daily_request_limit": 1000,
        "monthly_request_limit": 30000,
        "daily_token_limit": 200000,
        "monthly_token_limit": 6000000,
        "price_per_month": 99,
        "features": {"basic_models": True, "priority_support": True},
        "is_active": True,
    }).execute()

    plan = mod.get_plan_by_id(7)
    assert plan is not None
    assert isinstance(plan["features"], list)
    assert set(plan["features"]) == {"basic_models", "priority_support"}


def test_get_user_plan_combines_user_and_plan(mod, fake_supabase):
    # Ensure database is clean (no leftover data from other tests)
    fake_supabase.clear_all()

    fake_supabase.table("plans").insert({
        "id": 42, "name": "Pro", "description": "Pro plan",
        "daily_request_limit": 2000, "monthly_request_limit": 50000,
        "daily_token_limit": 300000, "monthly_token_limit": 9000000,
        "price_per_month": 29, "features": ["basic_models", "advanced_models"], "is_active": True
    }).execute()
    now = datetime.now(timezone.utc)
    fake_supabase.table("user_plans").insert({
        "id": 1001, "user_id": 9, "plan_id": 42,
        "started_at": (now - timedelta(days=1)).isoformat(),
        "expires_at": (now + timedelta(days=29)).isoformat(),
        "is_active": True
    }).execute()

    out = mod.get_user_plan(9)
    assert out["user_plan_id"] == 1001
    assert out["plan_name"] == "Pro"
    assert "advanced_models" in out["features"]


def test_assign_user_plan_deactivates_existing_and_updates_user(mod, fake_supabase):
    # Ensure database is clean (no leftover data from other tests)
    fake_supabase.clear_all()

    # existing plan
    fake_supabase.table("user_plans").insert({
        "id": 1, "user_id": 5, "plan_id": 1,
        "started_at": datetime.now(timezone.utc).isoformat(),
        "expires_at": (datetime.now(timezone.utc) + timedelta(days=10)).isoformat(),
        "is_active": True
    }).execute()
    # target plan exists
    fake_supabase.table("plans").insert({
        "id": 2, "name": "Business", "is_active": True,
        "daily_request_limit": 3000, "monthly_request_limit": 70000,
        "daily_token_limit": 500000, "monthly_token_limit": 15000000,
        "price_per_month": 49, "features": ["basic_models", "priority_support"]
    }).execute()
    # user row
    fake_supabase.table("users").insert({"id": 5, "subscription_status": "inactive"}).execute()

    ok = mod.assign_user_plan(5, 2, duration_months=1)
    assert ok is True

    # old is inactive
    old = fake_supabase.table("user_plans").select("*").eq("id", 1).execute().data[0]
    assert old["is_active"] is False

    # user set active
    user = fake_supabase.table("users").select("*").eq("id", 5).execute().data[0]
    assert user["subscription_status"] == "active"

    # new assignment exists
    ups = fake_supabase.table("user_plans").select("*").eq("user_id", 5).execute().data
    assert any(up["is_active"] and up["plan_id"] == 2 for up in ups)


def test_check_plan_entitlements_no_plan_defaults(mod, fake_supabase):
    # Ensure database is clean (no leftover plans from other tests)
    fake_supabase.store["plans"].clear()
    fake_supabase.store["user_plans"].clear()

    out = mod.check_plan_entitlements(user_id=111)
    assert out["has_plan"] is False
    assert out["daily_request_limit"] == 25000
    assert out["daily_token_limit"] == 500_000
    assert out["monthly_token_limit"] == 15_000_000
    assert "basic_models" in out["features"]


def test_check_plan_entitlements_expired_plan_marks_inactive_and_user_expired(mod, fake_supabase):
    # Ensure database is clean (no leftover data from other tests)
    fake_supabase.clear_all()

    # plan + expired user_plan
    fake_supabase.table("plans").insert({
        "id": 55, "name": "Basic", "is_active": True,
        "daily_request_limit": 100, "monthly_request_limit": 2000,
        "daily_token_limit": 10000, "monthly_token_limit": 200000,
        "price_per_month": 9, "features": ["basic_models"]
    }).execute()
    yesterday = datetime.now(timezone.utc) - timedelta(days=1)
    fake_supabase.table("user_plans").insert({
        "id": 501, "user_id": 77, "plan_id": 55,
        "started_at": (yesterday - timedelta(days=29)).isoformat(),
        "expires_at": yesterday.isoformat(),
        "is_active": True,
    }).execute()
    fake_supabase.table("users").insert({"id": 77, "subscription_status": "active"}).execute()

    out = mod.check_plan_entitlements(77)
    assert out["has_plan"] is False
    assert out.get("plan_expired") is True

    # DB side-effects
    up = fake_supabase.table("user_plans").select("*").eq("id", 501).execute().data[0]
    assert up["is_active"] is False
    user = fake_supabase.table("users").select("*").eq("id", 77).execute().data[0]
    assert user["subscription_status"] == "expired"


def test_check_plan_entitlements_active_plan_allows_feature(mod, fake_supabase):
    # Ensure database is clean (no leftover data from other tests)
    fake_supabase.clear_all()

    fake_supabase.table("plans").insert({
        "id": 7, "name": "Pro", "is_active": True,
        "daily_request_limit": 1000, "monthly_request_limit": 30000,
        "daily_token_limit": 200000, "monthly_token_limit": 6000000,
        "price_per_month": 29, "features": ["basic_models", "advanced_models"]
    }).execute()
    now = datetime.now(timezone.utc)
    fake_supabase.table("user_plans").insert({
        "id": 700, "user_id": 123, "plan_id": 7,
        "started_at": (now - timedelta(days=1)).isoformat(),
        "expires_at": (now + timedelta(days=10)).isoformat(),
        "is_active": True
    }).execute()

    out = mod.check_plan_entitlements(123, required_feature="advanced_models")
    assert out["has_plan"] is True
    assert out["can_access_feature"] is True

    out2 = mod.check_plan_entitlements(123, required_feature="priority_support")
    assert out2["can_access_feature"] is False


<<<<<<< HEAD
def test_get_user_usage_within_plan_limits_aggregates(mod, fake_supabase, monkeypatch):
    # Create a fixed "now" for testing (day 15 to avoid edge cases)
    # This ensures the function's datetime.now() matches our test data
    fixed_now = datetime(2025, 11, 15, 10, 30, 0, tzinfo=timezone.utc)

    # Mock datetime.now() in the module to return a fixed value
    # We use monkeypatch.setattr with a mock that preserves datetime functionality

    # Get the original datetime class
    original_datetime = mod.datetime

    # Create a mock that delegates most calls to the real datetime
    mock_dt = MagicMock(wraps=original_datetime)
    mock_dt.now = MagicMock(return_value=fixed_now)

    # Set specific methods that need the original implementation
    mock_dt.fromisoformat = original_datetime.fromisoformat
    mock_dt.strptime = original_datetime.strptime
    mock_dt.timezone = original_datetime.timezone

    monkeypatch.setattr(mod, "datetime", mock_dt)
=======
def test_get_user_usage_within_plan_limits_aggregates(mod, fake_supabase):
    # Ensure database is clean (no leftover data from other tests)
    fake_supabase.clear_all()
>>>>>>> 44bbeb2e

    # plan + user_plan
    fake_supabase.table("plans").insert({
        "id": 9, "name": "Team", "is_active": True,
        "daily_request_limit": 10, "monthly_request_limit": 100,
        "daily_token_limit": 1000, "monthly_token_limit": 10000,
        "price_per_month": 19, "features": ["basic_models"]
    }).execute()
<<<<<<< HEAD
=======

    now = datetime.now(timezone.utc)
>>>>>>> 44bbeb2e
    fake_supabase.table("user_plans").insert({
        "id": 900, "user_id": 9, "plan_id": 9,
        "started_at": (fixed_now - timedelta(days=1)).isoformat(),
        "expires_at": (fixed_now + timedelta(days=5)).isoformat(),
        "is_active": True
    }).execute()

    # usage: today (day 15) -> 3 records (100 + 200 + 50 tokens)
    today = fixed_now.replace(hour=1, minute=0, second=0, microsecond=0)
    fake_supabase.table("usage_records").insert([
        {"user_id": 9, "timestamp": today.isoformat(), "tokens_used": 100},
        {"user_id": 9, "timestamp": (today + timedelta(hours=1)).isoformat(), "tokens_used": 200},
        {"user_id": 9, "timestamp": (today + timedelta(hours=2)).isoformat(), "tokens_used": 50},
    ]).execute()

<<<<<<< HEAD
    # earlier this month (day 1) (should count toward monthly but not daily)
    earlier = fixed_now.replace(day=1, hour=2, minute=0, second=0, microsecond=0)
=======
    # earlier this month (should count toward monthly but not daily)
    # Calculate a day that's earlier in the same month
    if now.day > 5:
        # Safe to use day 5
        earlier = now.replace(day=5, hour=2, minute=0, second=0, microsecond=0)
    elif now.day > 2:
        # Use day 2 if we're after day 2
        earlier = now.replace(day=2, hour=2, minute=0, second=0, microsecond=0)
    else:
        # We're on day 1 or 2, so skip the earlier record test
        # Just add one more record for today instead
        earlier = today.replace(hour=3, minute=0, second=0, microsecond=0)

>>>>>>> 44bbeb2e
    fake_supabase.table("usage_records").insert([
        {"user_id": 9, "timestamp": earlier.isoformat(), "tokens_used": 300},
    ]).execute()

    out = mod.get_user_usage_within_plan_limits(9)
    # We should have at least 3 "today" records
    assert out["usage"]["daily_requests"] >= 3
    # And 4 total records
    assert out["usage"]["daily_requests"] + (1 if earlier.date() < today.date() else 0) == out["usage"]["monthly_requests"]
    # Token checks
    assert out["usage"]["daily_tokens"] >= 350
    assert out["usage"]["monthly_tokens"] >= 650


def test_enforce_plan_limits_checks_and_env_multiplier(mod, fake_supabase):
    # Ensure database is clean (no leftover data from other tests)
    fake_supabase.clear_all()

    # Use trial (no user plan) first: daily 100 req, 10k tokens
    out_ok = mod.enforce_plan_limits(user_id=404, tokens_requested=10, environment_tag="live")
    assert out_ok["allowed"] is True

    # Create a real plan with low limits, and record usage right at the edge
    fake_supabase.table("plans").insert({
        "id": 66, "name": "Low", "is_active": True,
        "daily_request_limit": 10, "monthly_request_limit": 50,
        "daily_token_limit": 100, "monthly_token_limit": 2000,
        "price_per_month": 1, "features": ["basic_models"]
    }).execute()
    now = datetime.now(timezone.utc)
    fake_supabase.table("user_plans").insert({
        "id": 660, "user_id": 606, "plan_id": 66,
        "started_at": (now - timedelta(days=1)).isoformat(),
        "expires_at": (now + timedelta(days=10)).isoformat(),
        "is_active": True
    }).execute()

    # Current usage: 2 requests today, tokens 90 today (request limit not exceeded, token limit will be)
    today = now.replace(hour=3, minute=0, second=0, microsecond=0)
    fake_supabase.table("usage_records").insert([
        {"user_id": 606, "timestamp": today.isoformat(), "tokens_used": 40},
        {"user_id": 606, "timestamp": (today + timedelta(hours=1)).isoformat(), "tokens_used": 50},
    ]).execute()

    # test env: plan daily_token_limit is 100, multiplier 0.5 -> effective 50; we have 90 used, adding 15 would exceed
    not_ok = mod.enforce_plan_limits(606, tokens_requested=15, environment_tag="test")
    assert not_ok["allowed"] is False
    assert "Daily token limit exceeded" in not_ok["reason"]

    # test env halves limits -> 10 req/day -> effective 5; we already have 2 -> should still be OK
    # But let's add 4 more requests to hit the limit
    for i in range(4):
        fake_supabase.table("usage_records").insert({
            "user_id": 606, "timestamp": (today + timedelta(hours=2+i)).isoformat(), "tokens_used": 1
        }).execute()
    # Now we have 6 requests, test env limit is 5 (10/2), so next request should fail
    not_ok2 = mod.enforce_plan_limits(606, tokens_requested=1, environment_tag="test")
    assert not_ok2["allowed"] is False
    assert "Daily request limit exceeded" in not_ok2["reason"]


def test_get_subscription_plans_active_only(mod, fake_supabase):
    # Ensure database is clean (no leftover data from other tests)
    fake_supabase.clear_all()
    fake_supabase.store["subscription_plans"].clear()

    fake_supabase.table("subscription_plans").insert([
        {"id": 1, "name": "SubA", "is_active": True},
        {"id": 2, "name": "SubB", "is_active": False},
        {"id": 3, "name": "SubC", "is_active": True},
    ]).execute()
    out = mod.get_subscription_plans()
    assert [p["id"] for p in out] == [1, 3]


def test_get_all_plans_error_returns_empty(monkeypatch):
    # Force get_supabase_client to raise
    def raise_error():
        raise RuntimeError("boom")
    bad_supabase_mod = types.SimpleNamespace(get_supabase_client=raise_error)
    monkeypatch.setitem(sys.modules, "src.config.supabase_config", bad_supabase_mod)

    m = importlib.import_module(MODULE_PATH)
    importlib.reload(m)

    out = m.get_all_plans()
    assert out == []<|MERGE_RESOLUTION|>--- conflicted
+++ resolved
@@ -330,7 +330,6 @@
     assert out2["can_access_feature"] is False
 
 
-<<<<<<< HEAD
 def test_get_user_usage_within_plan_limits_aggregates(mod, fake_supabase, monkeypatch):
     # Create a fixed "now" for testing (day 15 to avoid edge cases)
     # This ensures the function's datetime.now() matches our test data
@@ -352,11 +351,9 @@
     mock_dt.timezone = original_datetime.timezone
 
     monkeypatch.setattr(mod, "datetime", mock_dt)
-=======
-def test_get_user_usage_within_plan_limits_aggregates(mod, fake_supabase):
-    # Ensure database is clean (no leftover data from other tests)
-    fake_supabase.clear_all()
->>>>>>> 44bbeb2e
+
+    # Ensure database is clean (no leftover data from other tests)
+    fake_supabase.clear_all()
 
     # plan + user_plan
     fake_supabase.table("plans").insert({
@@ -365,11 +362,6 @@
         "daily_token_limit": 1000, "monthly_token_limit": 10000,
         "price_per_month": 19, "features": ["basic_models"]
     }).execute()
-<<<<<<< HEAD
-=======
-
-    now = datetime.now(timezone.utc)
->>>>>>> 44bbeb2e
     fake_supabase.table("user_plans").insert({
         "id": 900, "user_id": 9, "plan_id": 9,
         "started_at": (fixed_now - timedelta(days=1)).isoformat(),
@@ -385,36 +377,22 @@
         {"user_id": 9, "timestamp": (today + timedelta(hours=2)).isoformat(), "tokens_used": 50},
     ]).execute()
 
-<<<<<<< HEAD
     # earlier this month (day 1) (should count toward monthly but not daily)
     earlier = fixed_now.replace(day=1, hour=2, minute=0, second=0, microsecond=0)
-=======
-    # earlier this month (should count toward monthly but not daily)
-    # Calculate a day that's earlier in the same month
-    if now.day > 5:
-        # Safe to use day 5
-        earlier = now.replace(day=5, hour=2, minute=0, second=0, microsecond=0)
-    elif now.day > 2:
-        # Use day 2 if we're after day 2
-        earlier = now.replace(day=2, hour=2, minute=0, second=0, microsecond=0)
-    else:
-        # We're on day 1 or 2, so skip the earlier record test
-        # Just add one more record for today instead
-        earlier = today.replace(hour=3, minute=0, second=0, microsecond=0)
-
->>>>>>> 44bbeb2e
     fake_supabase.table("usage_records").insert([
         {"user_id": 9, "timestamp": earlier.isoformat(), "tokens_used": 300},
     ]).execute()
 
     out = mod.get_user_usage_within_plan_limits(9)
-    # We should have at least 3 "today" records
-    assert out["usage"]["daily_requests"] >= 3
-    # And 4 total records
-    assert out["usage"]["daily_requests"] + (1 if earlier.date() < today.date() else 0) == out["usage"]["monthly_requests"]
-    # Token checks
-    assert out["usage"]["daily_tokens"] >= 350
-    assert out["usage"]["monthly_tokens"] >= 650
+    assert out["usage"]["daily_requests"] == 3
+    assert out["usage"]["daily_tokens"] == 350
+    assert out["usage"]["monthly_requests"] == 4
+    assert out["usage"]["monthly_tokens"] == 650
+    # remaining
+    assert out["remaining"]["daily_requests"] == 7
+    assert out["remaining"]["daily_tokens"] == 650
+    assert out["remaining"]["monthly_requests"] == 96
+    assert out["remaining"]["monthly_tokens"] == 9350
 
 
 def test_enforce_plan_limits_checks_and_env_multiplier(mod, fake_supabase):
