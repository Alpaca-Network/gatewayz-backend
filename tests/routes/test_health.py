--- conflicted
+++ resolved
@@ -159,10 +159,6 @@
 class TestSystemHealth:
     """Test system health endpoint"""
 
-<<<<<<< HEAD
-    @patch('src.security.deps.get_current_user')
-=======
->>>>>>> 44bbeb2e
     @patch('src.services.model_health_monitor.health_monitor.get_system_health')
     def test_system_health_success(self, mock_get_health, client, auth_headers, mock_system_health):
         """Successfully get system health metrics"""
@@ -176,22 +172,13 @@
             assert 'total_providers' in data
             assert 'total_models' in data
 
-<<<<<<< HEAD
-    @patch('src.security.deps.get_current_user')
-    def test_system_health_requires_auth(self, mock_auth, client):
-=======
     def test_system_health_requires_auth(self, client):
->>>>>>> 44bbeb2e
         """System health requires authentication"""
 
         response = client.get('/health/system')
         # Note: Returns 500 when hitting real database without proper auth/mocking
         assert response.status_code in [401, 403, 422, 500]
 
-<<<<<<< HEAD
-    @patch('src.security.deps.get_current_user')
-=======
->>>>>>> 44bbeb2e
     @patch('src.services.model_health_monitor.health_monitor.get_system_health')
     def test_system_health_no_data_available(self, mock_get_health, client, auth_headers):
         """System health handles no data gracefully"""
@@ -204,10 +191,6 @@
 class TestProvidersHealth:
     """Test providers health endpoint"""
 
-<<<<<<< HEAD
-    @patch('src.security.deps.get_current_user')
-=======
->>>>>>> 44bbeb2e
     @patch('src.services.model_health_monitor.health_monitor.get_all_providers_health')
     def test_get_all_providers_health(self, mock_get_providers, client, auth_headers, mock_provider_health):
         """Get health for all providers"""
@@ -222,10 +205,6 @@
                 assert 'provider' in data[0]
                 assert 'status' in data[0]
 
-<<<<<<< HEAD
-    @patch('src.security.deps.get_current_user')
-=======
->>>>>>> 44bbeb2e
     @patch('src.services.model_health_monitor.health_monitor.get_all_providers_health')
     def test_filter_providers_by_gateway(self, mock_get_providers, client, auth_headers, mock_provider_health):
         """Filter providers by gateway parameter"""
@@ -241,10 +220,6 @@
 class TestModelsHealth:
     """Test models health endpoint"""
 
-<<<<<<< HEAD
-    @patch('src.security.deps.get_current_user')
-=======
->>>>>>> 44bbeb2e
     @patch('src.services.model_health_monitor.health_monitor.get_all_models_health')
     def test_get_all_models_health(self, mock_get_models, client, auth_headers, mock_model_health):
         """Get health for all models"""
@@ -259,10 +234,6 @@
                 assert 'model_id' in data[0]
                 assert 'status' in data[0]
 
-<<<<<<< HEAD
-    @patch('src.security.deps.get_current_user')
-=======
->>>>>>> 44bbeb2e
     @patch('src.services.model_health_monitor.health_monitor.get_all_models_health')
     def test_filter_models_by_provider(self, mock_get_models, client, auth_headers, mock_model_health):
         """Filter models by provider parameter"""
@@ -274,10 +245,6 @@
             data = response.json()
             assert isinstance(data, list)
 
-<<<<<<< HEAD
-    @patch('src.security.deps.get_current_user')
-=======
->>>>>>> 44bbeb2e
     @patch('src.services.model_health_monitor.health_monitor.get_all_models_health')
     def test_filter_models_by_status(self, mock_get_models, client, auth_headers, mock_model_health):
         """Filter models by status parameter"""
@@ -293,10 +260,6 @@
 class TestSpecificModelHealth:
     """Test specific model health endpoint"""
 
-<<<<<<< HEAD
-    @patch('src.security.deps.get_current_user')
-=======
->>>>>>> 44bbeb2e
     @patch('src.services.model_health_monitor.health_monitor.get_model_health')
     def test_get_model_health_success(self, mock_get_model, client, auth_headers, mock_model_health):
         """Get health for specific model"""
@@ -309,10 +272,6 @@
             assert 'model_id' in data
             assert 'status' in data
 
-<<<<<<< HEAD
-    @patch('src.security.deps.get_current_user')
-=======
->>>>>>> 44bbeb2e
     @patch('src.services.model_health_monitor.health_monitor.get_model_health')
     def test_get_model_health_not_found(self, mock_get_model, client, auth_headers):
         """Model not found returns 404"""
@@ -325,10 +284,6 @@
 class TestSpecificProviderHealth:
     """Test specific provider health endpoint"""
 
-<<<<<<< HEAD
-    @patch('src.security.deps.get_current_user')
-=======
->>>>>>> 44bbeb2e
     @patch('src.services.model_health_monitor.health_monitor.get_provider_health')
     def test_get_provider_health_success(self, mock_get_provider, client, auth_headers, mock_provider_health):
         """Get health for specific provider"""
@@ -341,10 +296,6 @@
             assert 'provider' in data
             assert 'status' in data
 
-<<<<<<< HEAD
-    @patch('src.security.deps.get_current_user')
-=======
->>>>>>> 44bbeb2e
     @patch('src.services.model_health_monitor.health_monitor.get_provider_health')
     def test_get_provider_health_not_found(self, mock_get_provider, client, auth_headers):
         """Provider not found returns 404"""
@@ -357,33 +308,15 @@
 class TestHealthSummary:
     """Test health summary endpoint"""
 
-<<<<<<< HEAD
-    @patch('src.security.deps.get_current_user')
-=======
->>>>>>> 44bbeb2e
     @patch('src.services.model_health_monitor.health_monitor.get_health_summary')
     def test_get_health_summary(self, mock_get_summary, client, auth_headers, mock_system_health):
         """Get comprehensive health summary"""
-<<<<<<< HEAD
-        mock_auth.return_value = {'id': 1, 'api_key': 'gw_test_key'}
-        from datetime import datetime, timezone
-        mock_summary = {
-            'system': {
-                'overall_status': 'healthy',
-                'total_providers': 5,
-                'total_models': 10
-            },
-            'providers': [],
-            'models': [],
-            'last_check': datetime.now(timezone.utc).isoformat()
-=======
         # Create a proper mock with required structure for Pydantic validation
         mock_summary = {
             'system': mock_system_health,
             'providers': [],
             'models': [],
             'last_check': datetime.now(timezone.utc)
->>>>>>> 44bbeb2e
         }
         mock_get_summary.return_value = mock_summary
 
@@ -397,12 +330,7 @@
 class TestHealthCheck:
     """Test health check trigger endpoints"""
 
-<<<<<<< HEAD
-    @patch('src.security.deps.get_current_user')
-    def test_perform_health_check(self, mock_auth, client, auth_headers):
-=======
     def test_perform_health_check(self, client, auth_headers):
->>>>>>> 44bbeb2e
         """Trigger background health check"""
 
         response = client.post('/health/check', json={'force_refresh': True}, headers=auth_headers)
@@ -412,10 +340,6 @@
             assert 'message' in data
             assert 'timestamp' in data
 
-<<<<<<< HEAD
-    @patch('src.security.deps.get_current_user')
-=======
->>>>>>> 44bbeb2e
     @patch('src.services.model_health_monitor.health_monitor._perform_health_checks')
     @patch('src.services.model_health_monitor.health_monitor.get_system_health')
     def test_perform_immediate_health_check(self, mock_get_health, mock_perform, client, auth_headers, mock_system_health):
@@ -434,10 +358,6 @@
 class TestUptimeMetrics:
     """Test uptime metrics endpoint"""
 
-<<<<<<< HEAD
-    @patch('src.security.deps.get_current_user')
-=======
->>>>>>> 44bbeb2e
     @patch('src.services.model_health_monitor.health_monitor.get_system_health')
     @patch('src.services.model_health_monitor.health_monitor.get_all_models_health')
     def test_get_uptime_metrics(self, mock_models, mock_system, client, auth_headers, mock_system_health, mock_model_health):
@@ -456,10 +376,6 @@
 class TestHealthDashboard:
     """Test health dashboard endpoint"""
 
-<<<<<<< HEAD
-    @patch('src.security.deps.get_current_user')
-=======
->>>>>>> 44bbeb2e
     @patch('src.services.model_health_monitor.health_monitor.get_system_health')
     @patch('src.services.model_health_monitor.health_monitor.get_all_providers_health')
     @patch('src.services.model_health_monitor.health_monitor.get_all_models_health')
@@ -481,10 +397,6 @@
 class TestHealthStatus:
     """Test simple health status endpoint"""
 
-<<<<<<< HEAD
-    @patch('src.security.deps.get_current_user')
-=======
->>>>>>> 44bbeb2e
     @patch('src.services.model_health_monitor.health_monitor.get_system_health')
     def test_get_health_status(self, mock_get_health, client, auth_headers, mock_system_health):
         """Get simple health status"""
@@ -500,10 +412,6 @@
 class TestMonitoringControls:
     """Test monitoring control endpoints"""
 
-<<<<<<< HEAD
-    @patch('src.security.deps.get_current_user')
-=======
->>>>>>> 44bbeb2e
     @patch('src.services.model_health_monitor.health_monitor.monitoring_active', True)
     @patch('src.services.model_availability.availability_service.monitoring_active', True)
     def test_get_monitoring_status(self, client, auth_headers):
@@ -515,10 +423,6 @@
             data = response.json()
             assert 'health_monitoring_active' in data or 'timestamp' in data
 
-<<<<<<< HEAD
-    @patch('src.security.deps.get_current_user')
-=======
->>>>>>> 44bbeb2e
     @patch('src.services.model_health_monitor.health_monitor.start_monitoring')
     def test_start_health_monitoring(self, mock_start, client, auth_headers):
         """Start health monitoring service"""
@@ -530,10 +434,6 @@
             data = response.json()
             assert 'message' in data
 
-<<<<<<< HEAD
-    @patch('src.security.deps.get_current_user')
-=======
->>>>>>> 44bbeb2e
     @patch('src.services.model_health_monitor.health_monitor.stop_monitoring')
     def test_stop_health_monitoring(self, mock_stop, client, auth_headers):
         """Stop health monitoring service"""
@@ -549,10 +449,6 @@
 class TestHealthErrorHandling:
     """Test error handling"""
 
-<<<<<<< HEAD
-    @patch('src.security.deps.get_current_user')
-=======
->>>>>>> 44bbeb2e
     @patch('src.services.model_health_monitor.health_monitor.get_system_health')
     def test_system_health_error_handling(self, mock_get_health, client, auth_headers):
         """Handle errors in system health gracefully"""
@@ -571,10 +467,6 @@
 class TestHealthEdgeCases:
     """Test edge cases"""
 
-<<<<<<< HEAD
-    @patch('src.security.deps.get_current_user')
-=======
->>>>>>> 44bbeb2e
     @patch('src.services.model_health_monitor.health_monitor.get_all_models_health')
     def test_empty_models_list(self, mock_get_models, client, auth_headers):
         """Handle empty models list"""
@@ -587,10 +479,6 @@
             assert isinstance(data, list)
             assert len(data) == 0
 
-<<<<<<< HEAD
-    @patch('src.security.deps.get_current_user')
-=======
->>>>>>> 44bbeb2e
     @patch('src.services.model_health_monitor.health_monitor.get_all_providers_health')
     def test_empty_providers_list(self, mock_get_providers, client, auth_headers):
         """Handle empty providers list"""
@@ -603,12 +491,7 @@
             assert isinstance(data, list)
             assert len(data) == 0
 
-<<<<<<< HEAD
-    @patch('src.security.deps.get_current_user')
-    def test_invalid_model_id_special_chars(self, mock_auth, client, auth_headers):
-=======
     def test_invalid_model_id_special_chars(self, client, auth_headers):
->>>>>>> 44bbeb2e
         """Handle special characters in model ID"""
 
         response = client.get('/health/model/<script>alert(1)</script>', headers=auth_headers)
