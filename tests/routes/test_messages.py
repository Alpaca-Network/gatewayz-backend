#!/usr/bin/env python3
"""
Comprehensive tests for Anthropic Messages API endpoint (Claude API)

Tests cover:
- Basic Claude API message completion
- Authentication and authorization
- Credit validation and deduction
- Request transformation (Anthropic ↔ OpenAI format)
- Response transformation
- Provider failover
- Rate limiting
- Trial validation
- Plan enforcement
- Chat history integration
- Error handling
"""

import pytest
from unittest.mock import Mock, patch, AsyncMock
from fastapi import HTTPException
from fastapi.testclient import TestClient

from src.main import app
from src.schemas import MessagesRequest, AnthropicMessage
from src.services.anthropic_transformer import (
    transform_anthropic_to_openai,
    transform_openai_to_anthropic,
    extract_text_from_content
)


# ============================================================
# FIXTURES
# ============================================================

@pytest.fixture
def client():
    """FastAPI test client"""
    return TestClient(app)


@pytest.fixture
def mock_user():
    """Sample user with sufficient credits"""
    return {
        'id': 1,
        'email': 'test@example.com',
        'credits': 100.0,
        'api_key': 'test_api_key_12345',
        'environment_tag': 'live'
    }


@pytest.fixture
def mock_user_no_credits():
    """Sample user with zero credits"""
    return {
        'id': 2,
        'email': 'broke@example.com',
        'credits': 0.0,
        'api_key': 'broke_api_key_12345',
        'environment_tag': 'live'
    }


@pytest.fixture
def mock_openai_response():
    """Sample OpenAI-style response"""
    return {
        'id': 'chatcmpl-123',
        'object': 'chat.completion',
        'created': 1677652288,
        'model': 'claude-sonnet-4-5-20250929',
        'choices': [{
            'index': 0,
            'message': {
                'role': 'assistant',
                'content': 'Hello! How can I help you today?'
            },
            'finish_reason': 'stop'
        }],
        'usage': {
            'prompt_tokens': 10,
            'completion_tokens': 12,
            'total_tokens': 22
        }
    }


@pytest.fixture
def valid_messages_request():
    """Valid Anthropic messages request"""
    return {
        'model': 'claude-sonnet-4-5-20250929',
        'max_tokens': 1024,
        'messages': [
            {'role': 'user', 'content': 'Hello, Claude!'}
        ]
    }


# ============================================================
# TEST CLASS: Anthropic Transformer
# ============================================================

class TestAnthropicTransformer:
    """Test transformation between Anthropic and OpenAI formats"""

    def test_transform_anthropic_to_openai_basic(self):
        """Test basic message transformation"""
        messages = [{'role': 'user', 'content': 'Hello'}]

        openai_messages, params = transform_anthropic_to_openai(
            messages=messages,
            max_tokens=100
        )

        assert len(openai_messages) == 1
        assert openai_messages[0]['role'] == 'user'
        assert openai_messages[0]['content'] == 'Hello'
        assert params['max_tokens'] == 100

    def test_transform_anthropic_to_openai_with_system(self):
        """Test transformation with system message"""
        messages = [{'role': 'user', 'content': 'Hello'}]
        system = "You are a helpful assistant."

        openai_messages, params = transform_anthropic_to_openai(
            messages=messages,
            system=system,
            max_tokens=100
        )

        assert len(openai_messages) == 2
        assert openai_messages[0]['role'] == 'system'
        assert openai_messages[0]['content'] == system
        assert openai_messages[1]['role'] == 'user'

    def test_transform_anthropic_to_openai_with_params(self):
        """Test transformation with all parameters"""
        messages = [{'role': 'user', 'content': 'Hello'}]

        openai_messages, params = transform_anthropic_to_openai(
            messages=messages,
            max_tokens=100,
            temperature=0.7,
            top_p=0.9,
            top_k=40,
            stop_sequences=['STOP', 'END']
        )

        assert params['max_tokens'] == 100
        assert params['temperature'] == 0.7
        assert params['top_p'] == 0.9
        assert params['stop'] == ['STOP', 'END']
        # top_k is Anthropic-specific and should be logged but not in params
        assert 'top_k' not in params

    def test_transform_anthropic_to_openai_content_blocks(self):
        """Test transformation with content blocks"""
        messages = [{
            'role': 'user',
            'content': [
                {'type': 'text', 'text': 'Hello'},
                {'type': 'text', 'text': 'World'}
            ]
        }]

        openai_messages, _ = transform_anthropic_to_openai(
            messages=messages,
            max_tokens=100
        )

        assert len(openai_messages) == 1
        # Multiple blocks should be combined
        assert isinstance(openai_messages[0]['content'], list)

    def test_transform_anthropic_to_openai_single_text_block(self):
        """Test transformation with single text block (should unwrap)"""
        messages = [{
            'role': 'user',
            'content': [{'type': 'text', 'text': 'Hello'}]
        }]

        openai_messages, _ = transform_anthropic_to_openai(
            messages=messages,
            max_tokens=100
        )

        # Single text block should be unwrapped to string
        assert openai_messages[0]['content'] == 'Hello'

    def test_transform_anthropic_to_openai_image_blocks(self):
        """Test transformation with image content blocks"""
        messages = [{
            'role': 'user',
            'content': [
                {'type': 'text', 'text': 'What is in this image?'},
                {
                    'type': 'image',
                    'source': {
                        'type': 'base64',
                        'media_type': 'image/jpeg',
                        'data': 'base64_encoded_data'
                    }
                }
            ]
        }]

        openai_messages, _ = transform_anthropic_to_openai(
            messages=messages,
            max_tokens=100
        )

        content = openai_messages[0]['content']
        assert isinstance(content, list)
        assert len(content) == 2
        assert content[0]['type'] == 'text'
        assert content[1]['type'] == 'image_url'
        assert 'data:image/jpeg;base64,' in content[1]['image_url']['url']

    def test_transform_openai_to_anthropic_basic(self):
        """Test OpenAI to Anthropic response transformation"""
        openai_response = {
            'id': 'chatcmpl-123',
            'choices': [{
                'message': {'content': 'Hello!'},
                'finish_reason': 'stop'
            }],
            'usage': {
                'prompt_tokens': 10,
                'completion_tokens': 5
            }
        }

        anthropic_response = transform_openai_to_anthropic(
            openai_response,
            model='claude-sonnet-4-5-20250929'
        )

        assert anthropic_response['id'] == 'chatcmpl-123'
        assert anthropic_response['type'] == 'message'
        assert anthropic_response['role'] == 'assistant'
        assert anthropic_response['content'][0]['type'] == 'text'
        assert anthropic_response['content'][0]['text'] == 'Hello!'
        assert anthropic_response['model'] == 'claude-sonnet-4-5-20250929'
        assert anthropic_response['stop_reason'] == 'end_turn'
        assert anthropic_response['usage']['input_tokens'] == 10
        assert anthropic_response['usage']['output_tokens'] == 5

    def test_transform_openai_to_anthropic_finish_reasons(self):
        """Test finish reason mapping"""
        test_cases = [
            ('stop', 'end_turn'),
            ('length', 'max_tokens'),
            ('content_filter', 'stop_sequence'),
            ('tool_calls', 'tool_use'),
            ('function_call', 'tool_use'),
            ('unknown', 'end_turn')
        ]

        for openai_reason, expected_anthropic in test_cases:
            openai_response = {
                'id': 'test',
                'choices': [{
                    'message': {'content': 'test'},
                    'finish_reason': openai_reason
                }],
                'usage': {'prompt_tokens': 1, 'completion_tokens': 1}
            }

            result = transform_openai_to_anthropic(openai_response, 'claude')
            assert result['stop_reason'] == expected_anthropic

    def test_transform_openai_to_anthropic_tool_calls(self):
        """Test OpenAI to Anthropic transformation with tool_calls"""
        # Test case 1: tool_calls with null content (typical OpenAI response)
        openai_response_with_tools = {
            'id': 'chatcmpl-456',
            'choices': [{
                'message': {
                    'content': None,  # Typically None when tool_calls are present
                    'tool_calls': [
                        {
                            'id': 'call_abc123',
                            'type': 'function',
                            'function': {
                                'name': 'get_weather',
                                'arguments': '{"location": "San Francisco"}'
                            }
                        }
                    ]
                },
                'finish_reason': 'tool_calls'
            }],
            'usage': {
                'prompt_tokens': 20,
                'completion_tokens': 15
            }
        }

        anthropic_response = transform_openai_to_anthropic(
            openai_response_with_tools,
            model='claude-sonnet-4-5-20250929'
        )

        # Should have tool_use blocks, not empty text blocks
        assert len(anthropic_response['content']) == 1
        assert anthropic_response['content'][0]['type'] == 'tool_use'
        assert anthropic_response['content'][0]['id'] == 'call_abc123'
        assert anthropic_response['content'][0]['name'] == 'get_weather'
        assert anthropic_response['content'][0]['input'] == {'location': 'San Francisco'}
        assert anthropic_response['stop_reason'] == 'tool_use'

        # Test case 2: tool_calls with empty string content
        openai_response_empty_content = {
            'id': 'chatcmpl-789',
            'choices': [{
                'message': {
                    'content': '',  # Empty string
                    'tool_calls': [
                        {
                            'id': 'call_def456',
                            'type': 'function',
                            'function': {
                                'name': 'calculate',
                                'arguments': '{"x": 5, "y": 3}'
                            }
                        }
                    ]
                },
                'finish_reason': 'tool_calls'
            }],
            'usage': {
                'prompt_tokens': 10,
                'completion_tokens': 8
            }
        }

        anthropic_response2 = transform_openai_to_anthropic(
            openai_response_empty_content,
            model='claude-sonnet-4-5-20250929'
        )

        # Should only have tool_use block, no empty text block
        assert len(anthropic_response2['content']) == 1
        assert anthropic_response2['content'][0]['type'] == 'tool_use'
        assert anthropic_response2['content'][0]['name'] == 'calculate'

        # Test case 3: tool_calls with both text content and tool_calls (rare but possible)
        openai_response_with_both = {
            'id': 'chatcmpl-101',
            'choices': [{
                'message': {
                    'content': 'Let me check that for you.',
                    'tool_calls': [
                        {
                            'id': 'call_ghi789',
                            'type': 'function',
                            'function': {
                                'name': 'search',
                                'arguments': '{"query": "test"}'
                            }
                        }
                    ]
                },
                'finish_reason': 'tool_calls'
            }],
            'usage': {
                'prompt_tokens': 15,
                'completion_tokens': 12
            }
        }

        anthropic_response3 = transform_openai_to_anthropic(
            openai_response_with_both,
            model='claude-sonnet-4-5-20250929'
        )

        # Should have both tool_use and text blocks
        assert len(anthropic_response3['content']) == 2
        # Tool_use should come first (we process it first)
        assert anthropic_response3['content'][0]['type'] == 'tool_use'
        assert anthropic_response3['content'][1]['type'] == 'text'
        assert anthropic_response3['content'][1]['text'] == 'Let me check that for you.'

    def test_extract_text_from_string_content(self):
        """Test extracting text from string content"""
        text = extract_text_from_content("Hello, world!")
        assert text == "Hello, world!"

    def test_extract_text_from_content_blocks(self):
        """Test extracting text from content blocks"""
        content = [
            {'type': 'text', 'text': 'Hello'},
            {'type': 'text', 'text': 'World'}
        ]
        text = extract_text_from_content(content)
        assert text == "Hello World"

    def test_extract_text_from_mixed_blocks(self):
        """Test extracting text from mixed content blocks"""
        content = [
            {'type': 'text', 'text': 'Look at this:'},
            {'type': 'image', 'url': 'http://example.com/image.jpg'}
        ]
        text = extract_text_from_content(content)
        assert text == "Look at this:"

    def test_extract_text_from_empty_blocks(self):
        """Test extracting text from empty content"""
        assert extract_text_from_content([]) == "[multimodal content]"
        assert extract_text_from_content(None) == ""


# ============================================================
# TEST CLASS: Messages Endpoint - Success Cases
# ============================================================

class TestMessagesEndpointSuccess:
    """Test successful message completions"""

    @patch('src.routes.messages.get_user')
    @patch('src.routes.messages.enforce_plan_limits')
    @patch('src.routes.messages.validate_trial_access')
    @patch('src.routes.messages.get_rate_limit_manager')
    @patch('src.routes.messages.make_openrouter_request_openai')
    @patch('src.routes.messages.process_openrouter_response')
    @patch('src.routes.messages.calculate_cost')
    @patch('src.routes.messages.deduct_credits')
    @patch('src.routes.messages.record_usage')
    @patch('src.routes.messages.increment_api_key_usage')
    @patch('src.routes.messages.update_rate_limit_usage')
    @patch('src.routes.messages.log_activity')
    def test_messages_endpoint_basic_success(
        self,
        mock_log_activity,
        mock_update_rate_limit,
        mock_increment_usage,
        mock_record_usage,
        mock_deduct_credits,
        mock_calculate_cost,
        mock_process_response,
        mock_make_request,
        mock_rate_limit_mgr,
        mock_validate_trial,
        mock_enforce_plan,
        mock_get_user,
        client,
        mock_user,
        mock_openai_response,
        valid_messages_request
    ):
        """Test successful Claude API message completion"""
        # Setup mocks
        mock_get_user.return_value = mock_user
        mock_enforce_plan.return_value = {'allowed': True}
        mock_validate_trial.return_value = {'is_valid': True, 'is_trial': False}

        rate_limit_result = Mock()
        rate_limit_result.allowed = True
        rate_limit_result.remaining_requests = 249
        rate_limit_result.remaining_tokens = 9900
        rate_limit_result.ratelimit_limit_requests = 250
        rate_limit_result.ratelimit_limit_tokens = 10000
        rate_limit_result.ratelimit_reset_requests = 1700000000
        rate_limit_result.ratelimit_reset_tokens = 1700000000
        rate_limit_result.burst_window_description = "100 per 60 seconds"
        rate_limit_mgr_instance = Mock()
        rate_limit_mgr_instance.check_rate_limit = AsyncMock(return_value=rate_limit_result)
        rate_limit_mgr_instance.release_concurrency = AsyncMock()
        mock_rate_limit_mgr.return_value = rate_limit_mgr_instance

        mock_make_request.return_value = mock_openai_response
        mock_process_response.return_value = mock_openai_response
        mock_calculate_cost.return_value = 0.01

        # Execute
        response = client.post(
            '/v1/messages',
            headers={'Authorization': 'Bearer test_api_key_12345'},
            json=valid_messages_request
        )

        # Verify
        assert response.status_code == 200
        data = response.json()

        # Verify Anthropic response format
        assert data['type'] == 'message'
        assert data['role'] == 'assistant'
        assert 'content' in data
        assert isinstance(data['content'], list)
        assert data['content'][0]['type'] == 'text'
        assert data['content'][0]['text'] == 'Hello! How can I help you today?'
        assert data['stop_reason'] == 'end_turn'
        assert data['usage']['input_tokens'] == 10
        assert data['usage']['output_tokens'] == 12

        # Verify gateway usage metadata
        assert 'gateway_usage' in data
        assert 'tokens_charged' in data['gateway_usage']
        assert 'cost_usd' in data['gateway_usage']

        # Verify credits deducted
        mock_deduct_credits.assert_called_once()
        mock_record_usage.assert_called_once()


# ============================================================
# TEST CLASS: Messages Endpoint - Authentication
# ============================================================

class TestMessagesEndpointAuth:
    """Test authentication and authorization"""

    @patch('src.routes.messages.get_user')
    def test_messages_endpoint_no_auth_header(self, mock_get_user, client, valid_messages_request):
        """Test request without Authorization header"""
        response = client.post(
            '/v1/messages',
            json=valid_messages_request
        )

        # Should fail with 401 or 403
        assert response.status_code in [401, 403]

    @patch('src.routes.messages.get_user')
    def test_messages_endpoint_invalid_api_key(self, mock_get_user, client, valid_messages_request):
        """Test request with invalid API key"""
        mock_get_user.return_value = None

        response = client.post(
            '/v1/messages',
            headers={'Authorization': 'Bearer invalid_key'},
            json=valid_messages_request
        )

        assert response.status_code == 401


# ============================================================
# TEST CLASS: Messages Endpoint - Credit Validation
# ============================================================

class TestMessagesEndpointCredits:
    """Test credit validation and deduction"""

    @patch('src.routes.messages.get_user')
    @patch('src.routes.messages.enforce_plan_limits')
    @patch('src.routes.messages.validate_trial_access')
    @patch('src.routes.messages.get_rate_limit_manager')
    def test_messages_endpoint_insufficient_credits(
        self,
        mock_rate_limit_mgr,
        mock_validate_trial,
        mock_enforce_plan,
        mock_get_user,
        client,
        mock_user_no_credits,
        valid_messages_request
    ):
        """Test request with insufficient credits"""
        mock_get_user.return_value = mock_user_no_credits
        mock_enforce_plan.return_value = {'allowed': True}
        mock_validate_trial.return_value = {'is_valid': True, 'is_trial': False}

        rate_limit_result = Mock()
        rate_limit_result.allowed = True
        rate_limit_result.remaining_requests = 249
        rate_limit_result.remaining_tokens = 9900
        rate_limit_result.ratelimit_limit_requests = 250
        rate_limit_result.ratelimit_limit_tokens = 10000
        rate_limit_result.ratelimit_reset_requests = 1700000000
        rate_limit_result.ratelimit_reset_tokens = 1700000000
        rate_limit_result.burst_window_description = "100 per 60 seconds"
        rate_limit_mgr_instance = Mock()
        rate_limit_mgr_instance.check_rate_limit = AsyncMock(return_value=rate_limit_result)
        mock_rate_limit_mgr.return_value = rate_limit_mgr_instance

        response = client.post(
            '/v1/messages',
            headers={'Authorization': 'Bearer broke_api_key_12345'},
            json=valid_messages_request
        )

        assert response.status_code == 402
        assert 'insufficient credits' in response.json()['detail'].lower()


# ============================================================
# TEST CLASS: Messages Endpoint - Rate Limiting
# ============================================================

class TestMessagesEndpointRateLimiting:
    """Test rate limiting enforcement"""

    @patch('src.routes.messages.get_user')
    @patch('src.routes.messages.enforce_plan_limits')
    @patch('src.routes.messages.validate_trial_access')
    @patch('src.routes.messages.get_rate_limit_manager')
    def test_messages_endpoint_rate_limit_exceeded(
        self,
        mock_rate_limit_mgr,
        mock_validate_trial,
        mock_enforce_plan,
        mock_get_user,
        client,
        mock_user,
        valid_messages_request
    ):
        """Test rate limit exceeded"""
        mock_get_user.return_value = mock_user
        mock_enforce_plan.return_value = {'allowed': True}
        mock_validate_trial.return_value = {'is_valid': True, 'is_trial': False}

        # Rate limit exceeded
        rate_limit_result = Mock()
        rate_limit_result.allowed = False
        rate_limit_result.reason = 'Too many requests'
        rate_limit_result.retry_after = 60
        rate_limit_result.remaining_requests = 0
        rate_limit_result.remaining_tokens = 0
        rate_limit_result.ratelimit_limit_requests = 250
        rate_limit_result.ratelimit_limit_tokens = 10000
        rate_limit_result.ratelimit_reset_requests = 1700000000
        rate_limit_result.ratelimit_reset_tokens = 1700000000
        rate_limit_result.burst_window_description = "100 per 60 seconds"

        rate_limit_mgr_instance = Mock()
        rate_limit_mgr_instance.check_rate_limit = AsyncMock(return_value=rate_limit_result)
        mock_rate_limit_mgr.return_value = rate_limit_mgr_instance

        response = client.post(
            '/v1/messages',
            headers={'Authorization': 'Bearer test_api_key_12345'},
            json=valid_messages_request
        )

        assert response.status_code == 429
        assert 'rate limit' in response.json()['detail'].lower()


# ============================================================
# TEST CLASS: Messages Endpoint - Plan Limits
# ============================================================

class TestMessagesEndpointPlanLimits:
    """Test plan limit enforcement"""

    @patch('src.routes.messages.get_user')
    @patch('src.routes.messages.enforce_plan_limits')
    @patch('src.routes.messages.validate_trial_access')
    def test_messages_endpoint_plan_limit_exceeded(
        self,
        mock_validate_trial,
        mock_enforce_plan,
        mock_get_user,
        client,
        mock_user,
        valid_messages_request
    ):
        """Test plan limit exceeded"""
        mock_get_user.return_value = mock_user
        mock_enforce_plan.return_value = {
            'allowed': False,
            'reason': 'Monthly token limit exceeded'
        }
        mock_validate_trial.return_value = {'is_valid': True, 'is_trial': False}

        response = client.post(
            '/v1/messages',
            headers={'Authorization': 'Bearer test_api_key_12345'},
            json=valid_messages_request
        )

        assert response.status_code == 429
        assert 'plan limit' in response.json()['detail'].lower()


# ============================================================
# TEST CLASS: Messages Endpoint - Trial Validation
# ============================================================

class TestMessagesEndpointTrialValidation:
    """Test trial access validation"""

    @patch('src.routes.messages.get_user')
    @patch('src.routes.messages.enforce_plan_limits')
    @patch('src.routes.messages.validate_trial_access')
    def test_messages_endpoint_trial_expired(
        self,
        mock_validate_trial,
        mock_enforce_plan,
        mock_get_user,
        client,
        mock_user,
        valid_messages_request
    ):
        """Test expired trial access"""
        mock_get_user.return_value = mock_user
        mock_enforce_plan.return_value = {'allowed': True}
        mock_validate_trial.return_value = {
            'is_valid': False,
            'is_trial': True,
            'is_expired': True,
            'error': 'Trial period has ended',
            'trial_end_date': '2024-01-01'
        }

        response = client.post(
            '/v1/messages',
            headers={'Authorization': 'Bearer test_api_key_12345'},
            json=valid_messages_request
        )

        assert response.status_code == 403
        assert 'X-Trial-Expired' in response.headers


# ============================================================
# TEST CLASS: Messages Endpoint - Validation
# ============================================================

class TestMessagesEndpointValidation:
    """Test request validation"""

    def test_messages_endpoint_missing_max_tokens(self, client):
        """Test request without required max_tokens"""
        request_data = {
            'model': 'claude-sonnet-4-5-20250929',
            'messages': [{'role': 'user', 'content': 'Hello'}]
            # max_tokens is missing
        }

        response = client.post(
            '/v1/messages',
            headers={'Authorization': 'Bearer test_key'},
            json=request_data
        )

        # Should fail validation
        assert response.status_code == 422

    def test_messages_endpoint_empty_messages(self, client):
        """Test request with empty messages array"""
        request_data = {
            'model': 'claude-sonnet-4-5-20250929',
            'max_tokens': 100,
            'messages': []
        }

        response = client.post(
            '/v1/messages',
            headers={'Authorization': 'Bearer test_key'},
            json=request_data
        )

        assert response.status_code == 422

    def test_messages_endpoint_invalid_role(self, client):
        """Test request with invalid message role"""
        request_data = {
            'model': 'claude-sonnet-4-5-20250929',
            'max_tokens': 100,
            'messages': [{'role': 'invalid_role', 'content': 'Hello'}]
        }

        response = client.post(
            '/v1/messages',
            headers={'Authorization': 'Bearer test_key'},
            json=request_data
        )

        assert response.status_code == 422


# ============================================================
# TEST CLASS: Messages Endpoint - Provider Failover
# ============================================================

class TestMessagesEndpointFailover:
    """Test provider failover logic"""

    @patch('src.routes.messages.get_user')
    @patch('src.routes.messages.enforce_plan_limits')
    @patch('src.routes.messages.validate_trial_access')
    @patch('src.routes.messages.get_rate_limit_manager')
    @patch('src.routes.messages.process_featherless_response')
    @patch('src.routes.messages.make_featherless_request_openai')
    @patch('src.routes.messages.process_openrouter_response')
<<<<<<< HEAD
    @patch('src.routes.messages.make_featherless_request_openai')
    @patch('src.routes.messages.process_featherless_response')
=======
    @patch('src.routes.messages.make_openrouter_request_openai')
>>>>>>> cd9bc9d7
    @patch('src.routes.messages.build_provider_failover_chain')
    @patch('src.routes.messages.calculate_cost')
    @patch('src.routes.messages.deduct_credits')
    @patch('src.routes.messages.record_usage')
    @patch('src.routes.messages.increment_api_key_usage')
    @patch('src.routes.messages.update_rate_limit_usage')
    @patch('src.routes.messages.log_activity')
    def test_messages_endpoint_provider_failover_success(
        self,
        mock_log_activity,
        mock_update_rate_limit,
        mock_increment_usage,
        mock_record_usage,
        mock_deduct_credits,
        mock_calculate_cost,
        mock_build_chain,
<<<<<<< HEAD
        mock_process_featherless_response,
        mock_make_featherless_request,
        mock_process_openrouter_response,
        mock_make_openrouter_request,
=======
        mock_make_openrouter_request,
        mock_process_openrouter_response,
        mock_make_featherless_request,
        mock_process_featherless_response,
>>>>>>> cd9bc9d7
        mock_rate_limit_mgr,
        mock_validate_trial,
        mock_enforce_plan,
        mock_get_user,
        client,
        mock_user,
        mock_openai_response,
        valid_messages_request
    ):
        """Test successful failover to backup provider"""
        # Setup mocks
        mock_get_user.return_value = mock_user
        mock_enforce_plan.return_value = {'allowed': True}
        mock_validate_trial.return_value = {'is_valid': True, 'is_trial': False}

        rate_limit_result = Mock()
        rate_limit_result.allowed = True
        rate_limit_result.remaining_requests = 249
        rate_limit_result.remaining_tokens = 9900
        rate_limit_result.ratelimit_limit_requests = 250
        rate_limit_result.ratelimit_limit_tokens = 10000
        rate_limit_result.ratelimit_reset_requests = 1700000000
        rate_limit_result.ratelimit_reset_tokens = 1700000000
        rate_limit_result.burst_window_description = "100 per 60 seconds"
        rate_limit_mgr_instance = Mock()
        rate_limit_mgr_instance.check_rate_limit = AsyncMock(return_value=rate_limit_result)
        rate_limit_mgr_instance.release_concurrency = AsyncMock()
        mock_rate_limit_mgr.return_value = rate_limit_mgr_instance

        # First provider fails, second succeeds
        mock_build_chain.return_value = ['openrouter', 'featherless']
        mock_make_openrouter_request.side_effect = Exception("Provider error")
        mock_make_featherless_request.return_value = mock_openai_response
        mock_process_openrouter_response.return_value = mock_openai_response
        mock_process_featherless_response.return_value = mock_openai_response
        mock_calculate_cost.return_value = 0.01

        # Execute
        response = client.post(
            '/v1/messages',
            headers={'Authorization': 'Bearer test_api_key_12345'},
            json=valid_messages_request
        )

        # Should succeed after failover
        assert response.status_code == 200
        data = response.json()
        assert data['content'][0]['text'] == 'Hello! How can I help you today?'<|MERGE_RESOLUTION|>--- conflicted
+++ resolved
@@ -790,12 +790,7 @@
     @patch('src.routes.messages.process_featherless_response')
     @patch('src.routes.messages.make_featherless_request_openai')
     @patch('src.routes.messages.process_openrouter_response')
-<<<<<<< HEAD
-    @patch('src.routes.messages.make_featherless_request_openai')
-    @patch('src.routes.messages.process_featherless_response')
-=======
     @patch('src.routes.messages.make_openrouter_request_openai')
->>>>>>> cd9bc9d7
     @patch('src.routes.messages.build_provider_failover_chain')
     @patch('src.routes.messages.calculate_cost')
     @patch('src.routes.messages.deduct_credits')
@@ -812,17 +807,10 @@
         mock_deduct_credits,
         mock_calculate_cost,
         mock_build_chain,
-<<<<<<< HEAD
-        mock_process_featherless_response,
-        mock_make_featherless_request,
-        mock_process_openrouter_response,
-        mock_make_openrouter_request,
-=======
         mock_make_openrouter_request,
         mock_process_openrouter_response,
         mock_make_featherless_request,
         mock_process_featherless_response,
->>>>>>> cd9bc9d7
         mock_rate_limit_mgr,
         mock_validate_trial,
         mock_enforce_plan,
