--- conflicted
+++ resolved
@@ -90,16 +90,9 @@
 class TestReferralStats:
     """Test referral stats endpoint"""
 
-<<<<<<< HEAD
-    @patch('src.security.deps.get_current_user')
-    @patch('src.db.users.get_user')
-    @patch('src.services.referral.get_referral_stats')
-    def test_get_referral_stats_success(self, mock_get_stats, mock_get_user, mock_auth, client, user_with_referral, auth_headers):
-=======
     @patch('src.routes.referral.get_user')
     @patch('src.routes.referral.get_referral_stats')
     def test_get_referral_stats_success(self, mock_get_stats, mock_get_user, client, user_with_referral, auth_headers):
->>>>>>> 44bbeb2e
         """Successfully get referral stats"""
         mock_get_user.return_value = user_with_referral
         mock_get_stats.return_value = {
@@ -133,14 +126,8 @@
 
         assert response.status_code in [401, 422]
 
-<<<<<<< HEAD
-    @patch('src.security.deps.get_current_user')
-    @patch('src.db.users.get_user')
-    def test_get_referral_stats_invalid_api_key(self, mock_get_user, mock_auth, client, auth_headers):
-=======
     @patch('src.routes.referral.get_user')
     def test_get_referral_stats_invalid_api_key(self, mock_get_user, client, auth_headers):
->>>>>>> 44bbeb2e
         """Invalid API key returns 401"""
         mock_get_user.return_value = None
 
@@ -152,16 +139,9 @@
 class TestReferralValidation:
     """Test referral code validation"""
 
-<<<<<<< HEAD
-    @patch('src.security.deps.get_current_user')
-    @patch('src.db.users.get_user')
-    @patch('src.services.referral.validate_referral_code')
-    def test_validate_referral_code_success(self, mock_validate, mock_get_user, mock_auth, client, user_without_referral, auth_headers):
-=======
     @patch('src.routes.referral.get_user')
     @patch('src.routes.referral.validate_referral_code')
     def test_validate_referral_code_success(self, mock_validate, mock_get_user, client, user_without_referral, auth_headers):
->>>>>>> 44bbeb2e
         """Successfully validate a referral code"""
         mock_get_user.return_value = user_without_referral
         mock_validate.return_value = {
@@ -182,16 +162,9 @@
             assert data['valid'] is True
             assert 'referrer_username' in data
 
-<<<<<<< HEAD
-    @patch('src.security.deps.get_current_user')
-    @patch('src.db.users.get_user')
-    @patch('src.services.referral.validate_referral_code')
-    def test_validate_invalid_referral_code(self, mock_validate, mock_get_user, mock_auth, client, user_without_referral, auth_headers):
-=======
     @patch('src.routes.referral.get_user')
     @patch('src.routes.referral.validate_referral_code')
     def test_validate_invalid_referral_code(self, mock_validate, mock_get_user, client, user_without_referral, auth_headers):
->>>>>>> 44bbeb2e
         """Invalid referral code returns error"""
         mock_get_user.return_value = user_without_referral
         mock_validate.return_value = {
@@ -253,16 +226,9 @@
 class TestSelfReferralPrevention:
     """Test self-referral prevention"""
 
-<<<<<<< HEAD
-    @patch('src.security.deps.get_current_user')
-    @patch('src.db.users.get_user')
-    @patch('src.services.referral.validate_referral_code')
-    def test_cannot_use_own_referral_code(self, mock_validate, mock_get_user, mock_auth, client, user_with_referral, auth_headers):
-=======
     @patch('src.routes.referral.get_user')
     @patch('src.routes.referral.validate_referral_code')
     def test_cannot_use_own_referral_code(self, mock_validate, mock_get_user, client, user_with_referral, auth_headers):
->>>>>>> 44bbeb2e
         """User cannot use their own referral code"""
         mock_get_user.return_value = user_with_referral
         mock_validate.return_value = {
@@ -346,16 +312,9 @@
 class TestReferralAnalytics:
     """Test referral analytics"""
 
-<<<<<<< HEAD
-    @patch('src.security.deps.get_current_user')
-    @patch('src.db.users.get_user')
-    @patch('src.services.referral.get_referral_stats')
-    def test_referral_list_includes_details(self, mock_get_stats, mock_get_user, mock_auth, client, user_with_referral, auth_headers):
-=======
     @patch('src.routes.referral.get_user')
     @patch('src.routes.referral.get_referral_stats')
     def test_referral_list_includes_details(self, mock_get_stats, mock_get_user, client, user_with_referral, auth_headers):
->>>>>>> 44bbeb2e
         """Referral stats should include referral details"""
         mock_get_user.return_value = user_with_referral
         mock_get_stats.return_value = {
@@ -407,16 +366,9 @@
 
         assert normalized1 == normalized2
 
-<<<<<<< HEAD
-    @patch('src.security.deps.get_current_user')
-    @patch('src.db.users.get_user')
-    @patch('src.services.referral.validate_referral_code')
-    def test_referral_code_with_spaces(self, mock_validate, mock_get_user, mock_auth, client, user_without_referral, auth_headers):
-=======
     @patch('src.routes.referral.get_user')
     @patch('src.routes.referral.validate_referral_code')
     def test_referral_code_with_spaces(self, mock_validate, mock_get_user, client, user_without_referral, auth_headers):
->>>>>>> 44bbeb2e
         """Referral code with spaces should be trimmed"""
         mock_get_user.return_value = user_without_referral
         # validate_referral_code returns (is_valid, error_message, referrer)
@@ -464,16 +416,9 @@
 class TestInviteLink:
     """Test invite link generation"""
 
-<<<<<<< HEAD
-    @patch('src.security.deps.get_current_user')
-    @patch('src.db.users.get_user')
-    @patch('src.services.referral.get_referral_stats')
-    def test_invite_link_format(self, mock_get_stats, mock_get_user, mock_auth, client, user_with_referral, auth_headers):
-=======
     @patch('src.routes.referral.get_user')
     @patch('src.routes.referral.get_referral_stats')
     def test_invite_link_format(self, mock_get_stats, mock_get_user, client, user_with_referral, auth_headers):
->>>>>>> 44bbeb2e
         """Invite link should have correct format"""
         mock_get_user.return_value = user_with_referral
         mock_get_stats.return_value = {
