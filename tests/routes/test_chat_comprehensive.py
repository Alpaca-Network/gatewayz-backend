--- conflicted
+++ resolved
@@ -709,16 +709,6 @@
 
 
 def test_chat_completions_streaming_anonymous_success(client):
-<<<<<<< HEAD
-    """Test successful streaming chat completion for anonymous user.
-
-    This test verifies that anonymous users (without API key) can successfully
-    stream chat completions. The fix ensures that plan limit checks are skipped
-    for anonymous users, preventing TypeError from accessing user["id"] when
-    user is None.
-
-    Related fix: Skip enforce_plan_limits() for anonymous requests in stream_generator()
-=======
     """Test streaming chat completion for anonymous users (no API key).
 
     This is a critical regression test for the bug where anonymous users
@@ -726,31 +716,11 @@
     call enforce_plan_limits(user["id"], ...) when user is None.
 
     The fix skips plan limit enforcement for anonymous users (is_anonymous=True).
->>>>>>> d6eb3918
     """
     response = client.post(
         "/v1/chat/completions",
         json={
             "model": "gpt-3.5-turbo",
-<<<<<<< HEAD
-            "messages": [{"role": "user", "content": "Hello"}],
-            "stream": True
-        }
-        # No Authorization header - anonymous request
-    )
-
-    # Anonymous streaming should succeed
-    assert response.status_code == 200
-    assert response.headers["content-type"] == "text/event-stream; charset=utf-8"
-
-    # Parse SSE stream
-    content = response.text
-    assert "data:" in content
-    assert "[DONE]" in content
-
-    # Ensure no error in the stream
-    assert '"error":' not in content or '"type": "stream_error"' not in content
-=======
             "messages": [{"role": "user", "content": "Hello from anonymous user"}],
             "stream": True
         }
@@ -766,7 +736,6 @@
     assert "[DONE]" in content
     assert "Streaming error occurred" not in content
     assert "stream_error" not in content
->>>>>>> d6eb3918
 
 
 # ==================================================
