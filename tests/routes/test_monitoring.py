"""
Tests for monitoring API endpoints.

This module tests the monitoring REST API endpoints that expose:
- Provider health scores
- Recent errors
- Real-time statistics
- Circuit breaker states
- Provider comparison
- Latency percentiles
- Anomaly detection
- Trial analytics
- Cost analysis
"""

import pytest
from datetime import datetime, timezone, timedelta
from unittest.mock import Mock, patch, AsyncMock
from fastapi.testclient import TestClient

from src.main import app


@pytest.fixture
def client():
    """FastAPI test client"""
    # Clear any existing dependency overrides
    app.dependency_overrides = {}
    yield TestClient(app)
    # Cleanup after test
    app.dependency_overrides = {}


@pytest.fixture
def mock_redis_metrics():
    """Mock Redis metrics service"""
    with patch("src.routes.monitoring.get_redis_metrics") as mock:
        redis_instance = Mock()

        # Mock provider health
        redis_instance.get_all_provider_health = AsyncMock(return_value={
            "openrouter": 95.0,
            "portkey": 88.5,
            "fireworks": 72.0,
        })

        redis_instance.get_provider_health = AsyncMock(return_value=95.0)

        # Mock recent errors
        redis_instance.get_recent_errors = AsyncMock(return_value=[
            {
                "model": "gpt-4",
                "error": "Rate limit exceeded",
                "timestamp": datetime.now(timezone.utc).timestamp(),
                "latency_ms": 1500
            }
        ])

        # Mock hourly stats
        redis_instance.get_hourly_stats = AsyncMock(return_value={
            "2025-11-27:14": {
                "total_requests": 1000,
                "successful_requests": 950,
                "failed_requests": 50,
                "tokens_input": 50000,
                "tokens_output": 25000,
                "total_cost": 12.50
            }
        })

        # Mock latency percentiles
        redis_instance.get_latency_percentiles = AsyncMock(return_value={
            "count": 100,
            "avg": 500.0,
            "p50": 450.0,
            "p95": 800.0,
            "p99": 1200.0
        })

        mock.return_value = redis_instance
        yield redis_instance


@pytest.fixture
def mock_analytics_service():
    """Mock analytics service"""
    with patch("src.routes.monitoring.get_analytics_service") as mock:
        analytics_instance = Mock()

        # Mock provider comparison
        analytics_instance.get_provider_comparison = AsyncMock(return_value=[
            {
                "provider": "openrouter",
                "total_requests": 10000,
                "successful_requests": 9500,
                "failed_requests": 500,
                "avg_latency_ms": 500.0,
                "total_cost": 125.50,
                "total_tokens": 750000,
                "avg_error_rate": 0.05,
                "unique_models": 15,
                "success_rate": 0.95
            }
        ])

        # Mock anomaly detection
        analytics_instance.detect_anomalies = AsyncMock(return_value=[
            {
                "type": "cost_spike",
                "provider": "openrouter",
                "hour": "2025-11-27:14",
                "value": 50.0,
                "expected": 12.5,
                "severity": "warning"
            }
        ])

        # Mock trial analytics
        analytics_instance.get_trial_analytics = Mock(return_value={
            "signups": 1000,
            "started_trial": 750,
            "converted": 50,
            "conversion_rate": 5.0,
            "activation_rate": 75.0,
            "avg_time_to_conversion_days": 7.5
        })

        # Mock cost analysis
        analytics_instance.get_cost_by_provider = AsyncMock(return_value={
            "start_date": (datetime.now(timezone.utc) - timedelta(days=7)).isoformat(),
            "end_date": datetime.now(timezone.utc).isoformat(),
            "providers": {
                "openrouter": {
                    "total_cost": 250.0,
                    "total_requests": 50000,
                    "cost_per_request": 0.005
                }
            },
            "total_cost": 250.0,
            "total_requests": 50000
        })

        # Mock latency trends
        analytics_instance.get_latency_trends = AsyncMock(return_value={
            "provider": "openrouter",
            "hours": 24,
            "overall_avg_latency_ms": 500.0,
            "overall_p95_latency_ms": 800.0,
            "hourly_data": []
        })

        # Mock error rates
        analytics_instance.get_error_rate_by_model = AsyncMock(return_value={
            "hours": 24,
            "models": {
                "gpt-4": {
                    "total_requests": 10000,
                    "failed_requests": 100,
                    "error_rate": 0.01,
                    "providers": ["openrouter"]
                }
            }
        })

        # Mock token efficiency
        analytics_instance.get_token_efficiency = AsyncMock(return_value={
            "provider": "openrouter",
            "model": "gpt-4",
            "total_cost": 100.0,
            "total_tokens": 1000000,
            "total_requests": 10000,
            "cost_per_token": 0.0001,
            "tokens_per_request": 100.0,
            "cost_per_request": 0.01,
            "avg_input_tokens": 75.0,
            "avg_output_tokens": 25.0
        })

        mock.return_value = analytics_instance
        yield analytics_instance


@pytest.fixture
def mock_availability_service():
    """Mock model availability service"""
    with patch("src.routes.monitoring.availability_service") as mock:
<<<<<<< HEAD
        # Create mock state objects that return the string when .name is accessed
=======
        # Create mock states with proper .name attribute
>>>>>>> 16fb39bc
        closed_state = Mock()
        closed_state.name = "CLOSED"

        open_state = Mock()
        open_state.name = "OPEN"

        mock.circuit_breakers = {
            "openrouter:gpt-4": Mock(
                state=closed_state,
                failure_count=0,
                last_failure_time=0.0
            ),
            "fireworks:llama-3-70b": Mock(
                state=open_state,
                failure_count=5,
                last_failure_time=datetime.now(timezone.utc).timestamp()
            )
        }
        mock.is_model_available = Mock(side_effect=lambda model, provider: provider != "fireworks")
        yield mock


class TestHealthEndpoints:
    """Test provider health endpoints"""

    def test_get_all_provider_health(self, client: TestClient, mock_redis_metrics):
        """Test getting health scores for all providers"""
        response = client.get("/api/monitoring/health")

        assert response.status_code == 200
        data = response.json()

        assert len(data) == 3
        assert data[0]["provider"] == "openrouter"
        assert data[0]["health_score"] == 95.0
        assert data[0]["status"] == "healthy"

        assert data[1]["provider"] == "portkey"
        assert data[1]["health_score"] == 88.5
        assert data[1]["status"] == "healthy"

        assert data[2]["provider"] == "fireworks"
        assert data[2]["health_score"] == 72.0
        assert data[2]["status"] == "degraded"

    def test_get_provider_health(self, client: TestClient, mock_redis_metrics):
        """Test getting health score for specific provider"""
        response = client.get("/api/monitoring/health/openrouter")

        assert response.status_code == 200
        data = response.json()

        assert data["provider"] == "openrouter"
        assert data["health_score"] == 95.0
        assert data["status"] == "healthy"


class TestErrorEndpoints:
    """Test error tracking endpoints"""

    def test_get_provider_errors(self, client: TestClient, mock_redis_metrics):
        """Test getting recent errors for a provider"""
        response = client.get("/api/monitoring/errors/openrouter")

        assert response.status_code == 200
        data = response.json()

        assert len(data) == 1
        assert data[0]["model"] == "gpt-4"
        assert data[0]["error"] == "Rate limit exceeded"
        assert data[0]["latency_ms"] == 1500

    def test_get_provider_errors_with_limit(self, client: TestClient, mock_redis_metrics):
        """Test error endpoint with custom limit"""
        response = client.get("/api/monitoring/errors/openrouter?limit=50")

        assert response.status_code == 200
        mock_redis_metrics.get_recent_errors.assert_called_once_with("openrouter", limit=50)


class TestStatsEndpoints:
    """Test statistics endpoints"""

    def test_get_realtime_stats(self, client: TestClient, mock_redis_metrics):
        """Test getting real-time statistics"""
        response = client.get("/api/monitoring/stats/realtime")

        assert response.status_code == 200
        data = response.json()

        assert "timestamp" in data
        assert "providers" in data
        assert "total_requests" in data
        assert "total_cost" in data
        assert "avg_health_score" in data

        assert data["total_requests"] >= 0
        assert data["avg_health_score"] >= 0

    def test_get_hourly_stats(self, client: TestClient, mock_redis_metrics):
        """Test getting hourly stats for a provider"""
        response = client.get("/api/monitoring/stats/hourly/openrouter?hours=24")

        assert response.status_code == 200
        data = response.json()

        assert data["provider"] == "openrouter"
        assert data["hours"] == 24
        assert "data" in data


class TestCircuitBreakerEndpoints:
    """Test circuit breaker endpoints"""

    def test_get_all_circuit_breakers(self, client: TestClient, mock_availability_service):
        """Test getting all circuit breaker states"""
        response = client.get("/api/monitoring/circuit-breakers")

        assert response.status_code == 200
        data = response.json()

        assert len(data) == 2

        # Check closed circuit breaker
        closed_cb = next(cb for cb in data if cb["provider"] == "openrouter")
        assert closed_cb["model"] == "gpt-4"
        assert closed_cb["state"] == "CLOSED"
        assert closed_cb["failure_count"] == 0
        assert closed_cb["is_available"] is True

        # Check open circuit breaker
        open_cb = next(cb for cb in data if cb["provider"] == "fireworks")
        assert open_cb["model"] == "llama-3-70b"
        assert open_cb["state"] == "OPEN"
        assert open_cb["failure_count"] == 5
        assert open_cb["is_available"] is False

    def test_get_provider_circuit_breakers(self, client: TestClient, mock_availability_service):
        """Test getting circuit breakers for specific provider"""
        response = client.get("/api/monitoring/circuit-breakers/openrouter")

        assert response.status_code == 200
        data = response.json()

        assert len(data) == 1
        assert data[0]["provider"] == "openrouter"
        assert data[0]["model"] == "gpt-4"


class TestProviderComparisonEndpoint:
    """Test provider comparison endpoint"""

    def test_get_provider_comparison(self, client: TestClient, mock_analytics_service):
        """Test provider comparison endpoint"""
        response = client.get("/api/monitoring/providers/comparison")

        assert response.status_code == 200
        data = response.json()

        assert "timestamp" in data
        assert "providers" in data
        assert "total_providers" in data
        assert data["total_providers"] == 1

        provider = data["providers"][0]
        assert provider["provider"] == "openrouter"
        assert provider["total_requests"] == 10000
        assert provider["success_rate"] == 0.95


class TestLatencyEndpoints:
    """Test latency tracking endpoints"""

    def test_get_latency_percentiles(self, client: TestClient, mock_redis_metrics):
        """Test getting latency percentiles"""
        response = client.get("/api/monitoring/latency/openrouter/gpt-4")

        assert response.status_code == 200
        data = response.json()

        assert data["provider"] == "openrouter"
        assert data["model"] == "gpt-4"
        assert data["count"] == 100
        assert data["avg"] == 500.0
        assert data["p50"] == 450.0
        assert data["p95"] == 800.0
        assert data["p99"] == 1200.0

    def test_get_latency_percentiles_custom(self, client: TestClient, mock_redis_metrics):
        """Test latency percentiles with custom percentiles"""
        response = client.get("/api/monitoring/latency/openrouter/gpt-4?percentiles=75,90,99")

        assert response.status_code == 200
        mock_redis_metrics.get_latency_percentiles.assert_called_once_with(
            "openrouter", "gpt-4", percentiles=[75, 90, 99]
        )

    def test_get_latency_trends(self, client: TestClient, mock_analytics_service):
        """Test getting latency trends"""
        response = client.get("/api/monitoring/latency-trends/openrouter?hours=24")

        assert response.status_code == 200
        data = response.json()

        assert "timestamp" in data
        assert data["provider"] == "openrouter"
        assert data["hours"] == 24
        assert data["overall_avg_latency_ms"] == 500.0


class TestAnomalyEndpoints:
    """Test anomaly detection endpoints"""

    def test_get_anomalies(self, client: TestClient, mock_analytics_service):
        """Test anomaly detection endpoint"""
        response = client.get("/api/monitoring/anomalies")

        assert response.status_code == 200
        data = response.json()

        assert "timestamp" in data
        assert "anomalies" in data
        assert "total_count" in data
        assert "critical_count" in data
        assert "warning_count" in data

        assert data["total_count"] == 1
        assert data["warning_count"] == 1
        assert data["critical_count"] == 0

        anomaly = data["anomalies"][0]
        assert anomaly["type"] == "cost_spike"
        assert anomaly["provider"] == "openrouter"
        assert anomaly["severity"] == "warning"


class TestBusinessMetricsEndpoints:
    """Test business metrics endpoints"""

    def test_get_trial_analytics(self, client: TestClient, mock_analytics_service):
        """Test trial analytics endpoint"""
        response = client.get("/api/monitoring/trial-analytics")

        assert response.status_code == 200
        data = response.json()

        assert "timestamp" in data
        assert data["signups"] == 1000
        assert data["started_trial"] == 750
        assert data["converted"] == 50
        assert data["conversion_rate"] == 5.0
        assert data["activation_rate"] == 75.0

    def test_get_cost_analysis(self, client: TestClient, mock_analytics_service):
        """Test cost analysis endpoint"""
        response = client.get("/api/monitoring/cost-analysis?days=7")

        assert response.status_code == 200
        data = response.json()

        assert "timestamp" in data
        assert data["period_days"] == 7
        assert "start_date" in data
        assert "end_date" in data
        assert "providers" in data
        assert data["total_cost"] == 250.0

    def test_get_error_rates(self, client: TestClient, mock_analytics_service):
        """Test error rates endpoint"""
        response = client.get("/api/monitoring/error-rates?hours=24")

        assert response.status_code == 200
        data = response.json()

        assert "timestamp" in data
        assert data["hours"] == 24
        assert "models" in data
        assert "gpt-4" in data["models"]
        assert data["models"]["gpt-4"]["error_rate"] == 0.01

    def test_get_token_efficiency(self, client: TestClient, mock_analytics_service):
        """Test token efficiency endpoint"""
        response = client.get("/api/monitoring/token-efficiency/openrouter/gpt-4")

        assert response.status_code == 200
        data = response.json()

        assert "timestamp" in data
        assert data["provider"] == "openrouter"
        assert data["model"] == "gpt-4"
        assert data["cost_per_token"] == 0.0001
        assert data["tokens_per_request"] == 100.0<|MERGE_RESOLUTION|>--- conflicted
+++ resolved
@@ -184,11 +184,7 @@
 def mock_availability_service():
     """Mock model availability service"""
     with patch("src.routes.monitoring.availability_service") as mock:
-<<<<<<< HEAD
-        # Create mock state objects that return the string when .name is accessed
-=======
         # Create mock states with proper .name attribute
->>>>>>> 16fb39bc
         closed_state = Mock()
         closed_state.name = "CLOSED"
 
