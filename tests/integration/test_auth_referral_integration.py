--- conflicted
+++ resolved
@@ -495,8 +495,6 @@
         # Returns False but doesn't raise exception
         assert success is False
         print("✓ Notification failure handled gracefully")
-<<<<<<< HEAD
-=======
 
     @patch('src.enhanced_notification_service.enhanced_notification_service.send_email_notification')
     @patch('src.services.professional_email_templates.email_templates.get_base_template')
@@ -794,7 +792,6 @@
             for record in caplog.records
         ), "Error log should include referrer ID, email, and error details"
         print("✓ Background task logs notification errors with full details")
->>>>>>> 1c4886e9
 
 
 class TestReferralValidationDuringSignup:
