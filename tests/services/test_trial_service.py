#!/usr/bin/env python3
"""
Comprehensive tests for Trial Service

Tests cover:
- Trial initialization
- Starting trials
- Checking trial status
- Converting trials to paid
- Tracking trial usage
- Getting subscription plans
- Validating trial access
- Error handling for all methods
"""

import pytest
from unittest.mock import Mock, patch, MagicMock
from datetime import datetime, timedelta
import os

from src.services.trial_service import TrialService, get_trial_service
from src.schemas.trials import (
    StartTrialRequest, SubscriptionStatus, TrialStatus,
    ConvertTrialRequest, TrackUsageRequest
)


# ============================================================
# FIXTURES
# ============================================================

@pytest.fixture
def mock_supabase_client():
    """Mock Supabase client"""
    client = Mock()

    # Mock RPC calls
    rpc_mock = Mock()
    rpc_mock.execute.return_value = Mock(data={'success': True})
    client.rpc.return_value = rpc_mock

    # Mock table queries
    table_mock = Mock()
    table_mock.select.return_value = table_mock
    table_mock.eq.return_value = table_mock
    table_mock.execute.return_value = Mock(data=[])
    client.table.return_value = table_mock

    return client


@pytest.fixture
def trial_service(mock_supabase_client):
    """Create trial service with mocked Supabase"""
    with patch('src.services.trial_service.create_client', return_value=mock_supabase_client):
        with patch.dict(os.environ, {
            'SUPABASE_URL': 'https://test.supabase.co',
            'SUPABASE_KEY': 'test-key'
        }):
            service = TrialService()
            return service


@pytest.fixture
def sample_trial_data():
    """Sample trial data response"""
    return {
        'success': True,
        'trial_start_date': '2025-01-01T00:00:00Z',
        'trial_end_date': '2025-01-04T00:00:00Z',
        'trial_days': 3,
        'max_tokens': 1000000,
        'max_requests': 1000,
        'trial_credits': 10.0
    }


@pytest.fixture
def sample_trial_status():
    """Sample trial status response"""
    return {
        'is_trial': True,
        'trial_start_date': '2025-01-01T00:00:00Z',
        'trial_end_date': '2025-01-04T00:00:00Z',
        'trial_used_tokens': 500000,
        'trial_used_requests': 500,
        'trial_max_tokens': 1000000,
        'trial_max_requests': 1000,
        'trial_credits': 10.0,
        'trial_used_credits': 5.0,
        'trial_converted': False,
        'subscription_status': 'trial',
        'subscription_plan': None,
        'trial_active': True,
        'trial_expired': False,
        'trial_remaining_tokens': 500000,
        'trial_remaining_requests': 500,
        'trial_remaining_credits': 5.0
    }


# ============================================================
# TEST CLASS: Initialization
# ============================================================

class TestTrialServiceInit:
    """Test trial service initialization"""

    def test_init_success(self, trial_service):
        """Test successful initialization"""
        assert trial_service.supabase_url == 'https://test.supabase.co'
        assert trial_service.supabase_key == 'test-key'
        assert trial_service.supabase is not None

    def test_init_missing_url(self):
        """Test initialization fails without SUPABASE_URL"""
        with patch.dict(os.environ, {'SUPABASE_KEY': 'test-key'}, clear=True):
            with pytest.raises(ValueError) as exc_info:
                TrialService()
            assert "SUPABASE_URL" in str(exc_info.value)

    def test_init_missing_key(self):
        """Test initialization fails without SUPABASE_KEY"""
        with patch.dict(os.environ, {'SUPABASE_URL': 'https://test.supabase.co'}, clear=True):
            with pytest.raises(ValueError) as exc_info:
                TrialService()
            assert "SUPABASE_KEY" in str(exc_info.value)


# ============================================================
# TEST CLASS: Start Trial
# ============================================================

class TestStartTrial:
    """Test starting trials"""

    @pytest.mark.asyncio
    async def test_start_trial_success(self, trial_service, sample_trial_data):
        """Test successful trial start"""
        # Mock API key ID lookup
        trial_service.supabase.table().execute.return_value = Mock(data=[{'id': 1}])

        # Mock get_trial_status to show no active trial
        with patch.object(trial_service, 'get_trial_status') as mock_status:
            mock_status.return_value = Mock(
                trial_status=Mock(
                    is_trial=False,
                    subscription_status=SubscriptionStatus.TRIAL
                )
            )

            # Mock RPC call
            trial_service.supabase.rpc().execute.return_value = Mock(data=sample_trial_data)

            request = StartTrialRequest(api_key='test_key', trial_days=3)
            result = await trial_service.start_trial(request)

            assert result.success is True
            assert result.trial_days == 3
            assert result.max_tokens == 1000000
            assert result.trial_credits == 10.0
            assert "successfully" in result.message.lower()

    @pytest.mark.asyncio
    async def test_start_trial_api_key_not_found(self, trial_service):
        """Test trial start with invalid API key"""
        # Mock API key not found
        trial_service.supabase.table().execute.return_value = Mock(data=[])

        request = StartTrialRequest(api_key='invalid_key', trial_days=3)
        result = await trial_service.start_trial(request)

        assert result.success is False
        assert "not found" in result.message.lower()

    @pytest.mark.asyncio
    async def test_start_trial_already_started(self, trial_service):
        """Test trial start when trial already active"""
        # Mock API key ID
        trial_service.supabase.table().execute.return_value = Mock(data=[{'id': 1}])

        # Mock trial already active
        with patch.object(trial_service, 'get_trial_status') as mock_status:
            mock_status.return_value = Mock(
                trial_status=Mock(
                    is_trial=True,
                    subscription_status=SubscriptionStatus.TRIAL
                )
            )

            request = StartTrialRequest(api_key='test_key', trial_days=3)
            result = await trial_service.start_trial(request)

            assert result.success is False
            assert "already started" in result.message.lower()

    @pytest.mark.asyncio
    async def test_start_trial_database_error(self, trial_service):
        """Test trial start with database error"""
        trial_service.supabase.table().execute.return_value = Mock(data=[{'id': 1}])

        with patch.object(trial_service, 'get_trial_status') as mock_status:
            mock_status.return_value = Mock(
                trial_status=Mock(
                    is_trial=False,
                    subscription_status=SubscriptionStatus.TRIAL
                )
            )

            # Mock database error
            trial_service.supabase.rpc().execute.return_value = Mock(
                data={'success': False, 'error': 'Database constraint violation'}
            )

            request = StartTrialRequest(api_key='test_key', trial_days=3)
            result = await trial_service.start_trial(request)

            assert result.success is False
            assert "failed" in result.message.lower()

    @pytest.mark.asyncio
    async def test_start_trial_exception(self, trial_service):
        """Test trial start with exception"""
        # Mock API key found, but RPC call fails
        trial_service.supabase.table().execute.return_value = Mock(data=[{'id': 1}])

        with patch.object(trial_service, 'get_trial_status') as mock_status:
            mock_status.return_value = Mock(
                trial_status=Mock(
                    is_trial=False,
                    subscription_status=SubscriptionStatus.TRIAL
                )
            )
            # Make RPC raise exception
            trial_service.supabase.rpc().execute.side_effect = Exception("Network error")

            request = StartTrialRequest(api_key='test_key', trial_days=3)
            result = await trial_service.start_trial(request)

            assert result.success is False
            assert "internal error" in result.message.lower()


# ============================================================
# TEST CLASS: Get Trial Status
# ============================================================

class TestGetTrialStatus:
    """Test getting trial status"""

    @pytest.mark.asyncio
    async def test_get_trial_status_success(self, trial_service, sample_trial_status):
        """Test successful trial status retrieval"""
        # Mock API key ID
        trial_service.supabase.table().execute.return_value = Mock(data=[{'id': 1}])

        # Mock RPC call
        trial_service.supabase.rpc().execute.return_value = Mock(data=sample_trial_status)

        result = await trial_service.get_trial_status('test_key')

        assert result.success is True
        assert result.trial_status.is_trial is True
        assert result.trial_status.trial_active is True
        assert result.trial_status.trial_remaining_tokens == 500000
        assert "successfully" in result.message.lower()

    @pytest.mark.asyncio
    async def test_get_trial_status_api_key_not_found(self, trial_service):
        """Test trial status with invalid API key"""
        trial_service.supabase.table().execute.return_value = Mock(data=[])

        result = await trial_service.get_trial_status('invalid_key')

        assert result.success is False
        assert "not found" in result.message.lower()

    @pytest.mark.asyncio
    async def test_get_trial_status_database_error(self, trial_service):
        """Test trial status with database error"""
        trial_service.supabase.table().execute.return_value = Mock(data=[{'id': 1}])
        trial_service.supabase.rpc().execute.return_value = Mock(
            data={'error': 'Database error'}
        )

        result = await trial_service.get_trial_status('test_key')

        assert result.success is False
        assert "failed" in result.message.lower()

    @pytest.mark.asyncio
    async def test_get_trial_status_exception(self, trial_service):
        """Test trial status with exception in _get_api_key_id"""
        # Exception in _get_api_key_id is caught and returns None, resulting in "API key not found"
        trial_service.supabase.table().execute.side_effect = Exception("Connection error")

        result = await trial_service.get_trial_status('test_key')

        assert result.success is False
        # _get_api_key_id catches exceptions and returns None, leading to "API key not found"
        assert "api key not found" in result.message.lower()


# ============================================================
# TEST CLASS: Convert Trial
# ============================================================

class TestConvertTrial:
    """Test converting trial to paid"""

    @pytest.mark.asyncio
    async def test_convert_trial_success(self, trial_service):
        """Test successful trial conversion"""
        # Mock API key ID
        trial_service.supabase.table().execute.return_value = Mock(data=[{'id': 1}])

        # Mock conversion response
        conversion_data = {
            'success': True,
            'converted_plan': 'pro',
            'conversion_date': '2025-01-01T00:00:00Z',
            'monthly_price': 29.99,
            'subscription_end_date': '2025-02-01T00:00:00Z'
        }
        trial_service.supabase.rpc().execute.return_value = Mock(data=conversion_data)

        request = ConvertTrialRequest(api_key='test_key', plan_name='pro')
        result = await trial_service.convert_trial_to_paid(request)

        assert result.success is True
        assert result.converted_plan == 'pro'
        assert result.monthly_price == 29.99
        assert "successfully" in result.message.lower()

    @pytest.mark.asyncio
    async def test_convert_trial_api_key_not_found(self, trial_service):
        """Test conversion with invalid API key"""
        trial_service.supabase.table().execute.return_value = Mock(data=[])

        request = ConvertTrialRequest(api_key='invalid_key', plan_name='pro')
        result = await trial_service.convert_trial_to_paid(request)

        assert result.success is False
        assert "not found" in result.message.lower()

    @pytest.mark.asyncio
    async def test_convert_trial_database_error(self, trial_service):
        """Test conversion with database error"""
        trial_service.supabase.table().execute.return_value = Mock(data=[{'id': 1}])
        trial_service.supabase.rpc().execute.return_value = Mock(
            data={'success': False, 'error': 'Plan not found'}
        )

        request = ConvertTrialRequest(api_key='test_key', plan_name='invalid_plan')
        result = await trial_service.convert_trial_to_paid(request)

        assert result.success is False
        assert "failed" in result.message.lower()

    @pytest.mark.asyncio
    async def test_convert_trial_exception(self, trial_service):
        """Test conversion with exception in _get_api_key_id"""
        # Exception in _get_api_key_id is caught and returns None, resulting in "API key not found"
        trial_service.supabase.table().execute.side_effect = Exception("Network error")

        request = ConvertTrialRequest(api_key='test_key', plan_name='pro')
        result = await trial_service.convert_trial_to_paid(request)

        assert result.success is False
        # _get_api_key_id catches exceptions and returns None, leading to "API key not found"
        assert "api key not found" in result.message.lower()


# ============================================================
# TEST CLASS: Track Trial Usage
# ============================================================

class TestTrackTrialUsage:
    """Test tracking trial usage"""

    @pytest.mark.asyncio
    async def test_track_usage_success(self, trial_service):
        """Test successful usage tracking"""
        trial_service.supabase.table().execute.return_value = Mock(data=[{'id': 1}])

        usage_data = {
            'success': True,
            'daily_requests_used': 10,
            'daily_tokens_used': 1000,
            'total_trial_requests': 100,
            'total_trial_tokens': 50000,
            'total_trial_credits_used': 1.0,
            'remaining_tokens': 950000,
            'remaining_requests': 900,
            'remaining_credits': 9.0
        }
        trial_service.supabase.rpc().execute.return_value = Mock(data=usage_data)

        request = TrackUsageRequest(
            api_key='test_key',
            tokens_used=1000,
            requests_used=10,
            credits_used=0.02
        )
        result = await trial_service.track_trial_usage(request)

        assert result.success is True
        assert result.total_trial_tokens == 50000
        assert result.remaining_credits == 9.0
        assert "successfully" in result.message.lower()

    @pytest.mark.asyncio
    async def test_track_usage_api_key_not_found(self, trial_service):
        """Test usage tracking with invalid API key"""
        trial_service.supabase.table().execute.return_value = Mock(data=[])

        request = TrackUsageRequest(
            api_key='invalid_key',
            tokens_used=1000,
            requests_used=1,
            credits_used=0.02
        )
        result = await trial_service.track_trial_usage(request)

        assert result.success is False
        assert "not found" in result.message.lower()

    @pytest.mark.asyncio
    async def test_track_usage_exception(self, trial_service):
        """Test usage tracking with exception"""
        trial_service.supabase.table().execute.side_effect = Exception("Database error")

        request = TrackUsageRequest(
            api_key='test_key',
            tokens_used=1000,
            requests_used=1,
            credits_used=0.02
        )
        result = await trial_service.track_trial_usage(request)

        assert result.success is False
        assert "internal error" in result.message.lower()


# ============================================================
# TEST CLASS: Get Subscription Plans
# ============================================================

class TestGetSubscriptionPlans:
    """Test getting subscription plans"""

    @pytest.mark.asyncio
    async def test_get_plans_success(self, trial_service):
        """Test successful plans retrieval"""
        plans_data = [
            {
                'id': 1,
                'plan_name': 'starter',
<<<<<<< HEAD
                'plan_type': 'dev',  # Use valid PlanType enum value
                'description': 'Starter plan for developers',
=======
                'plan_type': 'dev',  # Valid PlanType enum value
>>>>>>> df4e68ac
                'monthly_price': 9.99,
                'yearly_price': 99.99,
                'monthly_request_limit': 10000,
                'monthly_token_limit': 1000000,
                'daily_request_limit': 500,
                'daily_token_limit': 50000,
                'max_concurrent_requests': 5,
                'features': ['feature1', 'feature2'],
                'is_active': True,
                'created_at': '2025-01-01T00:00:00Z',
                'updated_at': '2025-01-01T00:00:00Z'
            }
        ]
        trial_service.supabase.table().execute.return_value = Mock(data=plans_data)

        result = await trial_service.get_subscription_plans()

        assert result.success is True
        assert len(result.plans) == 1
        assert result.plans[0].plan_name == 'starter'
        assert result.plans[0].monthly_price == 9.99
        assert "successfully" in result.message.lower()

    @pytest.mark.asyncio
    async def test_get_plans_empty(self, trial_service):
        """Test plans retrieval with no plans"""
        trial_service.supabase.table().execute.return_value = Mock(data=[])

        result = await trial_service.get_subscription_plans()

        assert result.success is False
        assert len(result.plans) == 0
        assert "no subscription plans" in result.message.lower()

    @pytest.mark.asyncio
    async def test_get_plans_exception(self, trial_service):
        """Test plans retrieval with exception"""
        trial_service.supabase.table().execute.side_effect = Exception("Database error")

        result = await trial_service.get_subscription_plans()

        assert result.success is False
        assert "internal error" in result.message.lower()


# ============================================================
# TEST CLASS: Validate Trial Access
# ============================================================

class TestValidateTrialAccess:
    """Test validating trial access"""

    @pytest.mark.asyncio
    async def test_validate_access_success(self, trial_service):
        """Test successful access validation"""
        # Mock trial status
        with patch.object(trial_service, 'get_trial_status') as mock_status:
            mock_status.return_value = Mock(
                success=True,
                trial_status=Mock(
                    is_trial=True,
                    trial_expired=False,
                    trial_remaining_tokens=500000,
                    trial_remaining_requests=500,
                    trial_remaining_credits=5.0,
                    trial_end_date=datetime.now() + timedelta(days=2)
                )
            )

            result = await trial_service.validate_trial_access('test_key', tokens_used=1000, requests_used=1)

            assert result.is_valid is True
            assert result.is_trial is True
            assert result.is_expired is False
            assert result.remaining_tokens == 500000

    @pytest.mark.asyncio
    async def test_validate_access_status_check_failed(self, trial_service):
        """Test validation when status check fails"""
        with patch.object(trial_service, 'get_trial_status') as mock_status:
            mock_status.return_value = Mock(success=False)

            result = await trial_service.validate_trial_access('test_key')

            assert result.is_valid is False
            assert "failed to get trial status" in result.error_message.lower()

    @pytest.mark.asyncio
    async def test_validate_access_not_trial(self, trial_service):
        """Test validation for non-trial account"""
        with patch.object(trial_service, 'get_trial_status') as mock_status:
            mock_status.return_value = Mock(
                success=True,
                trial_status=Mock(is_trial=False)
            )

            result = await trial_service.validate_trial_access('test_key')

            assert result.is_valid is False
            assert result.is_trial is False
            assert "not a trial" in result.error_message.lower()

    @pytest.mark.asyncio
    async def test_validate_access_expired(self, trial_service):
        """Test validation for expired trial"""
        with patch.object(trial_service, 'get_trial_status') as mock_status:
            mock_status.return_value = Mock(
                success=True,
                trial_status=Mock(
                    is_trial=True,
                    trial_expired=True,
                    trial_end_date=datetime.now() - timedelta(days=1)
                )
            )

            result = await trial_service.validate_trial_access('test_key')

            assert result.is_valid is False
            assert result.is_trial is True
            assert result.is_expired is True
            assert "expired" in result.error_message.lower()

    @pytest.mark.asyncio
    async def test_validate_access_insufficient_tokens(self, trial_service):
        """Test validation with insufficient tokens"""
        with patch.object(trial_service, 'get_trial_status') as mock_status:
            mock_status.return_value = Mock(
                success=True,
                trial_status=Mock(
                    is_trial=True,
                    trial_expired=False,
                    trial_remaining_tokens=100,
                    trial_remaining_requests=500,
                    trial_remaining_credits=5.0,
                    trial_end_date=datetime.now() + timedelta(days=2)
                )
            )

            result = await trial_service.validate_trial_access('test_key', tokens_used=1000)

            assert result.is_valid is False
            assert "token limit" in result.error_message.lower()

    @pytest.mark.asyncio
    async def test_validate_access_insufficient_requests(self, trial_service):
        """Test validation with insufficient requests"""
        with patch.object(trial_service, 'get_trial_status') as mock_status:
            mock_status.return_value = Mock(
                success=True,
                trial_status=Mock(
                    is_trial=True,
                    trial_expired=False,
                    trial_remaining_tokens=500000,
                    trial_remaining_requests=0,
                    trial_remaining_credits=5.0,
                    trial_end_date=datetime.now() + timedelta(days=2)
                )
            )

            result = await trial_service.validate_trial_access('test_key', requests_used=1)

            assert result.is_valid is False
            assert "request limit" in result.error_message.lower()

    @pytest.mark.asyncio
    async def test_validate_access_insufficient_credits(self, trial_service):
        """Test validation with insufficient credits"""
        with patch.object(trial_service, 'get_trial_status') as mock_status:
            mock_status.return_value = Mock(
                success=True,
                trial_status=Mock(
                    is_trial=True,
                    trial_expired=False,
<<<<<<< HEAD
                    trial_remaining_tokens=2000000,  # Plenty of tokens
                    trial_remaining_requests=500,
=======
                    trial_remaining_tokens=2000000,  # Enough tokens (2M)
                    trial_remaining_requests=500,  # Enough requests
>>>>>>> df4e68ac
                    trial_remaining_credits=0.01,  # Very low credits
                    trial_end_date=datetime.now() + timedelta(days=2)
                )
            )

<<<<<<< HEAD
            # Request 1M tokens (estimated cost: $20, but only have $0.01)
=======
            # Request 1M tokens (estimated cost: $0.02, but only $0.01 credits remaining)
>>>>>>> df4e68ac
            result = await trial_service.validate_trial_access('test_key', tokens_used=1000000)

            assert result.is_valid is False
            assert "credit limit" in result.error_message.lower()

    @pytest.mark.asyncio
    async def test_validate_access_exception(self, trial_service):
        """Test validation with exception"""
        with patch.object(trial_service, 'get_trial_status') as mock_status:
            mock_status.side_effect = Exception("Network error")

            result = await trial_service.validate_trial_access('test_key')

            assert result.is_valid is False
            assert "internal error" in result.error_message.lower()


# ============================================================
# TEST CLASS: Helper Methods
# ============================================================

class TestHelperMethods:
    """Test helper methods"""

    @pytest.mark.asyncio
    async def test_get_api_key_id_success(self, trial_service):
        """Test successful API key ID retrieval"""
        trial_service.supabase.table().execute.return_value = Mock(data=[{'id': 123}])

        result = await trial_service._get_api_key_id('test_key')

        assert result == 123

    @pytest.mark.asyncio
    async def test_get_api_key_id_not_found(self, trial_service):
        """Test API key ID not found"""
        trial_service.supabase.table().execute.return_value = Mock(data=[])

        result = await trial_service._get_api_key_id('invalid_key')

        assert result is None

    @pytest.mark.asyncio
    async def test_get_api_key_id_exception(self, trial_service):
        """Test API key ID with exception"""
        trial_service.supabase.table().execute.side_effect = Exception("Database error")

        result = await trial_service._get_api_key_id('test_key')

        assert result is None


# ============================================================
# TEST CLASS: Global Service Instance
# ============================================================

class TestGlobalServiceInstance:
    """Test global service instance"""

    def test_get_trial_service_singleton(self):
        """Test that get_trial_service returns singleton"""
        with patch.dict(os.environ, {
            'SUPABASE_URL': 'https://test.supabase.co',
            'SUPABASE_KEY': 'test-key'
        }):
            with patch('src.services.trial_service.create_client'):
                service1 = get_trial_service()
                service2 = get_trial_service()

                # Should return same instance
                assert service1 is service2<|MERGE_RESOLUTION|>--- conflicted
+++ resolved
@@ -456,12 +456,7 @@
             {
                 'id': 1,
                 'plan_name': 'starter',
-<<<<<<< HEAD
-                'plan_type': 'dev',  # Use valid PlanType enum value
-                'description': 'Starter plan for developers',
-=======
                 'plan_type': 'dev',  # Valid PlanType enum value
->>>>>>> df4e68ac
                 'monthly_price': 9.99,
                 'yearly_price': 99.99,
                 'monthly_request_limit': 10000,
@@ -635,23 +630,14 @@
                 trial_status=Mock(
                     is_trial=True,
                     trial_expired=False,
-<<<<<<< HEAD
-                    trial_remaining_tokens=2000000,  # Plenty of tokens
-                    trial_remaining_requests=500,
-=======
                     trial_remaining_tokens=2000000,  # Enough tokens (2M)
                     trial_remaining_requests=500,  # Enough requests
->>>>>>> df4e68ac
                     trial_remaining_credits=0.01,  # Very low credits
                     trial_end_date=datetime.now() + timedelta(days=2)
                 )
             )
 
-<<<<<<< HEAD
-            # Request 1M tokens (estimated cost: $20, but only have $0.01)
-=======
             # Request 1M tokens (estimated cost: $0.02, but only $0.01 credits remaining)
->>>>>>> df4e68ac
             result = await trial_service.validate_trial_access('test_key', tokens_used=1000000)
 
             assert result.is_valid is False
