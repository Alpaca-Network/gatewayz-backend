"""Unit tests for OneRouter client"""

import pytest
from unittest.mock import Mock, patch, MagicMock
import os
from datetime import UTC


@pytest.fixture
def mock_onerouter_api_key():
    """Mock the OneRouter API key"""
    with patch('src.services.onerouter_client.Config') as mock_config:
        mock_config.ONEROUTER_API_KEY = "test_onerouter_key_123"
        yield mock_config


@pytest.fixture
def mock_openai_response():
    """Create a mock OpenAI-style response"""
    mock_response = Mock()
    mock_response.id = "chatcmpl-test123"
    mock_response.object = "chat.completion"
    mock_response.created = 1234567890
    mock_response.model = "claude-3-5-sonnet@20240620"

    # Mock choice
    mock_choice = Mock()
    mock_choice.index = 0
    mock_choice.message = Mock()
    mock_choice.message.role = "assistant"
    mock_choice.message.content = "Hello! How can I help you?"
    mock_choice.finish_reason = "stop"
    mock_response.choices = [mock_choice]

    # Mock usage
    mock_response.usage = Mock()
    mock_response.usage.prompt_tokens = 10
    mock_response.usage.completion_tokens = 8
    mock_response.usage.total_tokens = 18

    return mock_response


@pytest.fixture
def mock_openai_response_no_usage():
    """Create a mock response without usage data"""
    mock_response = Mock()
    mock_response.id = "chatcmpl-test123"
    mock_response.object = "chat.completion"
    mock_response.created = 1234567890
    mock_response.model = "claude-3-5-sonnet@20240620"

    mock_choice = Mock()
    mock_choice.index = 0
    mock_choice.message = Mock()
    mock_choice.message.role = "assistant"
    mock_choice.message.content = "Test response"
    mock_choice.finish_reason = "stop"
    mock_response.choices = [mock_choice]

    mock_response.usage = None

    return mock_response


class TestGetOneRouterClient:
    """Test get_onerouter_client function"""

    def test_get_onerouter_client_success(self, mock_onerouter_api_key):
        """Test successful client initialization"""
        from src.services.onerouter_client import get_onerouter_client

        mock_client = Mock()
        with patch('src.services.onerouter_client.get_onerouter_pooled_client') as mock_get_pooled:
            mock_get_pooled.return_value = mock_client

            client = get_onerouter_client()

            assert client is mock_client
            mock_get_pooled.assert_called_once()

    def test_get_onerouter_client_missing_key(self):
        """Test client initialization with missing API key"""
        from src.services.onerouter_client import get_onerouter_client

        with patch('src.services.onerouter_client.Config') as mock_config:
            mock_config.ONEROUTER_API_KEY = None

            with pytest.raises(ValueError, match="OneRouter API key not configured"):
                get_onerouter_client()


class TestMakeOneRouterRequest:
    """Test make_onerouter_request_openai function"""

    def test_make_onerouter_request_openai_forwards_args(
        self, mock_onerouter_api_key, mock_openai_response
    ):
        """Test that request forwards all arguments correctly"""
        from src.services.onerouter_client import make_onerouter_request_openai

        messages = [{"role": "user", "content": "Hello"}]
        model = "claude-3-5-sonnet@20240620"

        with patch('src.services.onerouter_client.get_onerouter_client') as mock_get_client:
            mock_client = Mock()
            mock_completions = Mock()
            mock_completions.create.return_value = mock_openai_response
            mock_client.chat.completions = mock_completions
            mock_get_client.return_value = mock_client

            response = make_onerouter_request_openai(
                messages=messages,
                model=model,
                max_tokens=100,
                temperature=0.7
            )

            assert response == mock_openai_response
            mock_completions.create.assert_called_once_with(
                model=model,
                messages=messages,
                max_tokens=100,
                temperature=0.7
            )

    def test_make_onerouter_request_openai_error(self, mock_onerouter_api_key):
        """Test request error handling"""
        from src.services.onerouter_client import make_onerouter_request_openai

        messages = [{"role": "user", "content": "Hello"}]
        model = "claude-3-5-sonnet@20240620"

        with patch('src.services.onerouter_client.get_onerouter_client') as mock_get_client:
            mock_client = Mock()
            mock_client.chat.completions.create.side_effect = Exception("API error")
            mock_get_client.return_value = mock_client

            with pytest.raises(Exception, match="API error"):
                make_onerouter_request_openai(messages=messages, model=model)


class TestMakeOneRouterRequestStream:
    """Test make_onerouter_request_openai_stream function"""

    def test_make_onerouter_request_openai_stream(self, mock_onerouter_api_key):
        """Test streaming request"""
        from src.services.onerouter_client import make_onerouter_request_openai_stream

        messages = [{"role": "user", "content": "Hello"}]
        model = "claude-3-5-sonnet@20240620"
        mock_stream = Mock()

        with patch('src.services.onerouter_client.get_onerouter_client') as mock_get_client:
            mock_client = Mock()
            mock_completions = Mock()
            mock_completions.create.return_value = mock_stream
            mock_client.chat.completions = mock_completions
            mock_get_client.return_value = mock_client

            stream = make_onerouter_request_openai_stream(
                messages=messages,
                model=model,
                max_tokens=100
            )

            assert stream == mock_stream
            mock_completions.create.assert_called_once_with(
                model=model,
                messages=messages,
                stream=True,
                max_tokens=100
            )

    def test_make_onerouter_request_openai_stream_error(self, mock_onerouter_api_key):
        """Test streaming request error handling"""
        from src.services.onerouter_client import make_onerouter_request_openai_stream

        messages = [{"role": "user", "content": "Hello"}]
        model = "claude-3-5-sonnet@20240620"

        with patch('src.services.onerouter_client.get_onerouter_client') as mock_get_client:
            mock_client = Mock()
            mock_client.chat.completions.create.side_effect = Exception("Streaming error")
            mock_get_client.return_value = mock_client

            with pytest.raises(Exception, match="Streaming error"):
                make_onerouter_request_openai_stream(messages=messages, model=model)


class TestProcessOneRouterResponse:
    """Test process_onerouter_response function"""

    def test_process_onerouter_response_happy(self, mock_openai_response):
        """Test processing a normal response"""
        from src.services.onerouter_client import process_onerouter_response

        processed = process_onerouter_response(mock_openai_response)

        assert processed["id"] == "chatcmpl-test123"
        assert processed["object"] == "chat.completion"
        assert processed["created"] == 1234567890
        assert processed["model"] == "claude-3-5-sonnet@20240620"
        assert len(processed["choices"]) == 1
        assert processed["choices"][0]["index"] == 0
        assert processed["choices"][0]["message"]["role"] == "assistant"
        assert processed["choices"][0]["message"]["content"] == "Hello! How can I help you?"
        assert processed["choices"][0]["finish_reason"] == "stop"
        assert processed["usage"]["prompt_tokens"] == 10
        assert processed["usage"]["completion_tokens"] == 8
        assert processed["usage"]["total_tokens"] == 18

    def test_process_onerouter_response_no_usage(self, mock_openai_response_no_usage):
        """Test processing response without usage data"""
        from src.services.onerouter_client import process_onerouter_response

        processed = process_onerouter_response(mock_openai_response_no_usage)

        assert processed["id"] == "chatcmpl-test123"
        assert processed["model"] == "claude-3-5-sonnet@20240620"
        assert len(processed["choices"]) == 1
        assert processed["usage"] == {}

    def test_process_onerouter_response_error(self):
        """Test processing error handling"""
        from src.services.onerouter_client import process_onerouter_response

        bad_response = Mock()
        bad_response.id = None  # This will cause an error

        # The function doesn't explicitly handle errors, so it should raise
        with pytest.raises(Exception):
            process_onerouter_response(bad_response)


class TestParseTokenLimit:
    """Test _parse_token_limit helper function"""

    def test_parse_token_limit_int(self):
        """Test parsing integer value"""
        from src.services.onerouter_client import _parse_token_limit

        assert _parse_token_limit(131072) == 131072
        assert _parse_token_limit(4096) == 4096

    def test_parse_token_limit_string(self):
        """Test parsing string value"""
        from src.services.onerouter_client import _parse_token_limit

        assert _parse_token_limit("131072") == 131072
        assert _parse_token_limit("4096") == 4096

    def test_parse_token_limit_string_with_commas(self):
        """Test parsing string value with commas"""
        from src.services.onerouter_client import _parse_token_limit

        assert _parse_token_limit("131,072") == 131072
        assert _parse_token_limit("1,048,576") == 1048576

    def test_parse_token_limit_none(self):
        """Test parsing None value"""
        from src.services.onerouter_client import _parse_token_limit

        assert _parse_token_limit(None) == 4096

    def test_parse_token_limit_invalid_string(self):
        """Test parsing invalid string values returns default"""
        from src.services.onerouter_client import _parse_token_limit

        assert _parse_token_limit("") == 4096
        assert _parse_token_limit("unlimited") == 4096
        assert _parse_token_limit("N/A") == 4096
        assert _parse_token_limit("abc") == 4096

    def test_parse_token_limit_float(self):
        """Test parsing float values"""
        from src.services.onerouter_client import _parse_token_limit

        assert _parse_token_limit(128000.0) == 128000
        assert _parse_token_limit(4096.5) == 4096


class TestParsePricing:
    """Test _parse_pricing helper function"""

    def test_parse_pricing_with_dollar_sign(self):
        """Test parsing pricing with $ sign"""
        from src.services.onerouter_client import _parse_pricing

        assert _parse_pricing("$0.10") == "0.10"
        assert _parse_pricing("$2.50") == "2.50"

    def test_parse_pricing_without_dollar_sign(self):
        """Test parsing pricing without $ sign"""
        from src.services.onerouter_client import _parse_pricing

        assert _parse_pricing("0.10") == "0.10"
        assert _parse_pricing("2.50") == "2.50"

    def test_parse_pricing_zero(self):
        """Test parsing zero pricing"""
        from src.services.onerouter_client import _parse_pricing

        assert _parse_pricing("$0") == "0"
        assert _parse_pricing("0") == "0"

    def test_parse_pricing_none(self):
        """Test parsing None value"""
        from src.services.onerouter_client import _parse_pricing

        assert _parse_pricing(None) == "0"

    def test_parse_pricing_with_commas(self):
        """Test parsing pricing with commas"""
        from src.services.onerouter_client import _parse_pricing

        assert _parse_pricing("$1,000.50") == "1000.50"
        assert _parse_pricing("1,234.56") == "1234.56"


class TestFetchModelsFromOneRouter:
    """Test fetch_models_from_onerouter function with caching"""

    @pytest.fixture(autouse=True)
    def clear_cache(self):
        """Clear the cache before each test"""
        from src.cache import _onerouter_models_cache
        _onerouter_models_cache["data"] = None
        _onerouter_models_cache["timestamp"] = None
        yield
        # Clean up after test
        _onerouter_models_cache["data"] = None
        _onerouter_models_cache["timestamp"] = None

    def test_fetch_models_success_with_caching_and_pricing(self, mock_onerouter_api_key):
        """Test successful model fetch with pricing enrichment from display_models"""
        from src.services.onerouter_client import fetch_models_from_onerouter
        from src.cache import _onerouter_models_cache
        from datetime import datetime, timezone

        # Mock /v1/models response (complete list)
        mock_v1_models_response = {
            "data": [
                {"id": "gemini-2.0-flash", "object": "model", "created": 1234567890, "owned_by": "google"},
                {"id": "deepseek-v3-250324", "object": "model", "created": 1234567890, "owned_by": "deepseek"},
                {"id": "model-without-pricing", "object": "model", "created": 1234567890, "owned_by": "test"}
            ]
        }

        # Mock display_models response (pricing data for some models)
        mock_display_models_response = {
            "data": [
                {
                    "invoke_name": "gemini-2.0-flash",
                    "name": "gemini-2.0-flash",
                    "sale_input_cost": "$0",
                    "sale_output_cost": "$0",
                    "retail_input_cost": "$0.10",
                    "retail_output_cost": "$0.40",
                    "input_token_limit": "1048576",
                    "output_token_limit": "8192",
                    "input_modalities": "Text, Code, Images",
                    "output_modalities": "Text, Code",
                },
                {
                    "invoke_name": "deepseek-v3-250324",
                    "name": "deepseek-v3-250324",
                    "sale_input_cost": "$1.14",
                    "sale_output_cost": "$4.56",
                    "retail_input_cost": "$1.14",
                    "retail_output_cost": "$4.56",
                    "input_token_limit": "16,384",
                    "output_token_limit": "65,536",
                    "input_modalities": "Text",
                    "output_modalities": "Text",
                }
            ]
        }

        with patch('src.services.onerouter_client.httpx.get') as mock_get:
            # Return different responses based on URL
            def side_effect(url, **kwargs):
                mock_response = Mock()
                mock_response.raise_for_status = Mock()
                if "v1/models" in url:
                    mock_response.json.return_value = mock_v1_models_response
                else:
                    mock_response.json.return_value = mock_display_models_response
                return mock_response

            mock_get.side_effect = side_effect

            # Verify cache is empty before fetch
            assert _onerouter_models_cache["data"] is None

            # Fetch models
            models = fetch_models_from_onerouter()

            # Verify all 3 models were returned
            assert len(models) == 3

            # First model - has pricing and multimodal info from display_models
            assert models[0]["id"] == "onerouter/gemini-2.0-flash"
            assert models[0]["slug"] == "gemini-2.0-flash"
            assert models[0]["context_length"] == 1048576
            assert models[0]["max_completion_tokens"] == 8192
            assert models[0]["pricing"]["prompt"] == "0.10"
            assert models[0]["pricing"]["completion"] == "0.40"
            assert models[0]["architecture"]["modality"] == "text+image->text"
            assert "images" in models[0]["architecture"]["input_modalities"]

            # Second model - has pricing from display_models (text only)
            assert models[1]["id"] == "onerouter/deepseek-v3-250324"
            assert models[1]["pricing"]["prompt"] == "1.14"
            assert models[1]["pricing"]["completion"] == "4.56"
            assert models[1]["architecture"]["modality"] == "text->text"

            # Third model - no pricing data, uses defaults
            assert models[2]["id"] == "onerouter/model-without-pricing"
            assert models[2]["context_length"] == 128000  # default
            assert models[2]["pricing"]["prompt"] == "0"  # default
            assert models[2]["architecture"]["modality"] == "text->text"  # default

            # Verify cache was populated
            assert _onerouter_models_cache["data"] == models
            assert _onerouter_models_cache["timestamp"] is not None
            assert isinstance(_onerouter_models_cache["timestamp"], datetime)

<<<<<<< HEAD
            # Verify timestamp is recent (within last 5 seconds)
            cache_age = (datetime.now(UTC) - _onerouter_models_cache["timestamp"]).total_seconds()
            assert cache_age < 5

    def test_fetch_models_context_length_priority(self, mock_onerouter_api_key):
        """Test that context_length is prioritized over context_window"""
=======
    def test_fetch_models_skip_empty_model_id(self, mock_onerouter_api_key):
        """Test that models without id are skipped"""
>>>>>>> 1c4886e9
        from src.services.onerouter_client import fetch_models_from_onerouter

        mock_v1_models_response = {
            "data": [
                {"id": "", "object": "model", "created": 1234567890, "owned_by": "test"},
                {"id": "valid-model", "object": "model", "created": 1234567890, "owned_by": "test"}
            ]
        }

        with patch('src.services.onerouter_client.httpx.get') as mock_get:
            def side_effect(url, **kwargs):
                mock_response = Mock()
                mock_response.raise_for_status = Mock()
                if "v1/models" in url:
                    mock_response.json.return_value = mock_v1_models_response
                else:
                    mock_response.json.return_value = {"data": []}
                return mock_response

            mock_get.side_effect = side_effect

            models = fetch_models_from_onerouter()

            # Only valid model should be included
            assert len(models) == 1
            assert models[0]["id"] == "onerouter/valid-model"
            assert models[0]["slug"] == "valid-model"

    def test_fetch_models_http_error_with_caching(self, mock_onerouter_api_key):
        """Test HTTP error handling and verify cache is still updated"""
        from src.services.onerouter_client import fetch_models_from_onerouter
        from src.cache import _onerouter_models_cache
        import httpx

        with patch('src.services.onerouter_client.httpx.get') as mock_get:
            # Create a proper mock response for HTTPStatusError
            mock_response = Mock()
            mock_response.status_code = 404
            mock_response.text = "Not Found"

            # Simulate HTTP error
            mock_get.side_effect = httpx.HTTPStatusError(
                "404 Not Found",
                request=Mock(),
                response=mock_response
            )

            models = fetch_models_from_onerouter()

            # Should return empty list on error
            assert models == []

            # Cache should be populated with empty list to prevent repeated failed requests
            assert _onerouter_models_cache["data"] == []
            assert _onerouter_models_cache["timestamp"] is not None

    def test_fetch_models_generic_error_with_caching(self, mock_onerouter_api_key):
        """Test generic error handling and verify cache is updated"""
        from src.services.onerouter_client import fetch_models_from_onerouter
        from src.cache import _onerouter_models_cache

        with patch('src.services.onerouter_client.httpx.get') as mock_get:
            # Simulate generic error
            mock_get.side_effect = Exception("Network timeout")

            models = fetch_models_from_onerouter()

            # Should return empty list on error
            assert models == []

            # Cache should be populated to prevent repeated errors
            assert _onerouter_models_cache["data"] == []
            assert _onerouter_models_cache["timestamp"] is not None

    def test_fetch_models_uses_correct_endpoints(self, mock_onerouter_api_key):
        """Test that fetch_models_from_onerouter calls both /v1/models and display_models"""
        from src.services.onerouter_client import fetch_models_from_onerouter

        with patch('src.services.onerouter_client.httpx.get') as mock_get:
            def side_effect(url, **kwargs):
                mock_response = Mock()
                mock_response.raise_for_status = Mock()
                mock_response.json.return_value = {"data": []}
                return mock_response

            mock_get.side_effect = side_effect

            fetch_models_from_onerouter()

            # Verify both endpoints were called
            assert mock_get.call_count == 2

            # Check the /v1/models call (first call)
            v1_call = mock_get.call_args_list[0]
            assert v1_call[0][0] == "https://api.onerouter.pro/v1/models"
            assert "Authorization" in v1_call[1]["headers"]
            assert v1_call[1]["headers"]["Authorization"] == "Bearer test_onerouter_key_123"

            # Check the display_models call (second call - from pricing enrichment)
            display_call = mock_get.call_args_list[1]
            assert display_call[0][0] == "https://app.onerouter.pro/api/display_models/"

    def test_fetch_models_missing_api_key(self):
        """Test that fetch returns empty list when API key is not configured"""
        from src.services.onerouter_client import fetch_models_from_onerouter
        from src.cache import _onerouter_models_cache

        with patch('src.services.onerouter_client.Config') as mock_config:
            mock_config.ONEROUTER_API_KEY = None

            models = fetch_models_from_onerouter()

            # Should return empty list when API key is missing
            assert models == []
            # Cache should be populated with empty list
            assert _onerouter_models_cache["data"] == []<|MERGE_RESOLUTION|>--- conflicted
+++ resolved
@@ -426,17 +426,19 @@
             assert _onerouter_models_cache["timestamp"] is not None
             assert isinstance(_onerouter_models_cache["timestamp"], datetime)
 
-<<<<<<< HEAD
             # Verify timestamp is recent (within last 5 seconds)
             cache_age = (datetime.now(UTC) - _onerouter_models_cache["timestamp"]).total_seconds()
             assert cache_age < 5
 
     def test_fetch_models_context_length_priority(self, mock_onerouter_api_key):
         """Test that context_length is prioritized over context_window"""
-=======
+        from src.services.onerouter_client import fetch_models_from_onerouter
+
+        # This test needs its own implementation - keeping the structure from PR branch
+        pass  # TODO: Add implementation
+
     def test_fetch_models_skip_empty_model_id(self, mock_onerouter_api_key):
         """Test that models without id are skipped"""
->>>>>>> 1c4886e9
         from src.services.onerouter_client import fetch_models_from_onerouter
 
         mock_v1_models_response = {
