--- conflicted
+++ resolved
@@ -18,16 +18,12 @@
 os.environ['API_GATEWAY_SALT'] = 'test-salt-for-hashing-keys-minimum-16-chars'
 
 from src.security.security import (
-<<<<<<< HEAD
     SecurityManager,
     AuditLogger,
-=======
->>>>>>> 1a0a12a4
     hash_api_key,
     generate_secure_api_key,
     validate_ip_allowlist,
     validate_domain_referrers,
-<<<<<<< HEAD
     validate_api_key_security,
     get_security_manager,
     get_audit_logger,
@@ -36,8 +32,6 @@
 # Skip this module pending refactoring to match the actual API of SecurityManager
 pytestmark = pytest.mark.skip(
     reason="Tests need refactoring - encrypt/decrypt are SecurityManager methods, not module-level functions"
-=======
->>>>>>> 1a0a12a4
 )
 
 
