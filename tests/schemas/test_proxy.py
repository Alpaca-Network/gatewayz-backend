--- conflicted
+++ resolved
@@ -1,144 +1,12 @@
-<<<<<<< HEAD
-"""Tests for proxy schemas, including tools field validation and multimodal content"""
-=======
 """Tests for proxy schemas, including tools field validation.
 
 These tests verify alignment with OpenAI's Chat Completions API specification.
 See: https://platform.openai.com/docs/api-reference/chat/create
 """
->>>>>>> 19fd6e56
 
 import pytest
 from pydantic import ValidationError
 
-<<<<<<< HEAD
-from src.schemas.proxy import Message, ProxyRequest, ResponseRequest
-
-
-class TestMessageMultimodalContent:
-    """Test Message schema with multimodal content (images, audio, etc.)"""
-
-    def test_message_with_string_content(self):
-        """Test Message with simple string content"""
-        message = Message(role="user", content="Hello, world!")
-        assert message.content == "Hello, world!"
-        assert message.role == "user"
-
-    def test_message_with_multimodal_content_text_and_image(self):
-        """Test Message with text and image content (multimodal)"""
-        content = [
-            {"type": "text", "text": "What is this?"},
-            {"type": "image_url", "image_url": {"url": "data:image/jpeg;base64,/9j/4AAQ..."}}
-        ]
-        message = Message(role="user", content=content)
-        assert isinstance(message.content, list)
-        assert len(message.content) == 2
-        assert message.content[0]["type"] == "text"
-        assert message.content[1]["type"] == "image_url"
-
-    def test_message_with_image_only_content(self):
-        """Test Message with image-only content"""
-        content = [
-            {"type": "image_url", "image_url": {"url": "https://example.com/image.jpg"}}
-        ]
-        message = Message(role="user", content=content)
-        assert isinstance(message.content, list)
-        assert len(message.content) == 1
-        assert message.content[0]["type"] == "image_url"
-
-    def test_message_with_file_content(self):
-        """Test Message with file/document content"""
-        content = [
-            {"type": "text", "text": "Summarize this document"},
-            {"type": "file_url", "file_url": {"url": "data:application/pdf;base64,..."}}
-        ]
-        message = Message(role="user", content=content)
-        assert isinstance(message.content, list)
-        assert len(message.content) == 2
-
-    def test_message_empty_string_content_fails(self):
-        """Test that empty string content fails validation"""
-        with pytest.raises(ValidationError) as exc_info:
-            Message(role="user", content="   ")
-        assert "non-empty string" in str(exc_info.value).lower()
-
-    def test_message_empty_array_content_fails(self):
-        """Test that empty array content fails validation"""
-        with pytest.raises(ValidationError) as exc_info:
-            Message(role="user", content=[])
-        assert "cannot be empty" in str(exc_info.value).lower()
-
-    def test_message_content_item_missing_type_fails(self):
-        """Test that content items without 'type' field fail validation"""
-        content = [
-            {"text": "Hello"}  # Missing 'type' field
-        ]
-        with pytest.raises(ValidationError) as exc_info:
-            Message(role="user", content=content)
-        assert "type" in str(exc_info.value).lower()
-
-    def test_message_content_item_not_dict_fails(self):
-        """Test that non-dict content items fail validation"""
-        content = [
-            "just a string"  # Not a dict
-        ]
-        with pytest.raises(ValidationError) as exc_info:
-            Message(role="user", content=content)
-        assert "dictionary" in str(exc_info.value).lower()
-
-    def test_message_invalid_role_fails(self):
-        """Test that invalid role fails validation"""
-        with pytest.raises(ValidationError) as exc_info:
-            Message(role="invalid_role", content="Hello")
-        assert "invalid message role" in str(exc_info.value).lower()
-
-    def test_message_assistant_role_with_multimodal(self):
-        """Test assistant role with multimodal content (for tool results, etc.)"""
-        content = [
-            {"type": "text", "text": "Here is the image you requested"},
-            {"type": "image_url", "image_url": {"url": "https://example.com/result.png"}}
-        ]
-        message = Message(role="assistant", content=content)
-        assert message.role == "assistant"
-        assert isinstance(message.content, list)
-
-
-class TestProxyRequestMultimodalMessages:
-    """Test ProxyRequest with multimodal messages"""
-
-    def test_proxy_request_with_multimodal_message(self):
-        """Test ProxyRequest with multimodal message content"""
-        messages = [
-            {
-                "role": "user",
-                "content": [
-                    {"type": "text", "text": "What is in this image?"},
-                    {"type": "image_url", "image_url": {"url": "data:image/png;base64,..."}}
-                ]
-            }
-        ]
-        request = ProxyRequest(model="gpt-4o", messages=messages)
-        assert len(request.messages) == 1
-        assert isinstance(request.messages[0].content, list)
-        assert len(request.messages[0].content) == 2
-
-    def test_proxy_request_with_mixed_messages(self):
-        """Test ProxyRequest with mix of string and multimodal messages"""
-        messages = [
-            {"role": "system", "content": "You are a helpful assistant."},
-            {
-                "role": "user",
-                "content": [
-                    {"type": "text", "text": "Describe this image"},
-                    {"type": "image_url", "image_url": {"url": "https://example.com/image.jpg"}}
-                ]
-            }
-        ]
-        request = ProxyRequest(model="gpt-4o", messages=messages)
-        assert len(request.messages) == 2
-        assert isinstance(request.messages[0].content, str)
-        assert isinstance(request.messages[1].content, list)
-=======
 from src.schemas.proxy import ProxyRequest, ResponseRequest, Message, StreamOptions
 
 
@@ -577,7 +445,6 @@
         """Test StreamOptions with default values"""
         options = StreamOptions()
         assert options.include_usage is None
->>>>>>> 19fd6e56
 
 
 class TestProxyRequestTools:
@@ -704,4 +571,4 @@
             input=[{"role": "user", "content": "Hello"}],
             tools=tools,
         )
-        assert len(request.tools) == 2
+        assert len(request.tools) == 2