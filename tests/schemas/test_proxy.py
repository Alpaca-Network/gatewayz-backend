--- conflicted
+++ resolved
@@ -608,9 +608,6 @@
             input=[{"role": "user", "content": "Hello"}],
             tools=tools,
         )
-<<<<<<< HEAD
-        assert len(request.tools) == 2
-=======
         assert len(request.tools) == 2
 
 
@@ -619,48 +616,31 @@
 
     def test_user_message_rejects_empty_string(self):
         """Test that user messages reject empty string content"""
-        from src.schemas.proxy import Message
-        import pytest
-
-        with pytest.raises(ValueError, match="must have non-empty content"):
+        with pytest.raises(ValidationError, match="must have non-empty content"):
             Message(role="user", content="")
 
     def test_user_message_rejects_whitespace_only(self):
         """Test that user messages reject whitespace-only content"""
-        from src.schemas.proxy import Message
-        import pytest
-
-        with pytest.raises(ValueError, match="must have non-empty content"):
+        with pytest.raises(ValidationError, match="must have non-empty content"):
             Message(role="user", content="   \n\t  ")
 
     def test_system_message_rejects_empty_string(self):
         """Test that system messages reject empty string content"""
-        from src.schemas.proxy import Message
-        import pytest
-
-        with pytest.raises(ValueError, match="must have non-empty content"):
+        with pytest.raises(ValidationError, match="must have non-empty content"):
             Message(role="system", content="")
 
     def test_tool_message_rejects_empty_string(self):
         """Test that tool messages reject empty string content"""
-        from src.schemas.proxy import Message
-        import pytest
-
-        with pytest.raises(ValueError, match="must have non-empty content"):
+        with pytest.raises(ValidationError, match="must have non-empty content"):
             Message(role="tool", content="", tool_call_id="123")
 
     def test_assistant_message_rejects_empty_without_tool_calls(self):
         """Test that assistant messages reject empty content without tool_calls"""
-        from src.schemas.proxy import Message
-        import pytest
-
-        with pytest.raises(ValueError, match="must have either non-empty content or tool_calls"):
+        with pytest.raises(ValidationError, match="must have either non-empty content or tool_calls"):
             Message(role="assistant", content="")
 
     def test_assistant_message_allows_null_with_tool_calls(self):
         """Test that assistant messages allow null content with tool_calls"""
-        from src.schemas.proxy import Message
-
         msg = Message(
             role="assistant",
             content=None,
@@ -671,16 +651,10 @@
 
     def test_user_message_allows_non_empty_string(self):
         """Test that user messages accept valid non-empty content"""
-        from src.schemas.proxy import Message
-
         msg = Message(role="user", content="Hello world")
         assert msg.content == "Hello world"
 
     def test_multimodal_content_empty_list_rejected(self):
         """Test that empty list content is rejected for user messages"""
-        from src.schemas.proxy import Message
-        import pytest
-
-        with pytest.raises(ValueError, match="must have non-empty content"):
-            Message(role="user", content=[])
->>>>>>> 0294e25a
+        with pytest.raises(ValidationError, match="must have non-empty content"):
+            Message(role="user", content=[])